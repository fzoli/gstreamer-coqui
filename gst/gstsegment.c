--- conflicted
+++ resolved
@@ -175,15 +175,11 @@
 {
   g_return_if_fail (segment != NULL);
 
-  segment->flags = 0;
+  segment->flags = GST_SEEK_FLAG_NONE;
   segment->rate = 1.0;
   segment->applied_rate = 1.0;
   segment->format = format;
-<<<<<<< HEAD
   segment->base = 0;
-=======
-  segment->flags = GST_SEEK_FLAG_NONE;
->>>>>>> 185ab7f3
   segment->start = 0;
   segment->stop = -1;
   segment->time = 0;
