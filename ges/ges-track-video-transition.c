--- conflicted
+++ resolved
@@ -47,6 +47,9 @@
   GstElement *mixer;
   GstPad *sinka;
   GstPad *sinkb;
+
+  gulong switch_to_smpte_prob;
+  gulong switch_to_cfade_prob;
 
   /* these will be different depending on whether smptealpha or alpha element
    * is used */
@@ -127,6 +130,9 @@
   self->priv->end_value = 0.0;
   self->priv->dur = 42;
   self->priv->pending_border_value = -1;
+
+  self->priv->switch_to_smpte_prob = -1;
+  self->priv->switch_to_cfade_prob = -1;
 }
 
 static void
@@ -209,13 +215,8 @@
 
     /* Set capsfilter to the size of the first video */
     size_caps =
-<<<<<<< HEAD
         gst_caps_new_simple ("video/x-raw", "width", G_TYPE_INT, width,
         "height", G_TYPE_INT, height, NULL);
-=======
-        gst_caps_new_simple ("video/x-raw-yuv",
-        "width", G_TYPE_INT, width, "height", G_TYPE_INT, height, NULL);
->>>>>>> 959bc5e0
     g_object_set (capsfilt, "caps", size_caps, NULL);
   }
 }
@@ -236,41 +237,41 @@
 }
 
 static void
-set_interpolation (GObject * element, GESTrackVideoTransitionPrivate * priv,
+set_interpolation (GstObject * element, GESTrackVideoTransitionPrivate * priv,
     const gchar * propname)
 {
+  GstTimedValueControlSource *ts;
+
+  if (priv->control_source) {
+    ts = GST_TIMED_VALUE_CONTROL_SOURCE (priv->control_source);
+
+    gst_timed_value_control_source_unset_all (ts);
+    gst_object_unref (priv->control_source);
+  }
+
   g_object_set (element, propname, (gfloat) 0.0, NULL);
 
-  if (priv->controller)
-    g_object_unref (priv->controller);
-
-  priv->controller =
-      gst_object_control_properties (G_OBJECT (element), propname, NULL);
-
-  if (priv->control_source) {
-    gst_interpolation_control_source_unset_all (priv->control_source);
-    gst_object_unref (priv->control_source);
-  }
-
   priv->control_source = gst_interpolation_control_source_new ();
-  gst_controller_set_control_source (priv->controller,
-      propname, GST_CONTROL_SOURCE (priv->control_source));
-  gst_interpolation_control_source_set_interpolation_mode
-      (priv->control_source, GST_INTERPOLATE_LINEAR);
+  gst_object_add_control_binding (GST_OBJECT (element),
+      gst_direct_control_binding_new (GST_OBJECT (element), propname,
+          priv->control_source));
+  g_object_set (priv->control_source, "mode", GST_INTERPOLATION_MODE_LINEAR,
+      NULL);
+
+
 }
 
 static GstElement *
 ges_track_video_transition_create_element (GESTrackObject * object)
 {
   GstElement *topbin, *iconva, *iconvb, *scalea, *scaleb, *capsfilt, *oconv;
-  GObject *target = NULL;
+  GstObject *target = NULL;
   const gchar *propname = NULL;
   GstElement *mixer = NULL;
   GstPad *sinka_target, *sinkb_target, *src_target, *sinka, *sinkb, *src,
       *srca_pad;
   GESTrackVideoTransition *self;
   GESTrackVideoTransitionPrivate *priv;
-  GstControlSource *control_source;
 
   self = GES_TRACK_VIDEO_TRANSITION (object);
   priv = self->priv;
@@ -288,14 +289,10 @@
   gst_bin_add_many (GST_BIN (topbin), iconva, iconvb, scalea, scaleb, capsfilt,
       oconv, NULL);
 
-<<<<<<< HEAD
   mixer = gst_element_factory_make ("videomixer", NULL);
   g_assert (mixer);
   g_object_set (G_OBJECT (mixer), "background", 1, NULL);
   gst_bin_add (GST_BIN (topbin), mixer);
-=======
-  mixer = create_mixer (topbin);
->>>>>>> 959bc5e0
 
   if (priv->pending_type != GES_VIDEO_STANDARD_TRANSITION_TYPE_CROSSFADE) {
     priv->sinka =
@@ -304,7 +301,7 @@
     priv->sinkb =
         (GstPad *) link_element_to_mixer_with_smpte (GST_BIN (topbin), iconvb,
         mixer, priv->pending_type, &priv->smpte);
-    target = (GObject *) priv->smpte;
+    target = GST_OBJECT (priv->smpte);
     propname = "position";
     priv->start_value = 1.0;
     priv->end_value = 0.0;
@@ -318,7 +315,7 @@
 
     priv->sinka = (GstPad *) link_element_to_mixer (scalea, mixer);
     priv->sinkb = (GstPad *) link_element_to_mixer (capsfilt, mixer);
-    target = (GObject *) priv->sinkb;
+    target = GST_OBJECT (priv->sinkb);
     propname = "alpha";
     priv->start_value = 0.0;
     priv->end_value = 1.0;
@@ -353,27 +350,11 @@
 
   set_interpolation (target, priv, propname);
 
-<<<<<<< HEAD
-  control_source = gst_interpolation_control_source_new ();
-  gst_object_add_control_binding (GST_OBJECT (target),
-      gst_direct_control_binding_new (GST_OBJECT (target), propname,
-          control_source));
-  g_object_set (control_source, "mode", GST_INTERPOLATION_MODE_LINEAR, NULL);
-
-  priv->control_source = control_source;
-=======
   priv->topbin = topbin;
   priv->type = priv->pending_type;
 
   return topbin;
 }
-
-static void
-unblock_pad_cb (GstPad * sink, gboolean blocked, void *nil_ptr)
-{
-  /*Dummy function to make sure the unblocking is async */
-}
->>>>>>> 959bc5e0
 
 static void
 add_smpte_to_bin (GstPad * sink, GstElement * smptealpha,
@@ -423,7 +404,7 @@
 
 }
 
-static void
+static GstPadProbeReturn
 switch_to_smpte_cb (GstPad * sink, gboolean blocked,
     GESTrackVideoTransition * transition)
 {
@@ -431,6 +412,8 @@
   GstElement *smptealphab = gst_element_factory_make ("smptealpha", NULL);
   GESTrackVideoTransitionPrivate *priv = transition->priv;
 
+  GST_ERROR ("EHE");
+
   if (priv->pending_type == GES_VIDEO_STANDARD_TRANSITION_TYPE_CROSSFADE)
     goto beach;
 
@@ -449,7 +432,7 @@
   priv->start_value = 1.0;
   priv->end_value = 0.0;
 
-  set_interpolation (G_OBJECT (smptealphab), priv, (gchar *) "position");
+  set_interpolation (GST_OBJECT (smptealphab), priv, (gchar *) "position");
   ges_track_video_transition_duration_changed (GES_TRACK_OBJECT (transition),
       priv->dur);
 
@@ -465,8 +448,9 @@
 
 beach:
   priv->pending_type = GES_VIDEO_STANDARD_TRANSITION_TYPE_NONE;
-  gst_pad_set_blocked_async (sink,
-      FALSE, (GstPadBlockCallback) unblock_pad_cb, NULL);
+  gst_pad_remove_probe (sink, priv->switch_to_smpte_prob);
+
+  return GST_PAD_PROBE_OK;
 }
 
 static GstElement *
@@ -501,13 +485,15 @@
   return (peer);
 }
 
-static void
+static GstPadProbeReturn
 switch_to_crossfade_cb (GstPad * sink, gboolean blocked,
     GESTrackVideoTransition * transition)
 {
   GstElement *peera;
   GstElement *peerb;
   GESTrackVideoTransitionPrivate *priv = transition->priv;
+
+  GST_ERROR ("EHE");
 
   GST_INFO ("Bin %p switching from smpte to crossfade", priv->topbin);
 
@@ -526,7 +512,7 @@
 
   priv->start_value = 0.0;
   priv->end_value = 1.0;
-  set_interpolation (G_OBJECT (priv->sinkb), priv, (gchar *) "alpha");
+  set_interpolation (GST_OBJECT (priv->sinkb), priv, (gchar *) "alpha");
   ges_track_video_transition_duration_changed (GES_TRACK_OBJECT (transition),
       priv->dur);
 
@@ -541,14 +527,15 @@
 
 beach:
   priv->pending_type = GES_VIDEO_STANDARD_TRANSITION_TYPE_NONE;
-  gst_pad_set_blocked_async (sink, FALSE,
-      (GstPadBlockCallback) unblock_pad_cb, NULL);
+  gst_pad_remove_probe (sink, priv->switch_to_cfade_prob);
+
+  return GST_PAD_PROBE_OK;
 }
 
 static GObject *
 link_element_to_mixer (GstElement * element, GstElement * mixer)
 {
-  GstPad *sinkpad = gst_element_get_request_pad (mixer, "sink_%u");
+  GstPad *sinkpad = gst_element_get_request_pad (mixer, "sink_%d");
   GstPad *srcpad = gst_element_get_static_pad (element, "src");
 
   gst_pad_link_full (srcpad, sinkpad, GST_PAD_LINK_CHECK_NOTHING);
@@ -672,35 +659,42 @@
 {
   GESTrackVideoTransitionPrivate *priv = self->priv;
 
-  GST_LOG ("%p %d => %d", self, priv->type, type);
+  GST_DEBUG ("%p %d => %d", self, priv->type, type);
 
   if (type == priv->type && !priv->pending_type) {
     GST_INFO ("This type is already set on this transition\n");
     return TRUE;
   }
+
   if (type == priv->pending_type) {
     GST_INFO ("This type is already pending for this transition\n");
     return TRUE;
   }
+
   if (priv->type &&
       ((priv->type != type) || (priv->type != priv->pending_type)) &&
       ((type == GES_VIDEO_STANDARD_TRANSITION_TYPE_CROSSFADE) ||
           (priv->type == GES_VIDEO_STANDARD_TRANSITION_TYPE_CROSSFADE))) {
+    GstPad *pad = gst_element_get_static_pad (priv->topbin, "sinka");
+
     priv->pending_type = type;
     if (type != GES_VIDEO_STANDARD_TRANSITION_TYPE_CROSSFADE) {
       if (!priv->topbin)
         return FALSE;
+      GST_ERROR ("OO");
       priv->smpte = NULL;
-      gst_pad_set_blocked_async (gst_element_get_static_pad (priv->topbin,
-              "sinka"), TRUE, (GstPadBlockCallback) switch_to_smpte_cb, self);
+      priv->switch_to_smpte_prob =
+          gst_pad_add_probe (pad, GST_PAD_PROBE_TYPE_BLOCK_UPSTREAM,
+          (GstPadProbeCallback) switch_to_smpte_cb, self, NULL);
+      GST_ERROR ("OO");
     } else {
       if (!priv->topbin)
         return FALSE;
       priv->start_value = 1.0;
       priv->end_value = 0.0;
-      gst_pad_set_blocked_async (gst_element_get_static_pad (priv->topbin,
-              "sinka"), TRUE, (GstPadBlockCallback) switch_to_crossfade_cb,
-          self);
+      priv->switch_to_cfade_prob =
+          gst_pad_add_probe (pad, GST_PAD_PROBE_TYPE_BLOCK_UPSTREAM,
+          (GstPadProbeCallback) switch_to_crossfade_cb, self, NULL);
     }
     return TRUE;
   }
