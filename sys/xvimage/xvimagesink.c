/* GStreamer
 * Copyright (C) <2005> Julien Moutte <julien@moutte.net>
 *               <2009>,<2010> Stefan Kost <stefan.kost@nokia.com>
 *
 * This library is free software; you can redistribute it and/or
 * modify it under the terms of the GNU Library General Public
 * License as published by the Free Software Foundation; either
 * version 2 of the License, or (at your option) any later version.
 *
 * This library is distributed in the hope that it will be useful,
 * but WITHOUT ANY WARRANTY; without even the implied warranty of
 * MERCHANTABILITY or FITNESS FOR A PARTICULAR PURPOSE.  See the GNU
 * Library General Public License for more details.
 *
 * You should have received a copy of the GNU Library General Public
 * License along with this library; if not, write to the
 * Free Software Foundation, Inc., 59 Temple Place - Suite 330,
 * Boston, MA 02111-1307, USA.
 */

/**
 * SECTION:element-xvimagesink
 *
 * XvImageSink renders video frames to a drawable (XWindow) on a local display
 * using the XVideo extension. Rendering to a remote display is theorically
 * possible but i doubt that the XVideo extension is actually available when
 * connecting to a remote display. This element can receive a Window ID from the
 * application through the XOverlay interface and will then render video frames
 * in this drawable. If no Window ID was provided by the application, the
 * element will create its own internal window and render into it.
 *
 * <refsect2>
 * <title>Scaling</title>
 * <para>
 * The XVideo extension, when it's available, handles hardware accelerated
 * scaling of video frames. This means that the element will just accept
 * incoming video frames no matter their geometry and will then put them to the
 * drawable scaling them on the fly. Using the #GstXvImageSink:force-aspect-ratio
 * property it is possible to enforce scaling with a constant aspect ratio,
 * which means drawing black borders around the video frame.
 * </para>
 * </refsect2>
 * <refsect2>
 * <title>Events</title>
 * <para>
 * XvImageSink creates a thread to handle events coming from the drawable. There
 * are several kind of events that can be grouped in 2 big categories: input
 * events and window state related events. Input events will be translated to
 * navigation events and pushed upstream for other elements to react on them.
 * This includes events such as pointer moves, key press/release, clicks etc...
 * Other events are used to handle the drawable appearance even when the data
 * is not flowing (GST_STATE_PAUSED). That means that even when the element is
 * paused, it will receive expose events from the drawable and draw the latest
 * frame with correct borders/aspect-ratio.
 * </para>
 * </refsect2>
 * <refsect2>
 * <title>Pixel aspect ratio</title>
 * <para>
 * When changing state to GST_STATE_READY, XvImageSink will open a connection to
 * the display specified in the #GstXvImageSink:display property or the
 * default display if nothing specified. Once this connection is open it will
 * inspect the display configuration including the physical display geometry and
 * then calculate the pixel aspect ratio. When receiving video frames with a
 * different pixel aspect ratio, XvImageSink will use hardware scaling to
 * display the video frames correctly on display's pixel aspect ratio.
 * Sometimes the calculated pixel aspect ratio can be wrong, it is
 * then possible to enforce a specific pixel aspect ratio using the
 * #GstXvImageSink:pixel-aspect-ratio property.
 * </para>
 * </refsect2>
 * <refsect2>
 * <title>Examples</title>
 * |[
 * gst-launch -v videotestsrc ! xvimagesink
 * ]| A pipeline to test hardware scaling.
 * When the test video signal appears you can resize the window and see that
 * video frames are scaled through hardware (no extra CPU cost).
 * |[
 * gst-launch -v videotestsrc ! xvimagesink force-aspect-ratio=true
 * ]| Same pipeline with #GstXvImageSink:force-aspect-ratio property set to true
 * You can observe the borders drawn around the scaled image respecting aspect
 * ratio.
 * |[
 * gst-launch -v videotestsrc ! navigationtest ! xvimagesink
 * ]| A pipeline to test navigation events.
 * While moving the mouse pointer over the test signal you will see a black box
 * following the mouse pointer. If you press the mouse button somewhere on the
 * video and release it somewhere else a green box will appear where you pressed
 * the button and a red one where you released it. (The navigationtest element
 * is part of gst-plugins-good.) You can observe here that even if the images
 * are scaled through hardware the pointer coordinates are converted back to the
 * original video frame geometry so that the box can be drawn to the correct
 * position. This also handles borders correctly, limiting coordinates to the
 * image area
 * |[
 * gst-launch -v videotestsrc ! video/x-raw-yuv, pixel-aspect-ratio=(fraction)4/3 ! xvimagesink
 * ]| This is faking a 4/3 pixel aspect ratio caps on video frames produced by
 * videotestsrc, in most cases the pixel aspect ratio of the display will be
 * 1/1. This means that XvImageSink will have to do the scaling to convert
 * incoming frames to a size that will match the display pixel aspect ratio
 * (from 320x240 to 320x180 in this case). Note that you might have to escape
 * some characters for your shell like '\(fraction\)'.
 * |[
 * gst-launch -v videotestsrc ! xvimagesink hue=100 saturation=-100 brightness=100
 * ]| Demonstrates how to use the colorbalance interface.
 * </refsect2>
 */

/* for developers: there are two useful tools : xvinfo and xvattr */

#ifdef HAVE_CONFIG_H
#include "config.h"
#endif

/* Our interfaces */
#include <gst/interfaces/navigation.h>
#include <gst/interfaces/xoverlay.h>
#include <gst/interfaces/colorbalance.h>
#include <gst/interfaces/propertyprobe.h>
/* Helper functions */
#include <gst/video/video.h>

/* Object header */
#include "xvimagesink.h"

/* Debugging category */
#include <gst/gstinfo.h>

GST_DEBUG_CATEGORY_EXTERN (gst_debug_xvimagesink);
GST_DEBUG_CATEGORY_EXTERN (GST_CAT_PERFORMANCE);
#define GST_CAT_DEFAULT gst_debug_xvimagesink

typedef struct
{
  unsigned long flags;
  unsigned long functions;
  unsigned long decorations;
  long input_mode;
  unsigned long status;
}
MotifWmHints, MwmHints;

#define MWM_HINTS_DECORATIONS   (1L << 1)

static void gst_xvimagesink_reset (GstXvImageSink * xvimagesink);
static void gst_xvimagesink_xwindow_update_geometry (GstXvImageSink *
    xvimagesink);
static void gst_xvimagesink_expose (GstXOverlay * overlay);

/* Default template - initiated with class struct to allow gst-register to work
   without X running */
static GstStaticPadTemplate gst_xvimagesink_sink_template_factory =
    GST_STATIC_PAD_TEMPLATE ("sink",
    GST_PAD_SINK,
    GST_PAD_ALWAYS,
    GST_STATIC_CAPS ("video/x-raw-rgb, "
        "framerate = (fraction) [ 0, MAX ], "
        "width = (int) [ 1, MAX ], "
        "height = (int) [ 1, MAX ]; "
        "video/x-raw-yuv, "
        "framerate = (fraction) [ 0, MAX ], "
        "width = (int) [ 1, MAX ], " "height = (int) [ 1, MAX ]")
    );

enum
{
  PROP_0,
  PROP_CONTRAST,
  PROP_BRIGHTNESS,
  PROP_HUE,
  PROP_SATURATION,
  PROP_DISPLAY,
  PROP_SYNCHRONOUS,
  PROP_PIXEL_ASPECT_RATIO,
  PROP_FORCE_ASPECT_RATIO,
  PROP_HANDLE_EVENTS,
  PROP_DEVICE,
  PROP_DEVICE_NAME,
  PROP_HANDLE_EXPOSE,
  PROP_DOUBLE_BUFFER,
  PROP_AUTOPAINT_COLORKEY,
  PROP_COLORKEY,
  PROP_DRAW_BORDERS,
  PROP_WINDOW_WIDTH,
  PROP_WINDOW_HEIGHT
};

static GstVideoSinkClass *parent_class = NULL;

/* ============================================================= */
/*                                                               */
/*                       Private Methods                         */
/*                                                               */
/* ============================================================= */


/* We are called with the x_lock taken */
static void
gst_xvimagesink_xwindow_draw_borders (GstXvImageSink * xvimagesink,
    GstXWindow * xwindow, GstVideoRectangle rect)
{
  gint t1, t2;

  g_return_if_fail (GST_IS_XVIMAGESINK (xvimagesink));
  g_return_if_fail (xwindow != NULL);

  XSetForeground (xvimagesink->xcontext->disp, xwindow->gc,
      xvimagesink->xcontext->black);

  /* Left border */
  if (rect.x > xvimagesink->render_rect.x) {
    XFillRectangle (xvimagesink->xcontext->disp, xwindow->win, xwindow->gc,
        xvimagesink->render_rect.x, xvimagesink->render_rect.y,
        rect.x - xvimagesink->render_rect.x, xvimagesink->render_rect.h);
  }

  /* Right border */
  t1 = rect.x + rect.w;
  t2 = xvimagesink->render_rect.x + xvimagesink->render_rect.w;
  if (t1 < t2) {
    XFillRectangle (xvimagesink->xcontext->disp, xwindow->win, xwindow->gc,
        t1, xvimagesink->render_rect.y, t2 - t1, xvimagesink->render_rect.h);
  }

  /* Top border */
  if (rect.y > xvimagesink->render_rect.y) {
    XFillRectangle (xvimagesink->xcontext->disp, xwindow->win, xwindow->gc,
        xvimagesink->render_rect.x, xvimagesink->render_rect.y,
        xvimagesink->render_rect.w, rect.y - xvimagesink->render_rect.y);
  }

  /* Bottom border */
  t1 = rect.y + rect.h;
  t2 = xvimagesink->render_rect.y + xvimagesink->render_rect.h;
  if (t1 < t2) {
    XFillRectangle (xvimagesink->xcontext->disp, xwindow->win, xwindow->gc,
        xvimagesink->render_rect.x, t1, xvimagesink->render_rect.w, t2 - t1);
  }
}

/* This function puts a GstXvImage on a GstXvImageSink's window. Returns FALSE
 * if no window was available  */
static gboolean
gst_xvimagesink_xvimage_put (GstXvImageSink * xvimagesink, GstBuffer * xvimage)
{
  GstMetaXvImage *meta;
  GstVideoRectangle result;
  gboolean draw_border = FALSE;

  /* We take the flow_lock. If expose is in there we don't want to run
     concurrently from the data flow thread */
  g_mutex_lock (xvimagesink->flow_lock);

  if (G_UNLIKELY (xvimagesink->xwindow == NULL)) {
    g_mutex_unlock (xvimagesink->flow_lock);
    return FALSE;
  }

  /* Draw borders when displaying the first frame. After this
     draw borders only on expose event or after a size change. */
  if (!xvimagesink->cur_image || xvimagesink->redraw_border) {
    draw_border = TRUE;
  }

  /* Store a reference to the last image we put, lose the previous one */
  if (xvimage && xvimagesink->cur_image != xvimage) {
    if (xvimagesink->cur_image) {
      GST_LOG_OBJECT (xvimagesink, "unreffing %p", xvimagesink->cur_image);
      gst_buffer_unref (xvimagesink->cur_image);
    }
    GST_LOG_OBJECT (xvimagesink, "reffing %p as our current image", xvimage);
    xvimagesink->cur_image = gst_buffer_ref (xvimage);
  }

  /* Expose sends a NULL image, we take the latest frame */
  if (!xvimage) {
    if (xvimagesink->cur_image) {
      draw_border = TRUE;
      xvimage = xvimagesink->cur_image;
    } else {
      g_mutex_unlock (xvimagesink->flow_lock);
      return TRUE;
    }
  }

  meta = gst_buffer_get_meta_xvimage (xvimage);

  if (xvimagesink->keep_aspect) {
    GstVideoRectangle src, dst;

    /* We use the calculated geometry from _setcaps as a source to respect
       source and screen pixel aspect ratios. */
    src.w = GST_VIDEO_SINK_WIDTH (xvimagesink);
    src.h = GST_VIDEO_SINK_HEIGHT (xvimagesink);
    dst.w = xvimagesink->render_rect.w;
    dst.h = xvimagesink->render_rect.h;

    gst_video_sink_center_rect (src, dst, &result, TRUE);
    result.x += xvimagesink->render_rect.x;
    result.y += xvimagesink->render_rect.y;
  } else {
    memcpy (&result, &xvimagesink->render_rect, sizeof (GstVideoRectangle));
  }

  g_mutex_lock (xvimagesink->x_lock);

  if (draw_border && xvimagesink->draw_borders) {
    gst_xvimagesink_xwindow_draw_borders (xvimagesink, xvimagesink->xwindow,
        result);
    xvimagesink->redraw_border = FALSE;
  }
#ifdef HAVE_XSHM
  if (xvimagesink->xcontext->use_xshm) {
    GST_LOG_OBJECT (xvimagesink,
        "XvShmPutImage with image %dx%d and window %dx%d, from xvimage %"
        GST_PTR_FORMAT, meta->width, meta->height,
        xvimagesink->render_rect.w, xvimagesink->render_rect.h, xvimage);

    XvShmPutImage (xvimagesink->xcontext->disp,
        xvimagesink->xcontext->xv_port_id,
        xvimagesink->xwindow->win,
        xvimagesink->xwindow->gc, meta->xvimage,
        xvimagesink->disp_x, xvimagesink->disp_y,
        xvimagesink->disp_width, xvimagesink->disp_height,
        result.x, result.y, result.w, result.h, FALSE);
  } else
#endif /* HAVE_XSHM */
  {
    XvPutImage (xvimagesink->xcontext->disp,
        xvimagesink->xcontext->xv_port_id,
        xvimagesink->xwindow->win,
        xvimagesink->xwindow->gc, meta->xvimage,
        xvimagesink->disp_x, xvimagesink->disp_y,
        xvimagesink->disp_width, xvimagesink->disp_height,
        result.x, result.y, result.w, result.h);
  }

  XSync (xvimagesink->xcontext->disp, FALSE);

  g_mutex_unlock (xvimagesink->x_lock);

  g_mutex_unlock (xvimagesink->flow_lock);

  return TRUE;
}

static gboolean
gst_xvimagesink_xwindow_decorate (GstXvImageSink * xvimagesink,
    GstXWindow * window)
{
  Atom hints_atom = None;
  MotifWmHints *hints;

  g_return_val_if_fail (GST_IS_XVIMAGESINK (xvimagesink), FALSE);
  g_return_val_if_fail (window != NULL, FALSE);

  g_mutex_lock (xvimagesink->x_lock);

  hints_atom = XInternAtom (xvimagesink->xcontext->disp, "_MOTIF_WM_HINTS",
      True);
  if (hints_atom == None) {
    g_mutex_unlock (xvimagesink->x_lock);
    return FALSE;
  }

  hints = g_malloc0 (sizeof (MotifWmHints));

  hints->flags |= MWM_HINTS_DECORATIONS;
  hints->decorations = 1 << 0;

  XChangeProperty (xvimagesink->xcontext->disp, window->win,
      hints_atom, hints_atom, 32, PropModeReplace,
      (guchar *) hints, sizeof (MotifWmHints) / sizeof (long));

  XSync (xvimagesink->xcontext->disp, FALSE);

  g_mutex_unlock (xvimagesink->x_lock);

  g_free (hints);

  return TRUE;
}

static void
gst_xvimagesink_xwindow_set_title (GstXvImageSink * xvimagesink,
    GstXWindow * xwindow, const gchar * media_title)
{
  if (media_title) {
    g_free (xvimagesink->media_title);
    xvimagesink->media_title = g_strdup (media_title);
  }
  if (xwindow) {
    /* we have a window */
    if (xwindow->internal) {
      XTextProperty xproperty;
      const gchar *app_name;
      const gchar *title = NULL;
      gchar *title_mem = NULL;

      /* set application name as a title */
      app_name = g_get_application_name ();

      if (app_name && xvimagesink->media_title) {
        title = title_mem = g_strconcat (xvimagesink->media_title, " : ",
            app_name, NULL);
      } else if (app_name) {
        title = app_name;
      } else if (xvimagesink->media_title) {
        title = xvimagesink->media_title;
      }

      if (title) {
        if ((XStringListToTextProperty (((char **) &title), 1,
                    &xproperty)) != 0) {
          XSetWMName (xvimagesink->xcontext->disp, xwindow->win, &xproperty);
          XFree (xproperty.value);
        }

        g_free (title_mem);
      }
    }
  }
}

/* This function handles a GstXWindow creation
 * The width and height are the actual pixel size on the display */
static GstXWindow *
gst_xvimagesink_xwindow_new (GstXvImageSink * xvimagesink,
    gint width, gint height)
{
  GstXWindow *xwindow = NULL;
  XGCValues values;

  g_return_val_if_fail (GST_IS_XVIMAGESINK (xvimagesink), NULL);

  xwindow = g_new0 (GstXWindow, 1);

  xvimagesink->render_rect.x = xvimagesink->render_rect.y = 0;
  xvimagesink->render_rect.w = width;
  xvimagesink->render_rect.h = height;

  xwindow->width = width;
  xwindow->height = height;
  xwindow->internal = TRUE;

  g_mutex_lock (xvimagesink->x_lock);

  xwindow->win = XCreateSimpleWindow (xvimagesink->xcontext->disp,
      xvimagesink->xcontext->root,
      0, 0, width, height, 0, 0, xvimagesink->xcontext->black);

  /* We have to do that to prevent X from redrawing the background on
   * ConfigureNotify. This takes away flickering of video when resizing. */
  XSetWindowBackgroundPixmap (xvimagesink->xcontext->disp, xwindow->win, None);

  /* set application name as a title */
  gst_xvimagesink_xwindow_set_title (xvimagesink, xwindow, NULL);

  if (xvimagesink->handle_events) {
    Atom wm_delete;

    XSelectInput (xvimagesink->xcontext->disp, xwindow->win, ExposureMask |
        StructureNotifyMask | PointerMotionMask | KeyPressMask |
        KeyReleaseMask | ButtonPressMask | ButtonReleaseMask);

    /* Tell the window manager we'd like delete client messages instead of
     * being killed */
    wm_delete = XInternAtom (xvimagesink->xcontext->disp,
        "WM_DELETE_WINDOW", True);
    if (wm_delete != None) {
      (void) XSetWMProtocols (xvimagesink->xcontext->disp, xwindow->win,
          &wm_delete, 1);
    }
  }

  xwindow->gc = XCreateGC (xvimagesink->xcontext->disp,
      xwindow->win, 0, &values);

  XMapRaised (xvimagesink->xcontext->disp, xwindow->win);

  XSync (xvimagesink->xcontext->disp, FALSE);

  g_mutex_unlock (xvimagesink->x_lock);

  gst_xvimagesink_xwindow_decorate (xvimagesink, xwindow);

  gst_x_overlay_got_window_handle (GST_X_OVERLAY (xvimagesink), xwindow->win);

  return xwindow;
}

/* This function destroys a GstXWindow */
static void
gst_xvimagesink_xwindow_destroy (GstXvImageSink * xvimagesink,
    GstXWindow * xwindow)
{
  g_return_if_fail (xwindow != NULL);
  g_return_if_fail (GST_IS_XVIMAGESINK (xvimagesink));

  g_mutex_lock (xvimagesink->x_lock);

  /* If we did not create that window we just free the GC and let it live */
  if (xwindow->internal)
    XDestroyWindow (xvimagesink->xcontext->disp, xwindow->win);
  else
    XSelectInput (xvimagesink->xcontext->disp, xwindow->win, 0);

  XFreeGC (xvimagesink->xcontext->disp, xwindow->gc);

  XSync (xvimagesink->xcontext->disp, FALSE);

  g_mutex_unlock (xvimagesink->x_lock);

  g_free (xwindow);
}

static void
gst_xvimagesink_xwindow_update_geometry (GstXvImageSink * xvimagesink)
{
  XWindowAttributes attr;

  g_return_if_fail (GST_IS_XVIMAGESINK (xvimagesink));

  /* Update the window geometry */
  g_mutex_lock (xvimagesink->x_lock);
  if (G_UNLIKELY (xvimagesink->xwindow == NULL)) {
    g_mutex_unlock (xvimagesink->x_lock);
    return;
  }

  XGetWindowAttributes (xvimagesink->xcontext->disp,
      xvimagesink->xwindow->win, &attr);

  xvimagesink->xwindow->width = attr.width;
  xvimagesink->xwindow->height = attr.height;

  if (!xvimagesink->have_render_rect) {
    xvimagesink->render_rect.x = xvimagesink->render_rect.y = 0;
    xvimagesink->render_rect.w = attr.width;
    xvimagesink->render_rect.h = attr.height;
  }

  g_mutex_unlock (xvimagesink->x_lock);
}

static void
gst_xvimagesink_xwindow_clear (GstXvImageSink * xvimagesink,
    GstXWindow * xwindow)
{
  g_return_if_fail (xwindow != NULL);
  g_return_if_fail (GST_IS_XVIMAGESINK (xvimagesink));

  g_mutex_lock (xvimagesink->x_lock);

  XvStopVideo (xvimagesink->xcontext->disp, xvimagesink->xcontext->xv_port_id,
      xwindow->win);

  XSync (xvimagesink->xcontext->disp, FALSE);

  g_mutex_unlock (xvimagesink->x_lock);
}

/* This function commits our internal colorbalance settings to our grabbed Xv
   port. If the xcontext is not initialized yet it simply returns */
static void
gst_xvimagesink_update_colorbalance (GstXvImageSink * xvimagesink)
{
  GList *channels = NULL;

  g_return_if_fail (GST_IS_XVIMAGESINK (xvimagesink));

  /* If we haven't initialized the X context we can't update anything */
  if (xvimagesink->xcontext == NULL)
    return;

  /* Don't set the attributes if they haven't been changed, to avoid
   * rounding errors changing the values */
  if (!xvimagesink->cb_changed)
    return;

  /* For each channel of the colorbalance we calculate the correct value
     doing range conversion and then set the Xv port attribute to match our
     values. */
  channels = xvimagesink->xcontext->channels_list;

  while (channels) {
    if (channels->data && GST_IS_COLOR_BALANCE_CHANNEL (channels->data)) {
      GstColorBalanceChannel *channel = NULL;
      Atom prop_atom;
      gint value = 0;
      gdouble convert_coef;

      channel = GST_COLOR_BALANCE_CHANNEL (channels->data);
      g_object_ref (channel);

      /* Our range conversion coef */
      convert_coef = (channel->max_value - channel->min_value) / 2000.0;

      if (g_ascii_strcasecmp (channel->label, "XV_HUE") == 0) {
        value = xvimagesink->hue;
      } else if (g_ascii_strcasecmp (channel->label, "XV_SATURATION") == 0) {
        value = xvimagesink->saturation;
      } else if (g_ascii_strcasecmp (channel->label, "XV_CONTRAST") == 0) {
        value = xvimagesink->contrast;
      } else if (g_ascii_strcasecmp (channel->label, "XV_BRIGHTNESS") == 0) {
        value = xvimagesink->brightness;
      } else {
        g_warning ("got an unknown channel %s", channel->label);
        g_object_unref (channel);
        return;
      }

      /* Committing to Xv port */
      g_mutex_lock (xvimagesink->x_lock);
      prop_atom =
          XInternAtom (xvimagesink->xcontext->disp, channel->label, True);
      if (prop_atom != None) {
        int xv_value;
        xv_value =
            floor (0.5 + (value + 1000) * convert_coef + channel->min_value);
        XvSetPortAttribute (xvimagesink->xcontext->disp,
            xvimagesink->xcontext->xv_port_id, prop_atom, xv_value);
      }
      g_mutex_unlock (xvimagesink->x_lock);

      g_object_unref (channel);
    }
    channels = g_list_next (channels);
  }
}

/* This function handles XEvents that might be in the queue. It generates
   GstEvent that will be sent upstream in the pipeline to handle interactivity
   and navigation. It will also listen for configure events on the window to
   trigger caps renegotiation so on the fly software scaling can work. */
static void
gst_xvimagesink_handle_xevents (GstXvImageSink * xvimagesink)
{
  XEvent e;
  guint pointer_x = 0, pointer_y = 0;
  gboolean pointer_moved = FALSE;
  gboolean exposed = FALSE, configured = FALSE;

  g_return_if_fail (GST_IS_XVIMAGESINK (xvimagesink));

  /* Handle Interaction, produces navigation events */

  /* We get all pointer motion events, only the last position is
     interesting. */
  g_mutex_lock (xvimagesink->flow_lock);
  g_mutex_lock (xvimagesink->x_lock);
  while (XCheckWindowEvent (xvimagesink->xcontext->disp,
          xvimagesink->xwindow->win, PointerMotionMask, &e)) {
    g_mutex_unlock (xvimagesink->x_lock);
    g_mutex_unlock (xvimagesink->flow_lock);

    switch (e.type) {
      case MotionNotify:
        pointer_x = e.xmotion.x;
        pointer_y = e.xmotion.y;
        pointer_moved = TRUE;
        break;
      default:
        break;
    }
    g_mutex_lock (xvimagesink->flow_lock);
    g_mutex_lock (xvimagesink->x_lock);
  }

  if (pointer_moved) {
    g_mutex_unlock (xvimagesink->x_lock);
    g_mutex_unlock (xvimagesink->flow_lock);

    GST_DEBUG ("xvimagesink pointer moved over window at %d,%d",
        pointer_x, pointer_y);
    gst_navigation_send_mouse_event (GST_NAVIGATION (xvimagesink),
        "mouse-move", 0, e.xbutton.x, e.xbutton.y);

    g_mutex_lock (xvimagesink->flow_lock);
    g_mutex_lock (xvimagesink->x_lock);
  }

  /* We get all events on our window to throw them upstream */
  while (XCheckWindowEvent (xvimagesink->xcontext->disp,
          xvimagesink->xwindow->win,
          KeyPressMask | KeyReleaseMask | ButtonPressMask | ButtonReleaseMask,
          &e)) {
    KeySym keysym;

    /* We lock only for the X function call */
    g_mutex_unlock (xvimagesink->x_lock);
    g_mutex_unlock (xvimagesink->flow_lock);

    switch (e.type) {
      case ButtonPress:
        /* Mouse button pressed over our window. We send upstream
           events for interactivity/navigation */
        GST_DEBUG ("xvimagesink button %d pressed over window at %d,%d",
            e.xbutton.button, e.xbutton.x, e.xbutton.y);
        gst_navigation_send_mouse_event (GST_NAVIGATION (xvimagesink),
            "mouse-button-press", e.xbutton.button, e.xbutton.x, e.xbutton.y);
        break;
      case ButtonRelease:
        /* Mouse button released over our window. We send upstream
           events for interactivity/navigation */
        GST_DEBUG ("xvimagesink button %d released over window at %d,%d",
            e.xbutton.button, e.xbutton.x, e.xbutton.y);
        gst_navigation_send_mouse_event (GST_NAVIGATION (xvimagesink),
            "mouse-button-release", e.xbutton.button, e.xbutton.x, e.xbutton.y);
        break;
      case KeyPress:
      case KeyRelease:
        /* Key pressed/released over our window. We send upstream
           events for interactivity/navigation */
        GST_DEBUG ("xvimagesink key %d pressed over window at %d,%d",
            e.xkey.keycode, e.xkey.x, e.xkey.y);
        g_mutex_lock (xvimagesink->x_lock);
        keysym = XKeycodeToKeysym (xvimagesink->xcontext->disp,
            e.xkey.keycode, 0);
        g_mutex_unlock (xvimagesink->x_lock);
        if (keysym != NoSymbol) {
          char *key_str = NULL;

          g_mutex_lock (xvimagesink->x_lock);
          key_str = XKeysymToString (keysym);
          g_mutex_unlock (xvimagesink->x_lock);
          gst_navigation_send_key_event (GST_NAVIGATION (xvimagesink),
              e.type == KeyPress ? "key-press" : "key-release", key_str);
        } else {
          gst_navigation_send_key_event (GST_NAVIGATION (xvimagesink),
              e.type == KeyPress ? "key-press" : "key-release", "unknown");
        }
        break;
      default:
        GST_DEBUG_OBJECT (xvimagesink, "xvimagesink unhandled X event (%d)",
            e.type);
    }
    g_mutex_lock (xvimagesink->flow_lock);
    g_mutex_lock (xvimagesink->x_lock);
  }

  /* Handle Expose */
  while (XCheckWindowEvent (xvimagesink->xcontext->disp,
          xvimagesink->xwindow->win, ExposureMask | StructureNotifyMask, &e)) {
    switch (e.type) {
      case Expose:
        exposed = TRUE;
        break;
      case ConfigureNotify:
        g_mutex_unlock (xvimagesink->x_lock);
        gst_xvimagesink_xwindow_update_geometry (xvimagesink);
        g_mutex_lock (xvimagesink->x_lock);
        configured = TRUE;
        break;
      default:
        break;
    }
  }

  if (xvimagesink->handle_expose && (exposed || configured)) {
    g_mutex_unlock (xvimagesink->x_lock);
    g_mutex_unlock (xvimagesink->flow_lock);

    gst_xvimagesink_expose (GST_X_OVERLAY (xvimagesink));

    g_mutex_lock (xvimagesink->flow_lock);
    g_mutex_lock (xvimagesink->x_lock);
  }

  /* Handle Display events */
  while (XPending (xvimagesink->xcontext->disp)) {
    XNextEvent (xvimagesink->xcontext->disp, &e);

    switch (e.type) {
      case ClientMessage:{
        Atom wm_delete;

        wm_delete = XInternAtom (xvimagesink->xcontext->disp,
            "WM_DELETE_WINDOW", True);
        if (wm_delete != None && wm_delete == (Atom) e.xclient.data.l[0]) {
          /* Handle window deletion by posting an error on the bus */
          GST_ELEMENT_ERROR (xvimagesink, RESOURCE, NOT_FOUND,
              ("Output window was closed"), (NULL));

          g_mutex_unlock (xvimagesink->x_lock);
          gst_xvimagesink_xwindow_destroy (xvimagesink, xvimagesink->xwindow);
          xvimagesink->xwindow = NULL;
          g_mutex_lock (xvimagesink->x_lock);
        }
        break;
      }
      default:
        break;
    }
  }

  g_mutex_unlock (xvimagesink->x_lock);
  g_mutex_unlock (xvimagesink->flow_lock);
}

static void
gst_lookup_xv_port_from_adaptor (GstXContext * xcontext,
    XvAdaptorInfo * adaptors, int adaptor_no)
{
  gint j;
  gint res;

  /* Do we support XvImageMask ? */
  if (!(adaptors[adaptor_no].type & XvImageMask)) {
    GST_DEBUG ("XV Adaptor %s has no support for XvImageMask",
        adaptors[adaptor_no].name);
    return;
  }

  /* We found such an adaptor, looking for an available port */
  for (j = 0; j < adaptors[adaptor_no].num_ports && !xcontext->xv_port_id; j++) {
    /* We try to grab the port */
    res = XvGrabPort (xcontext->disp, adaptors[adaptor_no].base_id + j, 0);
    if (Success == res) {
      xcontext->xv_port_id = adaptors[adaptor_no].base_id + j;
      GST_DEBUG ("XV Adaptor %s with %ld ports", adaptors[adaptor_no].name,
          adaptors[adaptor_no].num_ports);
    } else {
      GST_DEBUG ("GrabPort %d for XV Adaptor %s failed: %d", j,
          adaptors[adaptor_no].name, res);
    }
  }
}

/* This function generates a caps with all supported format by the first
   Xv grabable port we find. We store each one of the supported formats in a
   format list and append the format to a newly created caps that we return
   If this function does not return NULL because of an error, it also grabs
   the port via XvGrabPort */
static GstCaps *
gst_xvimagesink_get_xv_support (GstXvImageSink * xvimagesink,
    GstXContext * xcontext)
{
  gint i;
  XvAdaptorInfo *adaptors;
  gint nb_formats;
  XvImageFormatValues *formats = NULL;
  guint nb_encodings;
  XvEncodingInfo *encodings = NULL;
  gulong max_w = G_MAXINT, max_h = G_MAXINT;
  GstCaps *caps = NULL;
  GstCaps *rgb_caps = NULL;

  g_return_val_if_fail (xcontext != NULL, NULL);

  /* First let's check that XVideo extension is available */
  if (!XQueryExtension (xcontext->disp, "XVideo", &i, &i, &i)) {
    GST_ELEMENT_ERROR (xvimagesink, RESOURCE, SETTINGS,
        ("Could not initialise Xv output"),
        ("XVideo extension is not available"));
    return NULL;
  }

  /* Then we get adaptors list */
  if (Success != XvQueryAdaptors (xcontext->disp, xcontext->root,
          &xcontext->nb_adaptors, &adaptors)) {
    GST_ELEMENT_ERROR (xvimagesink, RESOURCE, SETTINGS,
        ("Could not initialise Xv output"),
        ("Failed getting XV adaptors list"));
    return NULL;
  }

  xcontext->xv_port_id = 0;

  GST_DEBUG ("Found %u XV adaptor(s)", xcontext->nb_adaptors);

  xcontext->adaptors =
      (gchar **) g_malloc0 (xcontext->nb_adaptors * sizeof (gchar *));

  /* Now fill up our adaptor name array */
  for (i = 0; i < xcontext->nb_adaptors; i++) {
    xcontext->adaptors[i] = g_strdup (adaptors[i].name);
  }

  if (xvimagesink->adaptor_no >= 0 &&
      xvimagesink->adaptor_no < xcontext->nb_adaptors) {
    /* Find xv port from user defined adaptor */
    gst_lookup_xv_port_from_adaptor (xcontext, adaptors,
        xvimagesink->adaptor_no);
  }

  if (!xcontext->xv_port_id) {
    /* Now search for an adaptor that supports XvImageMask */
    for (i = 0; i < xcontext->nb_adaptors && !xcontext->xv_port_id; i++) {
      gst_lookup_xv_port_from_adaptor (xcontext, adaptors, i);
      xvimagesink->adaptor_no = i;
    }
  }

  XvFreeAdaptorInfo (adaptors);

  if (!xcontext->xv_port_id) {
    xvimagesink->adaptor_no = -1;
    GST_ELEMENT_ERROR (xvimagesink, RESOURCE, BUSY,
        ("Could not initialise Xv output"), ("No port available"));
    return NULL;
  }

  /* Set XV_AUTOPAINT_COLORKEY and XV_DOUBLE_BUFFER and XV_COLORKEY */
  {
    int count, todo = 3;
    XvAttribute *const attr = XvQueryPortAttributes (xcontext->disp,
        xcontext->xv_port_id, &count);
    static const char autopaint[] = "XV_AUTOPAINT_COLORKEY";
    static const char dbl_buffer[] = "XV_DOUBLE_BUFFER";
    static const char colorkey[] = "XV_COLORKEY";

    GST_DEBUG_OBJECT (xvimagesink, "Checking %d Xv port attributes", count);

    xvimagesink->have_autopaint_colorkey = FALSE;
    xvimagesink->have_double_buffer = FALSE;
    xvimagesink->have_colorkey = FALSE;

    for (i = 0; ((i < count) && todo); i++)
      if (!strcmp (attr[i].name, autopaint)) {
        const Atom atom = XInternAtom (xcontext->disp, autopaint, False);

        /* turn on autopaint colorkey */
        XvSetPortAttribute (xcontext->disp, xcontext->xv_port_id, atom,
            (xvimagesink->autopaint_colorkey ? 1 : 0));
        todo--;
        xvimagesink->have_autopaint_colorkey = TRUE;
      } else if (!strcmp (attr[i].name, dbl_buffer)) {
        const Atom atom = XInternAtom (xcontext->disp, dbl_buffer, False);

        XvSetPortAttribute (xcontext->disp, xcontext->xv_port_id, atom,
            (xvimagesink->double_buffer ? 1 : 0));
        todo--;
        xvimagesink->have_double_buffer = TRUE;
      } else if (!strcmp (attr[i].name, colorkey)) {
        /* Set the colorkey, default is something that is dark but hopefully
         * won't randomly appear on the screen elsewhere (ie not black or greys)
         * can be overridden by setting "colorkey" property
         */
        const Atom atom = XInternAtom (xcontext->disp, colorkey, False);
        guint32 ckey = 0;
        gboolean set_attr = TRUE;
        guint cr, cg, cb;

        /* set a colorkey in the right format RGB565/RGB888
         * We only handle these 2 cases, because they're the only types of
         * devices we've encountered. If we don't recognise it, leave it alone
         */
        cr = (xvimagesink->colorkey >> 16);
        cg = (xvimagesink->colorkey >> 8) & 0xFF;
        cb = (xvimagesink->colorkey) & 0xFF;
        switch (xcontext->depth) {
          case 16:             /* RGB 565 */
            cr >>= 3;
            cg >>= 2;
            cb >>= 3;
            ckey = (cr << 11) | (cg << 5) | cb;
            break;
          case 24:
          case 32:             /* RGB 888 / ARGB 8888 */
            ckey = (cr << 16) | (cg << 8) | cb;
            break;
          default:
            GST_DEBUG_OBJECT (xvimagesink,
                "Unknown bit depth %d for Xv Colorkey - not adjusting",
                xcontext->depth);
            set_attr = FALSE;
            break;
        }

        if (set_attr) {
          ckey = CLAMP (ckey, (guint32) attr[i].min_value,
              (guint32) attr[i].max_value);
          GST_LOG_OBJECT (xvimagesink,
              "Setting color key for display depth %d to 0x%x",
              xcontext->depth, ckey);

          XvSetPortAttribute (xcontext->disp, xcontext->xv_port_id, atom,
              (gint) ckey);
        }
        todo--;
        xvimagesink->have_colorkey = TRUE;
      }

    XFree (attr);
  }

  /* Get the list of encodings supported by the adapter and look for the
   * XV_IMAGE encoding so we can determine the maximum width and height
   * supported */
  XvQueryEncodings (xcontext->disp, xcontext->xv_port_id, &nb_encodings,
      &encodings);

  for (i = 0; i < nb_encodings; i++) {
    GST_LOG_OBJECT (xvimagesink,
        "Encoding %d, name %s, max wxh %lux%lu rate %d/%d",
        i, encodings[i].name, encodings[i].width, encodings[i].height,
        encodings[i].rate.numerator, encodings[i].rate.denominator);
    if (strcmp (encodings[i].name, "XV_IMAGE") == 0) {
      max_w = encodings[i].width;
      max_h = encodings[i].height;
    }
  }

  XvFreeEncodingInfo (encodings);

  /* We get all image formats supported by our port */
  formats = XvListImageFormats (xcontext->disp,
      xcontext->xv_port_id, &nb_formats);
  caps = gst_caps_new_empty ();
  for (i = 0; i < nb_formats; i++) {
    GstCaps *format_caps = NULL;
    gboolean is_rgb_format = FALSE;

    /* We set the image format of the xcontext to an existing one. This
       is just some valid image format for making our xshm calls check before
       caps negotiation really happens. */
    xcontext->im_format = formats[i].id;

    switch (formats[i].type) {
      case XvRGB:
      {
        XvImageFormatValues *fmt = &(formats[i]);
        gint endianness = G_BIG_ENDIAN;

        if (fmt->byte_order == LSBFirst) {
          /* our caps system handles 24/32bpp RGB as big-endian. */
          if (fmt->bits_per_pixel == 24 || fmt->bits_per_pixel == 32) {
            fmt->red_mask = GUINT32_TO_BE (fmt->red_mask);
            fmt->green_mask = GUINT32_TO_BE (fmt->green_mask);
            fmt->blue_mask = GUINT32_TO_BE (fmt->blue_mask);

            if (fmt->bits_per_pixel == 24) {
              fmt->red_mask >>= 8;
              fmt->green_mask >>= 8;
              fmt->blue_mask >>= 8;
            }
          } else
            endianness = G_LITTLE_ENDIAN;
        }

        format_caps = gst_caps_new_simple ("video/x-raw-rgb",
            "endianness", G_TYPE_INT, endianness,
            "depth", G_TYPE_INT, fmt->depth,
            "bpp", G_TYPE_INT, fmt->bits_per_pixel,
            "red_mask", G_TYPE_INT, fmt->red_mask,
            "green_mask", G_TYPE_INT, fmt->green_mask,
            "blue_mask", G_TYPE_INT, fmt->blue_mask,
            "width", GST_TYPE_INT_RANGE, 1, max_w,
            "height", GST_TYPE_INT_RANGE, 1, max_h,
            "framerate", GST_TYPE_FRACTION_RANGE, 0, 1, G_MAXINT, 1, NULL);

        is_rgb_format = TRUE;
        break;
      }
      case XvYUV:
        format_caps = gst_caps_new_simple ("video/x-raw-yuv",
            "format", GST_TYPE_FOURCC, formats[i].id,
            "width", GST_TYPE_INT_RANGE, 1, max_w,
            "height", GST_TYPE_INT_RANGE, 1, max_h,
            "framerate", GST_TYPE_FRACTION_RANGE, 0, 1, G_MAXINT, 1, NULL);
        break;
      default:
        g_assert_not_reached ();
        break;
    }

    if (format_caps) {
      GstXvImageFormat *format = NULL;

      format = g_new0 (GstXvImageFormat, 1);
      if (format) {
        format->format = formats[i].id;
        format->caps = gst_caps_copy (format_caps);
        xcontext->formats_list = g_list_append (xcontext->formats_list, format);
      }

      if (is_rgb_format) {
        if (rgb_caps == NULL)
          rgb_caps = format_caps;
        else
          gst_caps_append (rgb_caps, format_caps);
      } else
        gst_caps_append (caps, format_caps);
    }
  }

  /* Collected all caps into either the caps or rgb_caps structures.
   * Append rgb_caps on the end of YUV, so that YUV is always preferred */
  if (rgb_caps)
    gst_caps_append (caps, rgb_caps);

  if (formats)
    XFree (formats);

  GST_DEBUG ("Generated the following caps: %" GST_PTR_FORMAT, caps);

  if (gst_caps_is_empty (caps)) {
    gst_caps_unref (caps);
    XvUngrabPort (xcontext->disp, xcontext->xv_port_id, 0);
    GST_ELEMENT_ERROR (xvimagesink, STREAM, WRONG_TYPE, (NULL),
        ("No supported format found"));
    return NULL;
  }

  return caps;
}

static gpointer
gst_xvimagesink_event_thread (GstXvImageSink * xvimagesink)
{
  g_return_val_if_fail (GST_IS_XVIMAGESINK (xvimagesink), NULL);

  GST_OBJECT_LOCK (xvimagesink);
  while (xvimagesink->running) {
    GST_OBJECT_UNLOCK (xvimagesink);

    if (xvimagesink->xwindow) {
      gst_xvimagesink_handle_xevents (xvimagesink);
    }
    /* FIXME: do we want to align this with the framerate or anything else? */
    g_usleep (G_USEC_PER_SEC / 20);

    GST_OBJECT_LOCK (xvimagesink);
  }
  GST_OBJECT_UNLOCK (xvimagesink);

  return NULL;
}

static void
gst_xvimagesink_manage_event_thread (GstXvImageSink * xvimagesink)
{
  GThread *thread = NULL;

  /* don't start the thread too early */
  if (xvimagesink->xcontext == NULL) {
    return;
  }

  GST_OBJECT_LOCK (xvimagesink);
  if (xvimagesink->handle_expose || xvimagesink->handle_events) {
    if (!xvimagesink->event_thread) {
      /* Setup our event listening thread */
      GST_DEBUG_OBJECT (xvimagesink, "run xevent thread, expose %d, events %d",
          xvimagesink->handle_expose, xvimagesink->handle_events);
      xvimagesink->running = TRUE;
      xvimagesink->event_thread = g_thread_create (
          (GThreadFunc) gst_xvimagesink_event_thread, xvimagesink, TRUE, NULL);
    }
  } else {
    if (xvimagesink->event_thread) {
      GST_DEBUG_OBJECT (xvimagesink, "stop xevent thread, expose %d, events %d",
          xvimagesink->handle_expose, xvimagesink->handle_events);
      xvimagesink->running = FALSE;
      /* grab thread and mark it as NULL */
      thread = xvimagesink->event_thread;
      xvimagesink->event_thread = NULL;
    }
  }
  GST_OBJECT_UNLOCK (xvimagesink);

  /* Wait for our event thread to finish */
  if (thread)
    g_thread_join (thread);

}


/* This function calculates the pixel aspect ratio based on the properties
 * in the xcontext structure and stores it there. */
static void
gst_xvimagesink_calculate_pixel_aspect_ratio (GstXContext * xcontext)
{
  static const gint par[][2] = {
    {1, 1},                     /* regular screen */
    {16, 15},                   /* PAL TV */
    {11, 10},                   /* 525 line Rec.601 video */
    {54, 59},                   /* 625 line Rec.601 video */
    {64, 45},                   /* 1280x1024 on 16:9 display */
    {5, 3},                     /* 1280x1024 on 4:3 display */
    {4, 3}                      /*  800x600 on 16:9 display */
  };
  gint i;
  gint index;
  gdouble ratio;
  gdouble delta;

#define DELTA(idx) (ABS (ratio - ((gdouble) par[idx][0] / par[idx][1])))

  /* first calculate the "real" ratio based on the X values;
   * which is the "physical" w/h divided by the w/h in pixels of the display */
  ratio = (gdouble) (xcontext->widthmm * xcontext->height)
      / (xcontext->heightmm * xcontext->width);

  /* DirectFB's X in 720x576 reports the physical dimensions wrong, so
   * override here */
  if (xcontext->width == 720 && xcontext->height == 576) {
    ratio = 4.0 * 576 / (3.0 * 720);
  }
  GST_DEBUG ("calculated pixel aspect ratio: %f", ratio);

  /* now find the one from par[][2] with the lowest delta to the real one */
  delta = DELTA (0);
  index = 0;

  for (i = 1; i < sizeof (par) / (sizeof (gint) * 2); ++i) {
    gdouble this_delta = DELTA (i);

    if (this_delta < delta) {
      index = i;
      delta = this_delta;
    }
  }

  GST_DEBUG ("Decided on index %d (%d/%d)", index,
      par[index][0], par[index][1]);

  g_free (xcontext->par);
  xcontext->par = g_new0 (GValue, 1);
  g_value_init (xcontext->par, GST_TYPE_FRACTION);
  gst_value_set_fraction (xcontext->par, par[index][0], par[index][1]);
  GST_DEBUG ("set xcontext PAR to %d/%d",
      gst_value_get_fraction_numerator (xcontext->par),
      gst_value_get_fraction_denominator (xcontext->par));
}

/* This function gets the X Display and global info about it. Everything is
   stored in our object and will be cleaned when the object is disposed. Note
   here that caps for supported format are generated without any window or
   image creation */
static GstXContext *
gst_xvimagesink_xcontext_get (GstXvImageSink * xvimagesink)
{
  GstXContext *xcontext = NULL;
  XPixmapFormatValues *px_formats = NULL;
  gint nb_formats = 0, i, j, N_attr;
  XvAttribute *xv_attr;
  Atom prop_atom;
  const char *channels[4] = { "XV_HUE", "XV_SATURATION",
    "XV_BRIGHTNESS", "XV_CONTRAST"
  };

  g_return_val_if_fail (GST_IS_XVIMAGESINK (xvimagesink), NULL);

  xcontext = g_new0 (GstXContext, 1);
  xcontext->im_format = 0;

  g_mutex_lock (xvimagesink->x_lock);

  xcontext->disp = XOpenDisplay (xvimagesink->display_name);

  if (!xcontext->disp) {
    g_mutex_unlock (xvimagesink->x_lock);
    g_free (xcontext);
    GST_ELEMENT_ERROR (xvimagesink, RESOURCE, WRITE,
        ("Could not initialise Xv output"), ("Could not open display"));
    return NULL;
  }

  xcontext->screen = DefaultScreenOfDisplay (xcontext->disp);
  xcontext->screen_num = DefaultScreen (xcontext->disp);
  xcontext->visual = DefaultVisual (xcontext->disp, xcontext->screen_num);
  xcontext->root = DefaultRootWindow (xcontext->disp);
  xcontext->white = XWhitePixel (xcontext->disp, xcontext->screen_num);
  xcontext->black = XBlackPixel (xcontext->disp, xcontext->screen_num);
  xcontext->depth = DefaultDepthOfScreen (xcontext->screen);

  xcontext->width = DisplayWidth (xcontext->disp, xcontext->screen_num);
  xcontext->height = DisplayHeight (xcontext->disp, xcontext->screen_num);
  xcontext->widthmm = DisplayWidthMM (xcontext->disp, xcontext->screen_num);
  xcontext->heightmm = DisplayHeightMM (xcontext->disp, xcontext->screen_num);

  GST_DEBUG_OBJECT (xvimagesink, "X reports %dx%d pixels and %d mm x %d mm",
      xcontext->width, xcontext->height, xcontext->widthmm, xcontext->heightmm);

  gst_xvimagesink_calculate_pixel_aspect_ratio (xcontext);
  /* We get supported pixmap formats at supported depth */
  px_formats = XListPixmapFormats (xcontext->disp, &nb_formats);

  if (!px_formats) {
    XCloseDisplay (xcontext->disp);
    g_mutex_unlock (xvimagesink->x_lock);
    g_free (xcontext->par);
    g_free (xcontext);
    GST_ELEMENT_ERROR (xvimagesink, RESOURCE, SETTINGS,
        ("Could not initialise Xv output"), ("Could not get pixel formats"));
    return NULL;
  }

  /* We get bpp value corresponding to our running depth */
  for (i = 0; i < nb_formats; i++) {
    if (px_formats[i].depth == xcontext->depth)
      xcontext->bpp = px_formats[i].bits_per_pixel;
  }

  XFree (px_formats);

  xcontext->endianness =
      (ImageByteOrder (xcontext->disp) ==
      LSBFirst) ? G_LITTLE_ENDIAN : G_BIG_ENDIAN;

  /* our caps system handles 24/32bpp RGB as big-endian. */
  if ((xcontext->bpp == 24 || xcontext->bpp == 32) &&
      xcontext->endianness == G_LITTLE_ENDIAN) {
    xcontext->endianness = G_BIG_ENDIAN;
    xcontext->visual->red_mask = GUINT32_TO_BE (xcontext->visual->red_mask);
    xcontext->visual->green_mask = GUINT32_TO_BE (xcontext->visual->green_mask);
    xcontext->visual->blue_mask = GUINT32_TO_BE (xcontext->visual->blue_mask);
    if (xcontext->bpp == 24) {
      xcontext->visual->red_mask >>= 8;
      xcontext->visual->green_mask >>= 8;
      xcontext->visual->blue_mask >>= 8;
    }
  }

  xcontext->caps = gst_xvimagesink_get_xv_support (xvimagesink, xcontext);

  /* Search for XShm extension support */
#ifdef HAVE_XSHM
  if (XShmQueryExtension (xcontext->disp) &&
      gst_xvimagesink_check_xshm_calls (xvimagesink, xcontext)) {
    xcontext->use_xshm = TRUE;
    GST_DEBUG ("xvimagesink is using XShm extension");
  } else
#endif /* HAVE_XSHM */
  {
    xcontext->use_xshm = FALSE;
    GST_DEBUG ("xvimagesink is not using XShm extension");
  }

  if (!xcontext->caps) {
    XCloseDisplay (xcontext->disp);
    g_mutex_unlock (xvimagesink->x_lock);
    g_free (xcontext->par);
    g_free (xcontext);
    /* GST_ELEMENT_ERROR is thrown by gst_xvimagesink_get_xv_support */
    return NULL;
  }

  xv_attr = XvQueryPortAttributes (xcontext->disp,
      xcontext->xv_port_id, &N_attr);


  /* Generate the channels list */
  for (i = 0; i < (sizeof (channels) / sizeof (char *)); i++) {
    XvAttribute *matching_attr = NULL;

    /* Retrieve the property atom if it exists. If it doesn't exist,
     * the attribute itself must not either, so we can skip */
    prop_atom = XInternAtom (xcontext->disp, channels[i], True);
    if (prop_atom == None)
      continue;

    if (xv_attr != NULL) {
      for (j = 0; j < N_attr && matching_attr == NULL; ++j)
        if (!g_ascii_strcasecmp (channels[i], xv_attr[j].name))
          matching_attr = xv_attr + j;
    }

    if (matching_attr) {
      GstColorBalanceChannel *channel;

      channel = g_object_new (GST_TYPE_COLOR_BALANCE_CHANNEL, NULL);
      channel->label = g_strdup (channels[i]);
      channel->min_value = matching_attr ? matching_attr->min_value : -1000;
      channel->max_value = matching_attr ? matching_attr->max_value : 1000;

      xcontext->channels_list = g_list_append (xcontext->channels_list,
          channel);

      /* If the colorbalance settings have not been touched we get Xv values
         as defaults and update our internal variables */
      if (!xvimagesink->cb_changed) {
        gint val;

        XvGetPortAttribute (xcontext->disp, xcontext->xv_port_id,
            prop_atom, &val);
        /* Normalize val to [-1000, 1000] */
        val = floor (0.5 + -1000 + 2000 * (val - channel->min_value) /
            (double) (channel->max_value - channel->min_value));

        if (!g_ascii_strcasecmp (channels[i], "XV_HUE"))
          xvimagesink->hue = val;
        else if (!g_ascii_strcasecmp (channels[i], "XV_SATURATION"))
          xvimagesink->saturation = val;
        else if (!g_ascii_strcasecmp (channels[i], "XV_BRIGHTNESS"))
          xvimagesink->brightness = val;
        else if (!g_ascii_strcasecmp (channels[i], "XV_CONTRAST"))
          xvimagesink->contrast = val;
      }
    }
  }

  if (xv_attr)
    XFree (xv_attr);

  g_mutex_unlock (xvimagesink->x_lock);

  return xcontext;
}

/* This function cleans the X context. Closing the Display, releasing the XV
   port and unrefing the caps for supported formats. */
static void
gst_xvimagesink_xcontext_clear (GstXvImageSink * xvimagesink)
{
  GList *formats_list, *channels_list;
  GstXContext *xcontext;
  gint i = 0;

  g_return_if_fail (GST_IS_XVIMAGESINK (xvimagesink));

  GST_OBJECT_LOCK (xvimagesink);
  if (xvimagesink->xcontext == NULL) {
    GST_OBJECT_UNLOCK (xvimagesink);
    return;
  }

  /* Take the XContext from the sink and clean it up */
  xcontext = xvimagesink->xcontext;
  xvimagesink->xcontext = NULL;

  GST_OBJECT_UNLOCK (xvimagesink);


  formats_list = xcontext->formats_list;

  while (formats_list) {
    GstXvImageFormat *format = formats_list->data;

    gst_caps_unref (format->caps);
    g_free (format);
    formats_list = g_list_next (formats_list);
  }

  if (xcontext->formats_list)
    g_list_free (xcontext->formats_list);

  channels_list = xcontext->channels_list;

  while (channels_list) {
    GstColorBalanceChannel *channel = channels_list->data;

    g_object_unref (channel);
    channels_list = g_list_next (channels_list);
  }

  if (xcontext->channels_list)
    g_list_free (xcontext->channels_list);

  gst_caps_unref (xcontext->caps);
  if (xcontext->last_caps)
    gst_caps_replace (&xcontext->last_caps, NULL);

  for (i = 0; i < xcontext->nb_adaptors; i++) {
    g_free (xcontext->adaptors[i]);
  }

  g_free (xcontext->adaptors);

  g_free (xcontext->par);

  g_mutex_lock (xvimagesink->x_lock);

  GST_DEBUG_OBJECT (xvimagesink, "Closing display and freeing X Context");

  XvUngrabPort (xcontext->disp, xcontext->xv_port_id, 0);

  XCloseDisplay (xcontext->disp);

  g_mutex_unlock (xvimagesink->x_lock);

  g_free (xcontext);
}

/* Element stuff */

static GstCaps *
gst_xvimagesink_getcaps (GstBaseSink * bsink)
{
  GstXvImageSink *xvimagesink;

  xvimagesink = GST_XVIMAGESINK (bsink);

  if (xvimagesink->xcontext)
    return gst_caps_ref (xvimagesink->xcontext->caps);

  return
      gst_caps_copy (gst_pad_get_pad_template_caps (GST_VIDEO_SINK_PAD
          (xvimagesink)));
}

static gboolean
gst_xvimagesink_setcaps (GstBaseSink * bsink, GstCaps * caps)
{
  GstXvImageSink *xvimagesink;
  GstStructure *structure;
  GstBufferPool *newpool, *oldpool;
  gboolean ret;
  guint32 im_format = 0;
  gint video_width, video_height;
  gint disp_x, disp_y;
  gint disp_width, disp_height;
  gint video_par_n, video_par_d;        /* video's PAR */
  gint display_par_n, display_par_d;    /* display's PAR */
  const GValue *caps_par;
  const GValue *caps_disp_reg;
  const GValue *fps;
  guint num, den;

  xvimagesink = GST_XVIMAGESINK (bsink);

  GST_DEBUG_OBJECT (xvimagesink,
      "In setcaps. Possible caps %" GST_PTR_FORMAT ", setting caps %"
      GST_PTR_FORMAT, xvimagesink->xcontext->caps, caps);

  if (!gst_caps_can_intersect (xvimagesink->xcontext->caps, caps))
    goto incompatible_caps;

  structure = gst_caps_get_structure (caps, 0);
  ret = gst_structure_get_int (structure, "width", &video_width);
  ret &= gst_structure_get_int (structure, "height", &video_height);
  fps = gst_structure_get_value (structure, "framerate");
  ret &= (fps != NULL);

  if (!ret)
    goto incomplete_caps;

  xvimagesink->fps_n = gst_value_get_fraction_numerator (fps);
  xvimagesink->fps_d = gst_value_get_fraction_denominator (fps);

  xvimagesink->video_width = video_width;
  xvimagesink->video_height = video_height;

  im_format = gst_xvimagesink_get_format_from_caps (xvimagesink, caps);
  if (im_format == -1)
    goto invalid_format;

  /* get aspect ratio from caps if it's present, and
   * convert video width and height to a display width and height
   * using wd / hd = wv / hv * PARv / PARd */

  /* get video's PAR */
  caps_par = gst_structure_get_value (structure, "pixel-aspect-ratio");
  if (caps_par) {
    video_par_n = gst_value_get_fraction_numerator (caps_par);
    video_par_d = gst_value_get_fraction_denominator (caps_par);
  } else {
    video_par_n = 1;
    video_par_d = 1;
  }
  /* get display's PAR */
  if (xvimagesink->par) {
    display_par_n = gst_value_get_fraction_numerator (xvimagesink->par);
    display_par_d = gst_value_get_fraction_denominator (xvimagesink->par);
  } else {
    display_par_n = 1;
    display_par_d = 1;
  }

  /* get the display region */
  caps_disp_reg = gst_structure_get_value (structure, "display-region");
  if (caps_disp_reg) {
    disp_x = g_value_get_int (gst_value_array_get_value (caps_disp_reg, 0));
    disp_y = g_value_get_int (gst_value_array_get_value (caps_disp_reg, 1));
    disp_width = g_value_get_int (gst_value_array_get_value (caps_disp_reg, 2));
    disp_height =
        g_value_get_int (gst_value_array_get_value (caps_disp_reg, 3));
  } else {
    disp_x = disp_y = 0;
    disp_width = video_width;
    disp_height = video_height;
  }

  if (!gst_video_calculate_display_ratio (&num, &den, video_width,
          video_height, video_par_n, video_par_d, display_par_n, display_par_d))
    goto no_disp_ratio;

  xvimagesink->disp_x = disp_x;
  xvimagesink->disp_y = disp_y;
  xvimagesink->disp_width = disp_width;
  xvimagesink->disp_height = disp_height;

  GST_DEBUG_OBJECT (xvimagesink,
      "video width/height: %dx%d, calculated display ratio: %d/%d",
      video_width, video_height, num, den);

  /* now find a width x height that respects this display ratio.
   * prefer those that have one of w/h the same as the incoming video
   * using wd / hd = num / den */

  /* start with same height, because of interlaced video */
  /* check hd / den is an integer scale factor, and scale wd with the PAR */
  if (video_height % den == 0) {
    GST_DEBUG_OBJECT (xvimagesink, "keeping video height");
    GST_VIDEO_SINK_WIDTH (xvimagesink) = (guint)
        gst_util_uint64_scale_int (video_height, num, den);
    GST_VIDEO_SINK_HEIGHT (xvimagesink) = video_height;
  } else if (video_width % num == 0) {
    GST_DEBUG_OBJECT (xvimagesink, "keeping video width");
    GST_VIDEO_SINK_WIDTH (xvimagesink) = video_width;
    GST_VIDEO_SINK_HEIGHT (xvimagesink) = (guint)
        gst_util_uint64_scale_int (video_width, den, num);
  } else {
    GST_DEBUG_OBJECT (xvimagesink, "approximating while keeping video height");
    GST_VIDEO_SINK_WIDTH (xvimagesink) = (guint)
        gst_util_uint64_scale_int (video_height, num, den);
    GST_VIDEO_SINK_HEIGHT (xvimagesink) = video_height;
  }
  GST_DEBUG_OBJECT (xvimagesink, "scaling to %dx%d",
      GST_VIDEO_SINK_WIDTH (xvimagesink), GST_VIDEO_SINK_HEIGHT (xvimagesink));

  /* Notify application to set xwindow id now */
  g_mutex_lock (xvimagesink->flow_lock);
  if (!xvimagesink->xwindow) {
    g_mutex_unlock (xvimagesink->flow_lock);
    gst_x_overlay_prepare_xwindow_id (GST_X_OVERLAY (xvimagesink));
  } else {
    g_mutex_unlock (xvimagesink->flow_lock);
  }

  /* Creating our window and our image with the display size in pixels */
  if (GST_VIDEO_SINK_WIDTH (xvimagesink) <= 0 ||
      GST_VIDEO_SINK_HEIGHT (xvimagesink) <= 0)
    goto no_display_size;

  g_mutex_lock (xvimagesink->flow_lock);
  if (!xvimagesink->xwindow) {
    xvimagesink->xwindow = gst_xvimagesink_xwindow_new (xvimagesink,
        GST_VIDEO_SINK_WIDTH (xvimagesink),
        GST_VIDEO_SINK_HEIGHT (xvimagesink));
  }

  /* After a resize, we want to redraw the borders in case the new frame size
   * doesn't cover the same area */
  xvimagesink->redraw_border = TRUE;

  /* create a new pool for the new configuration */
  newpool = gst_xvimage_buffer_pool_new (xvimagesink);

  structure = gst_buffer_pool_get_config (newpool);
  gst_buffer_pool_config_set (structure, caps, 0, 0, 0, 0, 0, 16);
  if (!gst_buffer_pool_set_config (newpool, structure))
    goto config_failed;

  if (!gst_buffer_pool_set_active (newpool, TRUE))
    goto activate_failed;

  oldpool = xvimagesink->pool;
  xvimagesink->pool = newpool;

  /* unref the old sink */
  if (oldpool) {
    /* deactivate */
    gst_buffer_pool_set_active (oldpool, FALSE);
    gst_object_unref (oldpool);
  }
  g_mutex_unlock (xvimagesink->flow_lock);

  return TRUE;

  /* ERRORS */
incompatible_caps:
  {
    GST_ERROR_OBJECT (xvimagesink, "caps incompatible");
    return FALSE;
  }
incomplete_caps:
  {
    GST_DEBUG_OBJECT (xvimagesink, "Failed to retrieve either width, "
        "height or framerate from intersected caps");
    return FALSE;
  }
invalid_format:
  {
    GST_DEBUG_OBJECT (xvimagesink,
        "Could not locate image format from caps %" GST_PTR_FORMAT, caps);
    return FALSE;
  }
no_disp_ratio:
  {
    GST_ELEMENT_ERROR (xvimagesink, CORE, NEGOTIATION, (NULL),
        ("Error calculating the output display ratio of the video."));
    return FALSE;
  }
no_display_size:
  {
    GST_ELEMENT_ERROR (xvimagesink, CORE, NEGOTIATION, (NULL),
        ("Error calculating the output display ratio of the video."));
    return FALSE;
  }
config_failed:
  {
    GST_ERROR_OBJECT (xvimagesink, "failed to set config.");
    g_mutex_unlock (xvimagesink->flow_lock);
    return FALSE;
  }
activate_failed:
  {
    GST_ERROR_OBJECT (xvimagesink, "failed to activate bufferpool.");
    g_mutex_unlock (xvimagesink->flow_lock);
    return FALSE;
  }
}

static GstStateChangeReturn
gst_xvimagesink_change_state (GstElement * element, GstStateChange transition)
{
  GstStateChangeReturn ret = GST_STATE_CHANGE_SUCCESS;
  GstXvImageSink *xvimagesink;
  GstXContext *xcontext = NULL;

  xvimagesink = GST_XVIMAGESINK (element);

  switch (transition) {
    case GST_STATE_CHANGE_NULL_TO_READY:
      /* Initializing the XContext */
      if (xvimagesink->xcontext == NULL) {
        xcontext = gst_xvimagesink_xcontext_get (xvimagesink);
        if (xcontext == NULL) {
          ret = GST_STATE_CHANGE_FAILURE;
          goto beach;
        }
        GST_OBJECT_LOCK (xvimagesink);
        if (xcontext)
          xvimagesink->xcontext = xcontext;
        GST_OBJECT_UNLOCK (xvimagesink);
      }

      /* update object's par with calculated one if not set yet */
      if (!xvimagesink->par) {
        xvimagesink->par = g_new0 (GValue, 1);
        gst_value_init_and_copy (xvimagesink->par, xvimagesink->xcontext->par);
        GST_DEBUG_OBJECT (xvimagesink, "set calculated PAR on object's PAR");
      }
      /* call XSynchronize with the current value of synchronous */
      GST_DEBUG_OBJECT (xvimagesink, "XSynchronize called with %s",
          xvimagesink->synchronous ? "TRUE" : "FALSE");
      XSynchronize (xvimagesink->xcontext->disp, xvimagesink->synchronous);
      gst_xvimagesink_update_colorbalance (xvimagesink);
      gst_xvimagesink_manage_event_thread (xvimagesink);
      break;
    case GST_STATE_CHANGE_READY_TO_PAUSED:
      break;
    case GST_STATE_CHANGE_PAUSED_TO_PLAYING:
      break;
    case GST_STATE_CHANGE_PAUSED_TO_READY:
      break;
    default:
      break;
  }

  ret = GST_ELEMENT_CLASS (parent_class)->change_state (element, transition);

  switch (transition) {
    case GST_STATE_CHANGE_PLAYING_TO_PAUSED:
      break;
    case GST_STATE_CHANGE_PAUSED_TO_READY:
      xvimagesink->fps_n = 0;
      xvimagesink->fps_d = 1;
      GST_VIDEO_SINK_WIDTH (xvimagesink) = 0;
      GST_VIDEO_SINK_HEIGHT (xvimagesink) = 0;
      g_mutex_lock (xvimagesink->flow_lock);
      if (xvimagesink->pool)
        gst_buffer_pool_set_active (xvimagesink->pool, FALSE);
      g_mutex_unlock (xvimagesink->flow_lock);
      break;
    case GST_STATE_CHANGE_READY_TO_NULL:
      gst_xvimagesink_reset (xvimagesink);
      break;
    default:
      break;
  }

beach:
  return ret;
}

static void
gst_xvimagesink_get_times (GstBaseSink * bsink, GstBuffer * buf,
    GstClockTime * start, GstClockTime * end)
{
  GstXvImageSink *xvimagesink;

  xvimagesink = GST_XVIMAGESINK (bsink);

  if (GST_BUFFER_TIMESTAMP_IS_VALID (buf)) {
    *start = GST_BUFFER_TIMESTAMP (buf);
    if (GST_BUFFER_DURATION_IS_VALID (buf)) {
      *end = *start + GST_BUFFER_DURATION (buf);
    } else {
      if (xvimagesink->fps_n > 0) {
        *end = *start +
            gst_util_uint64_scale_int (GST_SECOND, xvimagesink->fps_d,
            xvimagesink->fps_n);
      }
    }
  }
}

static GstFlowReturn
gst_xvimagesink_show_frame (GstVideoSink * vsink, GstBuffer * buf)
{
  GstFlowReturn res;
  GstXvImageSink *xvimagesink;
  GstMetaXvImage *meta;
  GstBuffer *to_put;

  xvimagesink = GST_XVIMAGESINK (vsink);

  meta = gst_buffer_get_meta_xvimage (buf);

  if (meta) {
    /* If this buffer has been allocated using our buffer management we simply
       put the ximage which is in the PRIVATE pointer */
    GST_LOG_OBJECT (xvimagesink, "buffer %p from our pool, writing directly",
        buf);
    res = GST_FLOW_OK;
    to_put = buf;
  } else {
    guint8 *data;
    gsize size;

    /* Else we have to copy the data into our private image, */
    /* if we have one... */
    GST_LOG_OBJECT (xvimagesink, "buffer %p not from our pool, copying", buf);

    /* we should have a pool, configured in setcaps */
    if (xvimagesink->pool == NULL)
      goto no_pool;

    /* take a buffer form our pool */
    res = gst_buffer_pool_acquire_buffer (xvimagesink->pool, &to_put, NULL);
    if (res != GST_FLOW_OK)
      goto no_buffer;

    if (gst_buffer_get_size (to_put) < gst_buffer_get_size (buf))
      goto wrong_size;

    GST_CAT_LOG_OBJECT (GST_CAT_PERFORMANCE, xvimagesink,
        "slow copy into bufferpool buffer %p", to_put);

    data = gst_buffer_map (buf, &size, NULL, GST_MAP_READ);
    gst_buffer_fill (to_put, 0, data, size);
    gst_buffer_unmap (buf, data, size);
  }

  if (!gst_xvimagesink_xvimage_put (xvimagesink, to_put))
    goto no_window;

done:
  if (to_put != buf)
    gst_buffer_unref (to_put);

  return res;

  /* ERRORS */
no_pool:
  {
    GST_ELEMENT_ERROR (xvimagesink, RESOURCE, WRITE,
        ("Internal error: can't allocate images"),
        ("We don't have a bufferpool negotiated"));
    return GST_FLOW_ERROR;
  }
no_buffer:
  {
    /* No image available. That's very bad ! */
    GST_WARNING_OBJECT (xvimagesink, "could not create image");
    return res;
  }
wrong_size:
  {
    GST_ELEMENT_ERROR (xvimagesink, RESOURCE, WRITE,
        ("Failed to create output image buffer"),
        ("XServer allocated buffer size did not match input buffer %"
            G_GSIZE_FORMAT " - %" G_GSIZE_FORMAT, gst_buffer_get_size (to_put),
            gst_buffer_get_size (buf)));
    res = GST_FLOW_ERROR;
    goto done;
  }
no_window:
  {
    /* No Window available to put our image into */
    GST_WARNING_OBJECT (xvimagesink, "could not output image - no window");
    res = GST_FLOW_ERROR;
    goto done;
  }
}

static gboolean
gst_xvimagesink_event (GstBaseSink * sink, GstEvent * event)
{
  GstXvImageSink *xvimagesink = GST_XVIMAGESINK (sink);

  switch (GST_EVENT_TYPE (event)) {
    case GST_EVENT_TAG:{
      GstTagList *l;
      gchar *title = NULL;

      gst_event_parse_tag (event, &l);
      gst_tag_list_get_string (l, GST_TAG_TITLE, &title);

      if (title) {
        GST_DEBUG_OBJECT (xvimagesink, "got tags, title='%s'", title);
        gst_xvimagesink_xwindow_set_title (xvimagesink, xvimagesink->xwindow,
            title);

        g_free (title);
      }
      break;
    }
    default:
      break;
  }
  if (GST_BASE_SINK_CLASS (parent_class)->event)
    return GST_BASE_SINK_CLASS (parent_class)->event (sink, event);
  else
    return TRUE;
}

/* Buffer management */
static GstCaps *
gst_xvimage_sink_different_size_suggestion (GstXvImageSink * xvimagesink,
    GstCaps * caps)
{
  GstCaps *intersection;
  GstCaps *new_caps;
  GstStructure *s;
  gint width, height;
  gint par_n = 1, par_d = 1;
  gint dar_n, dar_d;
  gint w, h;

  new_caps = gst_caps_copy (caps);

  s = gst_caps_get_structure (new_caps, 0);

  gst_structure_get_int (s, "width", &width);
  gst_structure_get_int (s, "height", &height);
  gst_structure_get_fraction (s, "pixel-aspect-ratio", &par_n, &par_d);

  gst_structure_remove_field (s, "width");
  gst_structure_remove_field (s, "height");
  gst_structure_remove_field (s, "pixel-aspect-ratio");

  intersection = gst_caps_intersect (xvimagesink->xcontext->caps, new_caps);
  gst_caps_unref (new_caps);

  if (gst_caps_is_empty (intersection))
    return intersection;

  s = gst_caps_get_structure (intersection, 0);

  gst_util_fraction_multiply (width, height, par_n, par_d, &dar_n, &dar_d);

  /* xvimagesink supports all PARs */

  gst_structure_fixate_field_nearest_int (s, "width", width);
  gst_structure_fixate_field_nearest_int (s, "height", height);
  gst_structure_get_int (s, "width", &w);
  gst_structure_get_int (s, "height", &h);

  gst_util_fraction_multiply (h, w, dar_n, dar_d, &par_n, &par_d);
  gst_structure_set (s, "pixel-aspect-ratio", GST_TYPE_FRACTION, par_n, par_d,
      NULL);

  return intersection;
}

static GstFlowReturn
gst_xvimagesink_buffer_alloc (GstBaseSink * bsink, guint64 offset, guint size,
    GstCaps * caps, GstBuffer ** buf)
{
  GstXvImageSink *xvimagesink;
  GstBuffer *xvimage = NULL;
  GstStructure *structure = NULL;
  GstFlowReturn ret = GST_FLOW_OK;
  GstCaps *intersection = NULL;
  gint width, height, image_format;

  xvimagesink = GST_XVIMAGESINK (bsink);

<<<<<<< HEAD
=======
  if (G_UNLIKELY (!caps))
    goto no_caps;

  g_mutex_lock (xvimagesink->pool_lock);
  if (G_UNLIKELY (xvimagesink->pool_invalid))
    goto invalid;

>>>>>>> d9f1b373
  if (G_LIKELY (xvimagesink->xcontext->last_caps &&
          gst_caps_is_equal (caps, xvimagesink->xcontext->last_caps))) {
    GST_LOG_OBJECT (xvimagesink,
        "buffer alloc for same last_caps, reusing caps");
    intersection = gst_caps_ref (caps);
    image_format = xvimagesink->xcontext->last_format;
    width = xvimagesink->xcontext->last_width;
    height = xvimagesink->xcontext->last_height;

    goto reuse_last_caps;
  }

  GST_DEBUG_OBJECT (xvimagesink, "buffer alloc requested size %d with caps %"
      GST_PTR_FORMAT ", intersecting with our caps %" GST_PTR_FORMAT, size,
      caps, xvimagesink->xcontext->caps);

  /* Check the caps against our xcontext */
  intersection = gst_caps_intersect (xvimagesink->xcontext->caps, caps);

  GST_DEBUG_OBJECT (xvimagesink, "intersection in buffer alloc returned %"
      GST_PTR_FORMAT, intersection);

  if (gst_caps_is_empty (intersection)) {
    GstCaps *new_caps;

    gst_caps_unref (intersection);

    /* So we don't support this kind of buffer, let's define one we'd like */
    new_caps = gst_caps_copy (caps);

    structure = gst_caps_get_structure (new_caps, 0);
    if (!gst_structure_has_field (structure, "width") ||
        !gst_structure_has_field (structure, "height")) {
      gst_caps_unref (new_caps);
      goto invalid;
    }

    /* Try different dimensions */
    intersection =
        gst_xvimage_sink_different_size_suggestion (xvimagesink, new_caps);

    if (gst_caps_is_empty (intersection)) {
      /* Try with different YUV formats first */
      gst_structure_set_name (structure, "video/x-raw-yuv");

      /* Remove format specific fields */
      gst_structure_remove_field (structure, "format");
      gst_structure_remove_field (structure, "endianness");
      gst_structure_remove_field (structure, "depth");
      gst_structure_remove_field (structure, "bpp");
      gst_structure_remove_field (structure, "red_mask");
      gst_structure_remove_field (structure, "green_mask");
      gst_structure_remove_field (structure, "blue_mask");
      gst_structure_remove_field (structure, "alpha_mask");

      /* Reuse intersection with Xcontext */
      intersection = gst_caps_intersect (xvimagesink->xcontext->caps, new_caps);
    }

    if (gst_caps_is_empty (intersection)) {
      /* Try with different dimensions and YUV formats */
      intersection =
          gst_xvimage_sink_different_size_suggestion (xvimagesink, new_caps);
    }

    if (gst_caps_is_empty (intersection)) {
      /* Now try with RGB */
      gst_structure_set_name (structure, "video/x-raw-rgb");
      /* And interset again */
      gst_caps_unref (intersection);
      intersection = gst_caps_intersect (xvimagesink->xcontext->caps, new_caps);
    }

    if (gst_caps_is_empty (intersection)) {
      /* Try with different dimensions and RGB formats */
      intersection =
          gst_xvimage_sink_different_size_suggestion (xvimagesink, new_caps);
    }

    /* Clean this copy */
    gst_caps_unref (new_caps);

    if (gst_caps_is_empty (intersection))
      goto incompatible;
  }

  /* Ensure the returned caps are fixed */
  gst_caps_truncate (intersection);

  GST_DEBUG_OBJECT (xvimagesink, "allocating a buffer with caps %"
      GST_PTR_FORMAT, intersection);
  if (gst_caps_is_equal (intersection, caps)) {
    /* Things work better if we return a buffer with the same caps ptr
     * as was asked for when we can */
    gst_caps_replace (&intersection, caps);
  }

  /* Get image format from caps */
  image_format = gst_xvimagesink_get_format_from_caps (xvimagesink,
      intersection);

  /* Get geometry from caps */
  structure = gst_caps_get_structure (intersection, 0);
  if (!gst_structure_get_int (structure, "width", &width) ||
      !gst_structure_get_int (structure, "height", &height) ||
      image_format == -1)
    goto invalid_caps;

  /* Store our caps and format as the last_caps to avoid expensive
   * caps intersection next time */
  gst_caps_replace (&xvimagesink->xcontext->last_caps, intersection);
  xvimagesink->xcontext->last_format = image_format;
  xvimagesink->xcontext->last_width = width;
  xvimagesink->xcontext->last_height = height;

reuse_last_caps:

  if (gst_caps_is_equal (GST_PAD_CAPS (bsink->sinkpad), caps)) {
    /* we negotiated this format before, use the pool */
    if (xvimagesink->pool) {
      GstBuffer *tmp;

      GST_LOG_OBJECT (xvimagesink, "retrieving buffer from pool");
      ret = gst_buffer_pool_acquire_buffer (xvimagesink->pool, &tmp, NULL);
      xvimage = tmp;
    }
  }

  if (xvimage == NULL) {
    /* Something new make a new image a new one */
    GST_LOG_OBJECT (xvimagesink, "allocating new image");
    xvimage = gst_xvimage_buffer_new (xvimagesink, width, height, image_format);
  }

  if (xvimage) {
    /* Make sure the buffer is cleared of any previously used flags */
    GST_MINI_OBJECT_CAST (xvimage)->flags = 0;
    gst_buffer_set_caps (xvimage, intersection);
  }

  *buf = xvimage;

beach:
  if (intersection) {
    gst_caps_unref (intersection);
  }

  return ret;

  /* ERRORS */
invalid:
  {
    GST_DEBUG_OBJECT (xvimagesink, "the pool is flushing");
    ret = GST_FLOW_WRONG_STATE;
    goto beach;
  }
incompatible:
  {
    GST_WARNING_OBJECT (xvimagesink, "we were requested a buffer with "
        "caps %" GST_PTR_FORMAT ", but our xcontext caps %" GST_PTR_FORMAT
        " are completely incompatible with those caps", caps,
        xvimagesink->xcontext->caps);
    ret = GST_FLOW_NOT_NEGOTIATED;
    goto beach;
  }
invalid_caps:
  {
    GST_WARNING_OBJECT (xvimagesink, "invalid caps for buffer allocation %"
        GST_PTR_FORMAT, intersection);
    ret = GST_FLOW_NOT_NEGOTIATED;
    goto beach;
  }
no_caps:
  {
    GST_WARNING_OBJECT (xvimagesink, "have no caps, doing fallback allocation");
    *buf = NULL;
    ret = GST_FLOW_OK;
    goto beach;
  }
}

/* Interfaces stuff */

static gboolean
gst_xvimagesink_interface_supported (GstImplementsInterface * iface, GType type)
{
  g_assert (type == GST_TYPE_NAVIGATION || type == GST_TYPE_X_OVERLAY ||
      type == GST_TYPE_COLOR_BALANCE || type == GST_TYPE_PROPERTY_PROBE);
  return TRUE;
}

static void
gst_xvimagesink_interface_init (GstImplementsInterfaceClass * klass)
{
  klass->supported = gst_xvimagesink_interface_supported;
}

static void
gst_xvimagesink_navigation_send_event (GstNavigation * navigation,
    GstStructure * structure)
{
  GstXvImageSink *xvimagesink = GST_XVIMAGESINK (navigation);
  GstPad *peer;

  if ((peer = gst_pad_get_peer (GST_VIDEO_SINK_PAD (xvimagesink)))) {
    GstEvent *event;
    GstVideoRectangle src, dst, result;
    gdouble x, y, xscale = 1.0, yscale = 1.0;

    event = gst_event_new_navigation (structure);

    /* We take the flow_lock while we look at the window */
    g_mutex_lock (xvimagesink->flow_lock);

    if (!xvimagesink->xwindow) {
      g_mutex_unlock (xvimagesink->flow_lock);
      return;
    }

    if (xvimagesink->keep_aspect) {
      /* We get the frame position using the calculated geometry from _setcaps
         that respect pixel aspect ratios */
      src.w = GST_VIDEO_SINK_WIDTH (xvimagesink);
      src.h = GST_VIDEO_SINK_HEIGHT (xvimagesink);
      dst.w = xvimagesink->render_rect.w;
      dst.h = xvimagesink->render_rect.h;

      gst_video_sink_center_rect (src, dst, &result, TRUE);
      result.x += xvimagesink->render_rect.x;
      result.y += xvimagesink->render_rect.y;
    } else {
      memcpy (&result, &xvimagesink->render_rect, sizeof (GstVideoRectangle));
    }

    g_mutex_unlock (xvimagesink->flow_lock);

    /* We calculate scaling using the original video frames geometry to include
       pixel aspect ratio scaling. */
    xscale = (gdouble) xvimagesink->video_width / result.w;
    yscale = (gdouble) xvimagesink->video_height / result.h;

    /* Converting pointer coordinates to the non scaled geometry */
    if (gst_structure_get_double (structure, "pointer_x", &x)) {
      x = MIN (x, result.x + result.w);
      x = MAX (x - result.x, 0);
      gst_structure_set (structure, "pointer_x", G_TYPE_DOUBLE,
          (gdouble) x * xscale, NULL);
    }
    if (gst_structure_get_double (structure, "pointer_y", &y)) {
      y = MIN (y, result.y + result.h);
      y = MAX (y - result.y, 0);
      gst_structure_set (structure, "pointer_y", G_TYPE_DOUBLE,
          (gdouble) y * yscale, NULL);
    }

    gst_pad_send_event (peer, event);
    gst_object_unref (peer);
  }
}

static void
gst_xvimagesink_navigation_init (GstNavigationInterface * iface)
{
  iface->send_event = gst_xvimagesink_navigation_send_event;
}

static void
gst_xvimagesink_set_window_handle (GstXOverlay * overlay, guintptr id)
{
  XID xwindow_id = id;
  GstXvImageSink *xvimagesink = GST_XVIMAGESINK (overlay);
  GstXWindow *xwindow = NULL;

  g_return_if_fail (GST_IS_XVIMAGESINK (xvimagesink));

  g_mutex_lock (xvimagesink->flow_lock);

  /* If we already use that window return */
  if (xvimagesink->xwindow && (xwindow_id == xvimagesink->xwindow->win)) {
    g_mutex_unlock (xvimagesink->flow_lock);
    return;
  }

  /* If the element has not initialized the X11 context try to do so */
  if (!xvimagesink->xcontext &&
      !(xvimagesink->xcontext = gst_xvimagesink_xcontext_get (xvimagesink))) {
    g_mutex_unlock (xvimagesink->flow_lock);
    /* we have thrown a GST_ELEMENT_ERROR now */
    return;
  }

  gst_xvimagesink_update_colorbalance (xvimagesink);

  /* If a window is there already we destroy it */
  if (xvimagesink->xwindow) {
    gst_xvimagesink_xwindow_destroy (xvimagesink, xvimagesink->xwindow);
    xvimagesink->xwindow = NULL;
  }

  /* If the xid is 0 we go back to an internal window */
  if (xwindow_id == 0) {
    /* If no width/height caps nego did not happen window will be created
       during caps nego then */
    if (GST_VIDEO_SINK_WIDTH (xvimagesink)
        && GST_VIDEO_SINK_HEIGHT (xvimagesink)) {
      xwindow =
          gst_xvimagesink_xwindow_new (xvimagesink,
          GST_VIDEO_SINK_WIDTH (xvimagesink),
          GST_VIDEO_SINK_HEIGHT (xvimagesink));
    }
  } else {
    XWindowAttributes attr;

    xwindow = g_new0 (GstXWindow, 1);
    xwindow->win = xwindow_id;

    /* Set the event we want to receive and create a GC */
    g_mutex_lock (xvimagesink->x_lock);

    XGetWindowAttributes (xvimagesink->xcontext->disp, xwindow->win, &attr);

    xwindow->width = attr.width;
    xwindow->height = attr.height;
    xwindow->internal = FALSE;
    if (!xvimagesink->have_render_rect) {
      xvimagesink->render_rect.x = xvimagesink->render_rect.y = 0;
      xvimagesink->render_rect.w = attr.width;
      xvimagesink->render_rect.h = attr.height;
    }
    if (xvimagesink->handle_events) {
      XSelectInput (xvimagesink->xcontext->disp, xwindow->win, ExposureMask |
          StructureNotifyMask | PointerMotionMask | KeyPressMask |
          KeyReleaseMask);
    }

    xwindow->gc = XCreateGC (xvimagesink->xcontext->disp,
        xwindow->win, 0, NULL);
    g_mutex_unlock (xvimagesink->x_lock);
  }

  if (xwindow)
    xvimagesink->xwindow = xwindow;

  g_mutex_unlock (xvimagesink->flow_lock);
}

static void
gst_xvimagesink_expose (GstXOverlay * overlay)
{
  GstXvImageSink *xvimagesink = GST_XVIMAGESINK (overlay);

  GST_DEBUG ("doing expose");
  gst_xvimagesink_xwindow_update_geometry (xvimagesink);
  gst_xvimagesink_xvimage_put (xvimagesink, NULL);
}

static void
gst_xvimagesink_set_event_handling (GstXOverlay * overlay,
    gboolean handle_events)
{
  GstXvImageSink *xvimagesink = GST_XVIMAGESINK (overlay);

  xvimagesink->handle_events = handle_events;

  g_mutex_lock (xvimagesink->flow_lock);

  if (G_UNLIKELY (!xvimagesink->xwindow)) {
    g_mutex_unlock (xvimagesink->flow_lock);
    return;
  }

  g_mutex_lock (xvimagesink->x_lock);

  if (handle_events) {
    if (xvimagesink->xwindow->internal) {
      XSelectInput (xvimagesink->xcontext->disp, xvimagesink->xwindow->win,
          ExposureMask | StructureNotifyMask | PointerMotionMask |
          KeyPressMask | KeyReleaseMask | ButtonPressMask | ButtonReleaseMask);
    } else {
      XSelectInput (xvimagesink->xcontext->disp, xvimagesink->xwindow->win,
          ExposureMask | StructureNotifyMask | PointerMotionMask |
          KeyPressMask | KeyReleaseMask);
    }
  } else {
    XSelectInput (xvimagesink->xcontext->disp, xvimagesink->xwindow->win, 0);
  }

  g_mutex_unlock (xvimagesink->x_lock);

  g_mutex_unlock (xvimagesink->flow_lock);
}

static void
gst_xvimagesink_set_render_rectangle (GstXOverlay * overlay, gint x, gint y,
    gint width, gint height)
{
  GstXvImageSink *xvimagesink = GST_XVIMAGESINK (overlay);

  /* FIXME: how about some locking? */
  if (width >= 0 && height >= 0) {
    xvimagesink->render_rect.x = x;
    xvimagesink->render_rect.y = y;
    xvimagesink->render_rect.w = width;
    xvimagesink->render_rect.h = height;
    xvimagesink->have_render_rect = TRUE;
  } else {
    xvimagesink->render_rect.x = 0;
    xvimagesink->render_rect.y = 0;
    xvimagesink->render_rect.w = xvimagesink->xwindow->width;
    xvimagesink->render_rect.h = xvimagesink->xwindow->height;
    xvimagesink->have_render_rect = FALSE;
  }
}

static void
gst_xvimagesink_xoverlay_init (GstXOverlayClass * iface)
{
  iface->set_window_handle = gst_xvimagesink_set_window_handle;
  iface->expose = gst_xvimagesink_expose;
  iface->handle_events = gst_xvimagesink_set_event_handling;
  iface->set_render_rectangle = gst_xvimagesink_set_render_rectangle;
}

static const GList *
gst_xvimagesink_colorbalance_list_channels (GstColorBalance * balance)
{
  GstXvImageSink *xvimagesink = GST_XVIMAGESINK (balance);

  g_return_val_if_fail (GST_IS_XVIMAGESINK (xvimagesink), NULL);

  if (xvimagesink->xcontext)
    return xvimagesink->xcontext->channels_list;
  else
    return NULL;
}

static void
gst_xvimagesink_colorbalance_set_value (GstColorBalance * balance,
    GstColorBalanceChannel * channel, gint value)
{
  GstXvImageSink *xvimagesink = GST_XVIMAGESINK (balance);

  g_return_if_fail (GST_IS_XVIMAGESINK (xvimagesink));
  g_return_if_fail (channel->label != NULL);

  xvimagesink->cb_changed = TRUE;

  /* Normalize val to [-1000, 1000] */
  value = floor (0.5 + -1000 + 2000 * (value - channel->min_value) /
      (double) (channel->max_value - channel->min_value));

  if (g_ascii_strcasecmp (channel->label, "XV_HUE") == 0) {
    xvimagesink->hue = value;
  } else if (g_ascii_strcasecmp (channel->label, "XV_SATURATION") == 0) {
    xvimagesink->saturation = value;
  } else if (g_ascii_strcasecmp (channel->label, "XV_CONTRAST") == 0) {
    xvimagesink->contrast = value;
  } else if (g_ascii_strcasecmp (channel->label, "XV_BRIGHTNESS") == 0) {
    xvimagesink->brightness = value;
  } else {
    g_warning ("got an unknown channel %s", channel->label);
    return;
  }

  gst_xvimagesink_update_colorbalance (xvimagesink);
}

static gint
gst_xvimagesink_colorbalance_get_value (GstColorBalance * balance,
    GstColorBalanceChannel * channel)
{
  GstXvImageSink *xvimagesink = GST_XVIMAGESINK (balance);
  gint value = 0;

  g_return_val_if_fail (GST_IS_XVIMAGESINK (xvimagesink), 0);
  g_return_val_if_fail (channel->label != NULL, 0);

  if (g_ascii_strcasecmp (channel->label, "XV_HUE") == 0) {
    value = xvimagesink->hue;
  } else if (g_ascii_strcasecmp (channel->label, "XV_SATURATION") == 0) {
    value = xvimagesink->saturation;
  } else if (g_ascii_strcasecmp (channel->label, "XV_CONTRAST") == 0) {
    value = xvimagesink->contrast;
  } else if (g_ascii_strcasecmp (channel->label, "XV_BRIGHTNESS") == 0) {
    value = xvimagesink->brightness;
  } else {
    g_warning ("got an unknown channel %s", channel->label);
  }

  /* Normalize val to [channel->min_value, channel->max_value] */
  value = channel->min_value + (channel->max_value - channel->min_value) *
      (value + 1000) / 2000;

  return value;
}

static void
gst_xvimagesink_colorbalance_init (GstColorBalanceClass * iface)
{
  GST_COLOR_BALANCE_TYPE (iface) = GST_COLOR_BALANCE_HARDWARE;
  iface->list_channels = gst_xvimagesink_colorbalance_list_channels;
  iface->set_value = gst_xvimagesink_colorbalance_set_value;
  iface->get_value = gst_xvimagesink_colorbalance_get_value;
}

static const GList *
gst_xvimagesink_probe_get_properties (GstPropertyProbe * probe)
{
  GObjectClass *klass = G_OBJECT_GET_CLASS (probe);
  static GList *list = NULL;

  if (!list) {
    list = g_list_append (NULL, g_object_class_find_property (klass, "device"));
    list =
        g_list_append (list, g_object_class_find_property (klass,
            "autopaint-colorkey"));
    list =
        g_list_append (list, g_object_class_find_property (klass,
            "double-buffer"));
    list =
        g_list_append (list, g_object_class_find_property (klass, "colorkey"));
  }

  return list;
}

static void
gst_xvimagesink_probe_probe_property (GstPropertyProbe * probe,
    guint prop_id, const GParamSpec * pspec)
{
  GstXvImageSink *xvimagesink = GST_XVIMAGESINK (probe);

  switch (prop_id) {
    case PROP_DEVICE:
    case PROP_AUTOPAINT_COLORKEY:
    case PROP_DOUBLE_BUFFER:
    case PROP_COLORKEY:
      GST_DEBUG_OBJECT (xvimagesink,
          "probing device list and get capabilities");
      if (!xvimagesink->xcontext) {
        GST_DEBUG_OBJECT (xvimagesink, "generating xcontext");
        xvimagesink->xcontext = gst_xvimagesink_xcontext_get (xvimagesink);
      }
      break;
    default:
      G_OBJECT_WARN_INVALID_PROPERTY_ID (probe, prop_id, pspec);
      break;
  }
}

static gboolean
gst_xvimagesink_probe_needs_probe (GstPropertyProbe * probe,
    guint prop_id, const GParamSpec * pspec)
{
  GstXvImageSink *xvimagesink = GST_XVIMAGESINK (probe);
  gboolean ret = FALSE;

  switch (prop_id) {
    case PROP_DEVICE:
    case PROP_AUTOPAINT_COLORKEY:
    case PROP_DOUBLE_BUFFER:
    case PROP_COLORKEY:
      if (xvimagesink->xcontext != NULL) {
        ret = FALSE;
      } else {
        ret = TRUE;
      }
      break;
    default:
      G_OBJECT_WARN_INVALID_PROPERTY_ID (probe, prop_id, pspec);
      break;
  }

  return ret;
}

static GValueArray *
gst_xvimagesink_probe_get_values (GstPropertyProbe * probe,
    guint prop_id, const GParamSpec * pspec)
{
  GstXvImageSink *xvimagesink = GST_XVIMAGESINK (probe);
  GValueArray *array = NULL;

  if (G_UNLIKELY (!xvimagesink->xcontext)) {
    GST_WARNING_OBJECT (xvimagesink, "we don't have any xcontext, can't "
        "get values");
    goto beach;
  }

  switch (prop_id) {
    case PROP_DEVICE:
    {
      guint i;
      GValue value = { 0 };

      array = g_value_array_new (xvimagesink->xcontext->nb_adaptors);
      g_value_init (&value, G_TYPE_STRING);

      for (i = 0; i < xvimagesink->xcontext->nb_adaptors; i++) {
        gchar *adaptor_id_s = g_strdup_printf ("%u", i);

        g_value_set_string (&value, adaptor_id_s);
        g_value_array_append (array, &value);
        g_free (adaptor_id_s);
      }
      g_value_unset (&value);
      break;
    }
    case PROP_AUTOPAINT_COLORKEY:
      if (xvimagesink->have_autopaint_colorkey) {
        GValue value = { 0 };

        array = g_value_array_new (2);
        g_value_init (&value, G_TYPE_BOOLEAN);
        g_value_set_boolean (&value, FALSE);
        g_value_array_append (array, &value);
        g_value_set_boolean (&value, TRUE);
        g_value_array_append (array, &value);
        g_value_unset (&value);
      }
      break;
    case PROP_DOUBLE_BUFFER:
      if (xvimagesink->have_double_buffer) {
        GValue value = { 0 };

        array = g_value_array_new (2);
        g_value_init (&value, G_TYPE_BOOLEAN);
        g_value_set_boolean (&value, FALSE);
        g_value_array_append (array, &value);
        g_value_set_boolean (&value, TRUE);
        g_value_array_append (array, &value);
        g_value_unset (&value);
      }
      break;
    case PROP_COLORKEY:
      if (xvimagesink->have_colorkey) {
        GValue value = { 0 };

        array = g_value_array_new (1);
        g_value_init (&value, GST_TYPE_INT_RANGE);
        gst_value_set_int_range (&value, 0, 0xffffff);
        g_value_array_append (array, &value);
        g_value_unset (&value);
      }
      break;
    default:
      G_OBJECT_WARN_INVALID_PROPERTY_ID (probe, prop_id, pspec);
      break;
  }

beach:
  return array;
}

static void
gst_xvimagesink_property_probe_interface_init (GstPropertyProbeInterface *
    iface)
{
  iface->get_properties = gst_xvimagesink_probe_get_properties;
  iface->probe_property = gst_xvimagesink_probe_probe_property;
  iface->needs_probe = gst_xvimagesink_probe_needs_probe;
  iface->get_values = gst_xvimagesink_probe_get_values;
}

/* =========================================== */
/*                                             */
/*              Init & Class init              */
/*                                             */
/* =========================================== */

static void
gst_xvimagesink_set_property (GObject * object, guint prop_id,
    const GValue * value, GParamSpec * pspec)
{
  GstXvImageSink *xvimagesink;

  g_return_if_fail (GST_IS_XVIMAGESINK (object));

  xvimagesink = GST_XVIMAGESINK (object);

  switch (prop_id) {
    case PROP_HUE:
      xvimagesink->hue = g_value_get_int (value);
      xvimagesink->cb_changed = TRUE;
      gst_xvimagesink_update_colorbalance (xvimagesink);
      break;
    case PROP_CONTRAST:
      xvimagesink->contrast = g_value_get_int (value);
      xvimagesink->cb_changed = TRUE;
      gst_xvimagesink_update_colorbalance (xvimagesink);
      break;
    case PROP_BRIGHTNESS:
      xvimagesink->brightness = g_value_get_int (value);
      xvimagesink->cb_changed = TRUE;
      gst_xvimagesink_update_colorbalance (xvimagesink);
      break;
    case PROP_SATURATION:
      xvimagesink->saturation = g_value_get_int (value);
      xvimagesink->cb_changed = TRUE;
      gst_xvimagesink_update_colorbalance (xvimagesink);
      break;
    case PROP_DISPLAY:
      xvimagesink->display_name = g_strdup (g_value_get_string (value));
      break;
    case PROP_SYNCHRONOUS:
      xvimagesink->synchronous = g_value_get_boolean (value);
      if (xvimagesink->xcontext) {
        XSynchronize (xvimagesink->xcontext->disp, xvimagesink->synchronous);
        GST_DEBUG_OBJECT (xvimagesink, "XSynchronize called with %s",
            xvimagesink->synchronous ? "TRUE" : "FALSE");
      }
      break;
    case PROP_PIXEL_ASPECT_RATIO:
      g_free (xvimagesink->par);
      xvimagesink->par = g_new0 (GValue, 1);
      g_value_init (xvimagesink->par, GST_TYPE_FRACTION);
      if (!g_value_transform (value, xvimagesink->par)) {
        g_warning ("Could not transform string to aspect ratio");
        gst_value_set_fraction (xvimagesink->par, 1, 1);
      }
      GST_DEBUG_OBJECT (xvimagesink, "set PAR to %d/%d",
          gst_value_get_fraction_numerator (xvimagesink->par),
          gst_value_get_fraction_denominator (xvimagesink->par));
      break;
    case PROP_FORCE_ASPECT_RATIO:
      xvimagesink->keep_aspect = g_value_get_boolean (value);
      break;
    case PROP_HANDLE_EVENTS:
      gst_xvimagesink_set_event_handling (GST_X_OVERLAY (xvimagesink),
          g_value_get_boolean (value));
      gst_xvimagesink_manage_event_thread (xvimagesink);
      break;
    case PROP_DEVICE:
      xvimagesink->adaptor_no = atoi (g_value_get_string (value));
      break;
    case PROP_HANDLE_EXPOSE:
      xvimagesink->handle_expose = g_value_get_boolean (value);
      gst_xvimagesink_manage_event_thread (xvimagesink);
      break;
    case PROP_DOUBLE_BUFFER:
      xvimagesink->double_buffer = g_value_get_boolean (value);
      break;
    case PROP_AUTOPAINT_COLORKEY:
      xvimagesink->autopaint_colorkey = g_value_get_boolean (value);
      break;
    case PROP_COLORKEY:
      xvimagesink->colorkey = g_value_get_int (value);
      break;
    case PROP_DRAW_BORDERS:
      xvimagesink->draw_borders = g_value_get_boolean (value);
      break;
    default:
      G_OBJECT_WARN_INVALID_PROPERTY_ID (object, prop_id, pspec);
      break;
  }
}

static void
gst_xvimagesink_get_property (GObject * object, guint prop_id,
    GValue * value, GParamSpec * pspec)
{
  GstXvImageSink *xvimagesink;

  g_return_if_fail (GST_IS_XVIMAGESINK (object));

  xvimagesink = GST_XVIMAGESINK (object);

  switch (prop_id) {
    case PROP_HUE:
      g_value_set_int (value, xvimagesink->hue);
      break;
    case PROP_CONTRAST:
      g_value_set_int (value, xvimagesink->contrast);
      break;
    case PROP_BRIGHTNESS:
      g_value_set_int (value, xvimagesink->brightness);
      break;
    case PROP_SATURATION:
      g_value_set_int (value, xvimagesink->saturation);
      break;
    case PROP_DISPLAY:
      g_value_set_string (value, xvimagesink->display_name);
      break;
    case PROP_SYNCHRONOUS:
      g_value_set_boolean (value, xvimagesink->synchronous);
      break;
    case PROP_PIXEL_ASPECT_RATIO:
      if (xvimagesink->par)
        g_value_transform (xvimagesink->par, value);
      break;
    case PROP_FORCE_ASPECT_RATIO:
      g_value_set_boolean (value, xvimagesink->keep_aspect);
      break;
    case PROP_HANDLE_EVENTS:
      g_value_set_boolean (value, xvimagesink->handle_events);
      break;
    case PROP_DEVICE:
    {
      char *adaptor_no_s = g_strdup_printf ("%u", xvimagesink->adaptor_no);

      g_value_set_string (value, adaptor_no_s);
      g_free (adaptor_no_s);
      break;
    }
    case PROP_DEVICE_NAME:
      if (xvimagesink->xcontext && xvimagesink->xcontext->adaptors) {
        g_value_set_string (value,
            xvimagesink->xcontext->adaptors[xvimagesink->adaptor_no]);
      } else {
        g_value_set_string (value, NULL);
      }
      break;
    case PROP_HANDLE_EXPOSE:
      g_value_set_boolean (value, xvimagesink->handle_expose);
      break;
    case PROP_DOUBLE_BUFFER:
      g_value_set_boolean (value, xvimagesink->double_buffer);
      break;
    case PROP_AUTOPAINT_COLORKEY:
      g_value_set_boolean (value, xvimagesink->autopaint_colorkey);
      break;
    case PROP_COLORKEY:
      g_value_set_int (value, xvimagesink->colorkey);
      break;
    case PROP_DRAW_BORDERS:
      g_value_set_boolean (value, xvimagesink->draw_borders);
      break;
    case PROP_WINDOW_WIDTH:
      if (xvimagesink->xwindow)
        g_value_set_uint64 (value, xvimagesink->xwindow->width);
      else
        g_value_set_uint64 (value, 0);
      break;
    case PROP_WINDOW_HEIGHT:
      if (xvimagesink->xwindow)
        g_value_set_uint64 (value, xvimagesink->xwindow->height);
      else
        g_value_set_uint64 (value, 0);
      break;
    default:
      G_OBJECT_WARN_INVALID_PROPERTY_ID (object, prop_id, pspec);
      break;
  }
}

static void
gst_xvimagesink_reset (GstXvImageSink * xvimagesink)
{
  GThread *thread;

  GST_OBJECT_LOCK (xvimagesink);
  xvimagesink->running = FALSE;
  /* grab thread and mark it as NULL */
  thread = xvimagesink->event_thread;
  xvimagesink->event_thread = NULL;
  GST_OBJECT_UNLOCK (xvimagesink);

  /* Wait for our event thread to finish before we clean up our stuff. */
  if (thread)
    g_thread_join (thread);

  if (xvimagesink->cur_image) {
    gst_buffer_unref (xvimagesink->cur_image);
    xvimagesink->cur_image = NULL;
  }

  g_mutex_lock (xvimagesink->flow_lock);

  if (xvimagesink->pool) {
    gst_object_unref (xvimagesink->pool);
    xvimagesink->pool = NULL;
  }

  if (xvimagesink->xwindow) {
    gst_xvimagesink_xwindow_clear (xvimagesink, xvimagesink->xwindow);
    gst_xvimagesink_xwindow_destroy (xvimagesink, xvimagesink->xwindow);
    xvimagesink->xwindow = NULL;
  }
  g_mutex_unlock (xvimagesink->flow_lock);

  xvimagesink->render_rect.x = xvimagesink->render_rect.y =
      xvimagesink->render_rect.w = xvimagesink->render_rect.h = 0;
  xvimagesink->have_render_rect = FALSE;

  gst_xvimagesink_xcontext_clear (xvimagesink);
}

/* Finalize is called only once, dispose can be called multiple times.
 * We use mutexes and don't reset stuff to NULL here so let's register
 * as a finalize. */
static void
gst_xvimagesink_finalize (GObject * object)
{
  GstXvImageSink *xvimagesink;

  xvimagesink = GST_XVIMAGESINK (object);

  gst_xvimagesink_reset (xvimagesink);

  if (xvimagesink->display_name) {
    g_free (xvimagesink->display_name);
    xvimagesink->display_name = NULL;
  }

  if (xvimagesink->par) {
    g_free (xvimagesink->par);
    xvimagesink->par = NULL;
  }
  if (xvimagesink->x_lock) {
    g_mutex_free (xvimagesink->x_lock);
    xvimagesink->x_lock = NULL;
  }
  if (xvimagesink->flow_lock) {
    g_mutex_free (xvimagesink->flow_lock);
    xvimagesink->flow_lock = NULL;
  }

  g_free (xvimagesink->media_title);

  G_OBJECT_CLASS (parent_class)->finalize (object);
}

static void
gst_xvimagesink_init (GstXvImageSink * xvimagesink)
{
  xvimagesink->display_name = NULL;
  xvimagesink->adaptor_no = 0;
  xvimagesink->xcontext = NULL;
  xvimagesink->xwindow = NULL;
  xvimagesink->cur_image = NULL;

  xvimagesink->hue = xvimagesink->saturation = 0;
  xvimagesink->contrast = xvimagesink->brightness = 0;
  xvimagesink->cb_changed = FALSE;

  xvimagesink->fps_n = 0;
  xvimagesink->fps_d = 0;
  xvimagesink->video_width = 0;
  xvimagesink->video_height = 0;

  xvimagesink->x_lock = g_mutex_new ();
  xvimagesink->flow_lock = g_mutex_new ();

  xvimagesink->pool = NULL;

  xvimagesink->synchronous = FALSE;
  xvimagesink->double_buffer = TRUE;
  xvimagesink->running = FALSE;
  xvimagesink->keep_aspect = FALSE;
  xvimagesink->handle_events = TRUE;
  xvimagesink->par = NULL;
  xvimagesink->handle_expose = TRUE;
  xvimagesink->autopaint_colorkey = TRUE;

  /* on 16bit displays this becomes r,g,b = 1,2,3
   * on 24bit displays this becomes r,g,b = 8,8,16
   * as a port atom value
   */
  xvimagesink->colorkey = (8 << 16) | (8 << 8) | 16;
  xvimagesink->draw_borders = TRUE;
}

static void
gst_xvimagesink_base_init (gpointer g_class)
{
  GstElementClass *element_class = GST_ELEMENT_CLASS (g_class);

  gst_element_class_set_details_simple (element_class,
      "Video sink", "Sink/Video",
      "A Xv based videosink", "Julien Moutte <julien@moutte.net>");

  gst_element_class_add_pad_template (element_class,
      gst_static_pad_template_get (&gst_xvimagesink_sink_template_factory));
}

static void
gst_xvimagesink_class_init (GstXvImageSinkClass * klass)
{
  GObjectClass *gobject_class;
  GstElementClass *gstelement_class;
  GstBaseSinkClass *gstbasesink_class;
  GstVideoSinkClass *videosink_class;

  gobject_class = (GObjectClass *) klass;
  gstelement_class = (GstElementClass *) klass;
  gstbasesink_class = (GstBaseSinkClass *) klass;
  videosink_class = (GstVideoSinkClass *) klass;

  parent_class = g_type_class_peek_parent (klass);

  gobject_class->set_property = gst_xvimagesink_set_property;
  gobject_class->get_property = gst_xvimagesink_get_property;

  g_object_class_install_property (gobject_class, PROP_CONTRAST,
      g_param_spec_int ("contrast", "Contrast", "The contrast of the video",
          -1000, 1000, 0, G_PARAM_READWRITE | G_PARAM_STATIC_STRINGS));
  g_object_class_install_property (gobject_class, PROP_BRIGHTNESS,
      g_param_spec_int ("brightness", "Brightness",
          "The brightness of the video", -1000, 1000, 0,
          G_PARAM_READWRITE | G_PARAM_STATIC_STRINGS));
  g_object_class_install_property (gobject_class, PROP_HUE,
      g_param_spec_int ("hue", "Hue", "The hue of the video", -1000, 1000, 0,
          G_PARAM_READWRITE | G_PARAM_STATIC_STRINGS));
  g_object_class_install_property (gobject_class, PROP_SATURATION,
      g_param_spec_int ("saturation", "Saturation",
          "The saturation of the video", -1000, 1000, 0,
          G_PARAM_READWRITE | G_PARAM_STATIC_STRINGS));
  g_object_class_install_property (gobject_class, PROP_DISPLAY,
      g_param_spec_string ("display", "Display", "X Display name", NULL,
          G_PARAM_READWRITE | G_PARAM_STATIC_STRINGS));
  g_object_class_install_property (gobject_class, PROP_SYNCHRONOUS,
      g_param_spec_boolean ("synchronous", "Synchronous",
          "When enabled, runs "
          "the X display in synchronous mode. (used only for debugging)", FALSE,
          G_PARAM_READWRITE | G_PARAM_STATIC_STRINGS));
  g_object_class_install_property (gobject_class, PROP_PIXEL_ASPECT_RATIO,
      g_param_spec_string ("pixel-aspect-ratio", "Pixel Aspect Ratio",
          "The pixel aspect ratio of the device", "1/1",
          G_PARAM_READWRITE | G_PARAM_STATIC_STRINGS));
  g_object_class_install_property (gobject_class, PROP_FORCE_ASPECT_RATIO,
      g_param_spec_boolean ("force-aspect-ratio", "Force aspect ratio",
          "When enabled, scaling will respect original aspect ratio", FALSE,
          G_PARAM_READWRITE | G_PARAM_STATIC_STRINGS));
  g_object_class_install_property (gobject_class, PROP_HANDLE_EVENTS,
      g_param_spec_boolean ("handle-events", "Handle XEvents",
          "When enabled, XEvents will be selected and handled", TRUE,
          G_PARAM_READWRITE | G_PARAM_STATIC_STRINGS));
  g_object_class_install_property (gobject_class, PROP_DEVICE,
      g_param_spec_string ("device", "Adaptor number",
          "The number of the video adaptor", "0",
          G_PARAM_READWRITE | G_PARAM_STATIC_STRINGS));
  g_object_class_install_property (gobject_class, PROP_DEVICE_NAME,
      g_param_spec_string ("device-name", "Adaptor name",
          "The name of the video adaptor", NULL,
          G_PARAM_READABLE | G_PARAM_STATIC_STRINGS));
  /**
   * GstXvImageSink:handle-expose
   *
   * When enabled, the current frame will always be drawn in response to X
   * Expose.
   *
   * Since: 0.10.14
   */
  g_object_class_install_property (gobject_class, PROP_HANDLE_EXPOSE,
      g_param_spec_boolean ("handle-expose", "Handle expose",
          "When enabled, "
          "the current frame will always be drawn in response to X Expose "
          "events", TRUE, G_PARAM_READWRITE | G_PARAM_STATIC_STRINGS));

  /**
   * GstXvImageSink:double-buffer
   *
   * Whether to double-buffer the output.
   *
   * Since: 0.10.14
   */
  g_object_class_install_property (gobject_class, PROP_DOUBLE_BUFFER,
      g_param_spec_boolean ("double-buffer", "Double-buffer",
          "Whether to double-buffer the output", TRUE,
          G_PARAM_READWRITE | G_PARAM_STATIC_STRINGS));
  /**
   * GstXvImageSink:autopaint-colorkey
   *
   * Whether to autofill overlay with colorkey
   *
   * Since: 0.10.21
   */
  g_object_class_install_property (gobject_class, PROP_AUTOPAINT_COLORKEY,
      g_param_spec_boolean ("autopaint-colorkey", "Autofill with colorkey",
          "Whether to autofill overlay with colorkey", TRUE,
          G_PARAM_READWRITE | G_PARAM_STATIC_STRINGS));
  /**
   * GstXvImageSink:colorkey
   *
   * Color to use for the overlay mask.
   *
   * Since: 0.10.21
   */
  g_object_class_install_property (gobject_class, PROP_COLORKEY,
      g_param_spec_int ("colorkey", "Colorkey",
          "Color to use for the overlay mask", G_MININT, G_MAXINT, 0,
          G_PARAM_READWRITE | G_PARAM_STATIC_STRINGS));

  /**
   * GstXvImageSink:draw-borders
   *
   * Draw black borders when using GstXvImageSink:force-aspect-ratio to fill
   * unused parts of the video area.
   *
   * Since: 0.10.21
   */
  g_object_class_install_property (gobject_class, PROP_DRAW_BORDERS,
      g_param_spec_boolean ("draw-borders", "Colorkey",
          "Draw black borders to fill unused area in force-aspect-ratio mode",
          TRUE, G_PARAM_READWRITE | G_PARAM_STATIC_STRINGS));

  /**
   * GstXvImageSink:window-width
   *
   * Actual width of the video window.
   *
   * Since: 0.10.32
   */
  g_object_class_install_property (gobject_class, PROP_WINDOW_WIDTH,
      g_param_spec_uint64 ("window-width", "window-width",
          "Width of the window", 0, G_MAXUINT64, 0,
          G_PARAM_READABLE | G_PARAM_STATIC_STRINGS));

  /**
   * GstXvImageSink:window-height
   *
   * Actual height of the video window.
   *
   * Since: 0.10.32
   */
  g_object_class_install_property (gobject_class, PROP_WINDOW_HEIGHT,
      g_param_spec_uint64 ("window-height", "window-height",
          "Height of the window", 0, G_MAXUINT64, 0,
          G_PARAM_READABLE | G_PARAM_STATIC_STRINGS));

  gobject_class->finalize = gst_xvimagesink_finalize;

  gstelement_class->change_state =
      GST_DEBUG_FUNCPTR (gst_xvimagesink_change_state);

  gstbasesink_class->get_caps = GST_DEBUG_FUNCPTR (gst_xvimagesink_getcaps);
  gstbasesink_class->set_caps = GST_DEBUG_FUNCPTR (gst_xvimagesink_setcaps);
  gstbasesink_class->buffer_alloc =
      GST_DEBUG_FUNCPTR (gst_xvimagesink_buffer_alloc);
  gstbasesink_class->get_times = GST_DEBUG_FUNCPTR (gst_xvimagesink_get_times);
  gstbasesink_class->event = GST_DEBUG_FUNCPTR (gst_xvimagesink_event);

  videosink_class->show_frame = GST_DEBUG_FUNCPTR (gst_xvimagesink_show_frame);
}

/* ============================================================= */
/*                                                               */
/*                       Public Methods                          */
/*                                                               */
/* ============================================================= */

/* =========================================== */
/*                                             */
/*          Object typing & Creation           */
/*                                             */
/* =========================================== */

GType
gst_xvimagesink_get_type (void)
{
  static GType xvimagesink_type = 0;

  if (!xvimagesink_type) {
    static const GTypeInfo xvimagesink_info = {
      sizeof (GstXvImageSinkClass),
      gst_xvimagesink_base_init,
      NULL,
      (GClassInitFunc) gst_xvimagesink_class_init,
      NULL,
      NULL,
      sizeof (GstXvImageSink),
      0,
      (GInstanceInitFunc) gst_xvimagesink_init,
    };
    static const GInterfaceInfo iface_info = {
      (GInterfaceInitFunc) gst_xvimagesink_interface_init,
      NULL,
      NULL,
    };
    static const GInterfaceInfo navigation_info = {
      (GInterfaceInitFunc) gst_xvimagesink_navigation_init,
      NULL,
      NULL,
    };
    static const GInterfaceInfo overlay_info = {
      (GInterfaceInitFunc) gst_xvimagesink_xoverlay_init,
      NULL,
      NULL,
    };
    static const GInterfaceInfo colorbalance_info = {
      (GInterfaceInitFunc) gst_xvimagesink_colorbalance_init,
      NULL,
      NULL,
    };
    static const GInterfaceInfo propertyprobe_info = {
      (GInterfaceInitFunc) gst_xvimagesink_property_probe_interface_init,
      NULL,
      NULL,
    };
    xvimagesink_type = g_type_register_static (GST_TYPE_VIDEO_SINK,
        "GstXvImageSink", &xvimagesink_info, 0);

    g_type_add_interface_static (xvimagesink_type,
        GST_TYPE_IMPLEMENTS_INTERFACE, &iface_info);
    g_type_add_interface_static (xvimagesink_type, GST_TYPE_NAVIGATION,
        &navigation_info);
    g_type_add_interface_static (xvimagesink_type, GST_TYPE_X_OVERLAY,
        &overlay_info);
    g_type_add_interface_static (xvimagesink_type, GST_TYPE_COLOR_BALANCE,
        &colorbalance_info);
    g_type_add_interface_static (xvimagesink_type, GST_TYPE_PROPERTY_PROBE,
        &propertyprobe_info);
    /* register type and create class in a more safe place instead of at
     * runtime since the type registration and class creation is not
     * threadsafe. */
    g_type_class_ref (gst_xvimage_buffer_pool_get_type ());
  }

  return xvimagesink_type;
}<|MERGE_RESOLUTION|>--- conflicted
+++ resolved
@@ -1982,16 +1982,9 @@
 
   xvimagesink = GST_XVIMAGESINK (bsink);
 
-<<<<<<< HEAD
-=======
   if (G_UNLIKELY (!caps))
     goto no_caps;
 
-  g_mutex_lock (xvimagesink->pool_lock);
-  if (G_UNLIKELY (xvimagesink->pool_invalid))
-    goto invalid;
-
->>>>>>> d9f1b373
   if (G_LIKELY (xvimagesink->xcontext->last_caps &&
           gst_caps_is_equal (caps, xvimagesink->xcontext->last_caps))) {
     GST_LOG_OBJECT (xvimagesink,
