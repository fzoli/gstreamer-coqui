--- conflicted
+++ resolved
@@ -8,15 +8,11 @@
 
 plugin_LTLIBRARIES = libgstplayback.la
 
-<<<<<<< HEAD
+csp_cflags = -DCOLORSPACE=\"videoconvert\"
+
 libgstplayback_la_SOURCES = \
 	gstdecodebin2.c \
 	gsturidecodebin.c \
-=======
-csp_cflags = -DCOLORSPACE=\"ffmpegcolorspace\"
-
-libgstplaybin_la_SOURCES = \
->>>>>>> 9a8a989a
 	gstplayback.c \
 	gstplaybin2.c \
 	gstplaysink.c \
@@ -27,44 +23,15 @@
 	gstplaysinkaudioconvert.c \
 	gststreamsynchronizer.c
 
-<<<<<<< HEAD
 nodist_libgstplayback_la_SOURCES = $(built_sources)
-libgstplayback_la_CFLAGS = $(GST_PLUGINS_BASE_CFLAGS) $(GST_CFLAGS)
+libgstplayback_la_CFLAGS = $(GST_PLUGINS_BASE_CFLAGS) $(GST_CFLAGS) $(csp_cflags)
 libgstplayback_la_LDFLAGS = $(GST_PLUGIN_LDFLAGS)
 libgstplayback_la_LIBADD = \
-=======
-nodist_libgstplaybin_la_SOURCES = $(built_sources)
-libgstplaybin_la_CFLAGS = $(GST_PLUGINS_BASE_CFLAGS) $(GST_CFLAGS) $(csp_cflags)
-libgstplaybin_la_LDFLAGS = $(GST_PLUGIN_LDFLAGS)
-libgstplaybin_la_LIBADD = \
->>>>>>> 9a8a989a
 	$(top_builddir)/gst-libs/gst/pbutils/libgstpbutils-@GST_MAJORMINOR@.la \
 	$(top_builddir)/gst-libs/gst/interfaces/libgstinterfaces-@GST_MAJORMINOR@.la \
 	$(top_builddir)/gst-libs/gst/video/libgstvideo-@GST_MAJORMINOR@.la \
 	$(GST_LIBS)
-<<<<<<< HEAD
 libgstplayback_la_LIBTOOLFLAGS = --tag=disable-static
-=======
-libgstplaybin_la_LIBTOOLFLAGS = --tag=disable-static
-
-libgstdecodebin_la_SOURCES = gstdecodebin.c
-nodist_libgstdecodebin_la_SOURCES = $(built_sources)
-libgstdecodebin_la_CFLAGS = $(GST_PLUGINS_BASE_CFLAGS) $(GST_CFLAGS) $(csp_cflags)
-libgstdecodebin_la_LDFLAGS = $(GST_PLUGIN_LDFLAGS)
-libgstdecodebin_la_LIBADD = \
-	$(top_builddir)/gst-libs/gst/pbutils/libgstpbutils-@GST_MAJORMINOR@.la \
-	$(GST_LIBS)
-libgstdecodebin_la_LIBTOOLFLAGS = --tag=disable-static
-
-libgstdecodebin2_la_SOURCES = gstdecodebin2.c gsturidecodebin.c gstplay-enum.c
-nodist_libgstdecodebin2_la_SOURCES = $(built_sources)
-libgstdecodebin2_la_CFLAGS = $(GST_PLUGINS_BASE_CFLAGS) $(GST_CFLAGS) $(csp_cflags)
-libgstdecodebin2_la_LDFLAGS = $(GST_PLUGIN_LDFLAGS)
-libgstdecodebin2_la_LIBADD = \
-	$(top_builddir)/gst-libs/gst/pbutils/libgstpbutils-@GST_MAJORMINOR@.la \
-	$(GST_LIBS)
-libgstdecodebin2_la_LIBTOOLFLAGS = --tag=disable-static
->>>>>>> 9a8a989a
 
 noinst_HEADERS = \
 	gstplayback.h \
@@ -87,49 +54,14 @@
 
 Android.mk: Makefile.am $(BUILT_SOURCES)
 	androgenizer \
-<<<<<<< HEAD
 	-:PROJECT libgstplayback -:SHARED libgstplayback \
 	 -:TAGS eng debug \
          -:REL_TOP $(top_srcdir) -:ABS_TOP $(abs_top_srcdir) \
 	 -:SOURCES $(libgstplayback_la_SOURCES) \
 	           $(nodist_libgstplayback_la_SOURCES) \
-	 -:CFLAGS $(DEFS) $(DEFAULT_INCLUDES) $(libgstplayback_la_CFLAGS) \
+	 -:CFLAGS $(DEFS) $(DEFAULT_INCLUDES) $(libgstplayback_la_CFLAGS) $(csp_cflags) \
 	 -:LDFLAGS $(libgstplayback_la_LDFLAGS) \
 	           $(libgstplayback_la_LIBADD) \
-=======
-	-:PROJECT libgstdecodebin -:SHARED libgstdecodebin \
-	 -:TAGS eng debug \
-         -:REL_TOP $(top_srcdir) -:ABS_TOP $(abs_top_srcdir) \
-	 -:SOURCES $(libgstdecodebin_la_SOURCES) \
-	           $(nodist_libgstdecodebin_la_SOURCES) \
-	 -:CFLAGS $(DEFS) $(DEFAULT_INCLUDES) $(libgstdecodebin_la_CFLAGS) $(csp_cflags) \
-	 -:LDFLAGS $(libgstdecodebin_la_LDFLAGS) \
-	           $(libgstdecodebin_la_LIBADD) \
-	           -ldl \
-	 -:PASSTHROUGH LOCAL_ARM_MODE:=arm \
-		       LOCAL_MODULE_PATH:='$$(TARGET_OUT)/lib/gstreamer-0.10' \
-	 \
-	-:PROJECT libgstdecodebin2 -:SHARED libgstdecodebin2 \
-	 -:TAGS eng debug \
-         -:REL_TOP $(top_srcdir) -:ABS_TOP $(abs_top_srcdir) \
-	 -:SOURCES $(libgstdecodebin2_la_SOURCES) \
-	           $(nodist_libgstdecodebin2_la_SOURCES) \
-	 -:CFLAGS $(DEFS) $(DEFAULT_INCLUDES) $(libgstdecodebin2_la_CFLAGS) $(csp_cflags) \
-	 -:LDFLAGS $(libgstdecodebin2_la_LDFLAGS) \
-	           $(libgstdecodebin2_la_LIBADD) \
-	           -ldl \
-	 -:PASSTHROUGH LOCAL_ARM_MODE:=arm \
-		       LOCAL_MODULE_PATH:='$$(TARGET_OUT)/lib/gstreamer-0.10' \
-	 \
-	-:PROJECT libgstplaybin -:SHARED libgstplaybin \
-	 -:TAGS eng debug \
-         -:REL_TOP $(top_srcdir) -:ABS_TOP $(abs_top_srcdir) \
-	 -:SOURCES $(libgstplaybin_la_SOURCES) \
-	           $(nodist_libgstplaybin_la_SOURCES) \
-	 -:CFLAGS $(DEFS) $(DEFAULT_INCLUDES) $(libgstplaybin_la_CFLAGS) $(csp_cflags) \
-	 -:LDFLAGS $(libgstplaybin_la_LDFLAGS) \
-	           $(libgstplaybin_la_LIBADD) \
->>>>>>> 9a8a989a
 	           -ldl \
 	 -:PASSTHROUGH LOCAL_ARM_MODE:=arm \
 		       LOCAL_MODULE_PATH:='$$(TARGET_OUT)/lib/gstreamer-0.10' \
