/*
 * Copyright (C) 2009 Sebastian Dröge <sebastian.droege@collabora.co.uk>
 *
 * This library is free software; you can redistribute it and/or
 * modify it under the terms of the GNU Library General Public
 * License as published by the Free Software Foundation; either
 * version 2 of the License, or (at your option) any later version.
 *
 * This library is distributed in the hope that it will be useful,
 * but WITHOUT ANY WARRANTY; without even the implied warranty of
 * MERCHANTABILITY or FITNESS FOR A PARTICULAR PURPOSE.  See the GNU
 * Library General Public License for more details.
 *
 * You should have received a copy of the GNU Library General Public
 * License along with this library; if not, write to the
 * Free Software Foundation, Inc., 59 Temple Place - Suite 330,
 * Boston, MA 02111-1307, USA.
 */

/**
 * SECTION:element-subtitleoverlay
 *
 * #GstBin that auto-magically overlays a video stream with subtitles by
 * autoplugging the required elements.
 *
 * It supports raw, timestamped text, different textual subtitle formats and
 * DVD subpicture subtitles.
 *
 * <refsect2>
 * <title>Examples</title>
 * |[
 * gst-launch -v filesrc location=test.mkv ! matroskademux name=demux ! "video/x-h264" ! queue2 ! decodebin ! subtitleoverlay name=overlay ! videoconvert ! autovideosink  demux. ! "video/x-dvd-subpicture" ! queue2 ! overlay.
 * ]| This will play back the given Matroska file with h264 video and subpicture subtitles.
 * </refsect2>
 */

#ifdef HAVE_CONFIG_H
#include "config.h"
#endif

#include "gstsubtitleoverlay.h"

#include <gst/gstfilter.h>
#include <gst/pbutils/missing-plugins.h>
#include <gst/video/video.h>
#include <string.h>

GST_DEBUG_CATEGORY_STATIC (subtitle_overlay_debug);
#define GST_CAT_DEFAULT subtitle_overlay_debug

#define IS_SUBTITLE_CHAIN_IGNORE_ERROR(flow) \
  G_UNLIKELY (flow == GST_FLOW_ERROR || flow == GST_FLOW_NOT_NEGOTIATED)

#define IS_VIDEO_CHAIN_IGNORE_ERROR(flow) \
  G_UNLIKELY (flow == GST_FLOW_ERROR)

static GstStaticPadTemplate srctemplate = GST_STATIC_PAD_TEMPLATE ("src",
    GST_PAD_SRC,
    GST_PAD_ALWAYS,
    GST_STATIC_CAPS_ANY);

static GstStaticPadTemplate video_sinktemplate =
GST_STATIC_PAD_TEMPLATE ("video_sink",
    GST_PAD_SINK,
    GST_PAD_ALWAYS,
    GST_STATIC_CAPS_ANY);

static GstStaticPadTemplate subtitle_sinktemplate =
GST_STATIC_PAD_TEMPLATE ("subtitle_sink",
    GST_PAD_SINK,
    GST_PAD_ALWAYS,
    GST_STATIC_CAPS_ANY);

enum
{
  PROP_0,
  PROP_SILENT,
  PROP_FONT_DESC,
  PROP_SUBTITLE_ENCODING
};

#define gst_subtitle_overlay_parent_class parent_class
G_DEFINE_TYPE (GstSubtitleOverlay, gst_subtitle_overlay, GST_TYPE_BIN);

static GQuark _subtitle_overlay_event_marker_id = 0;

static void
do_async_start (GstSubtitleOverlay * self)
{
  if (!self->do_async) {
    GstMessage *msg = gst_message_new_async_start (GST_OBJECT_CAST (self));

    GST_DEBUG_OBJECT (self, "Posting async-start");
    GST_BIN_CLASS (parent_class)->handle_message (GST_BIN_CAST (self), msg);
    self->do_async = TRUE;
  }
}

static void
do_async_done (GstSubtitleOverlay * self)
{
  if (self->do_async) {
    GstMessage *msg =
        gst_message_new_async_done (GST_OBJECT_CAST (self), FALSE);

    GST_DEBUG_OBJECT (self, "Posting async-done");
    GST_BIN_CLASS (parent_class)->handle_message (GST_BIN_CAST (self), msg);
    self->do_async = FALSE;
  }
}

static GstProbeReturn
_pad_blocked_cb (GstPad * pad, GstProbeType type, gpointer type_data,
    gpointer user_data);

static void
block_video (GstSubtitleOverlay * self)
{
  if (self->video_block_id != 0)
    return;

  if (self->video_block_pad) {
    self->video_block_id =
        gst_pad_add_probe (self->video_block_pad, GST_PROBE_TYPE_BLOCK,
        _pad_blocked_cb, gst_object_ref (self),
        (GDestroyNotify) gst_object_unref);
  }
}

static void
unblock_video (GstSubtitleOverlay * self)
{
  if (self->video_block_id) {
    gst_pad_remove_probe (self->video_block_pad, self->video_block_id);
    self->video_sink_blocked = FALSE;
    self->video_block_id = 0;
  }
}

static void
block_subtitle (GstSubtitleOverlay * self)
{
  if (self->subtitle_block_id != 0)
    return;

  if (self->subtitle_block_pad) {
    self->subtitle_block_id =
        gst_pad_add_probe (self->subtitle_block_pad, GST_PROBE_TYPE_BLOCK,
        _pad_blocked_cb, gst_object_ref (self),
        (GDestroyNotify) gst_object_unref);
  }
}

static void
unblock_subtitle (GstSubtitleOverlay * self)
{
  if (self->subtitle_block_id) {
    gst_pad_remove_probe (self->subtitle_block_pad, self->subtitle_block_id);
    self->subtitle_sink_blocked = FALSE;
    self->subtitle_block_id = 0;
  }
}

static void
gst_subtitle_overlay_finalize (GObject * object)
{
  GstSubtitleOverlay *self = GST_SUBTITLE_OVERLAY (object);

  if (self->lock) {
    g_mutex_free (self->lock);
    self->lock = NULL;
  }

  if (self->factories_lock) {
    g_mutex_free (self->factories_lock);
    self->factories_lock = NULL;
  }

  if (self->factories)
    gst_plugin_feature_list_free (self->factories);
  self->factories = NULL;
  gst_caps_replace (&self->factory_caps, NULL);

  if (self->font_desc) {
    g_free (self->font_desc);
    self->font_desc = NULL;
  }

  if (self->encoding) {
    g_free (self->encoding);
    self->encoding = NULL;
  }

  G_OBJECT_CLASS (parent_class)->finalize (object);
}

static gboolean
_is_renderer (GstElementFactory * factory)
{
  const gchar *klass, *name;

  klass = gst_element_factory_get_klass (factory);
  name = gst_plugin_feature_get_name (GST_PLUGIN_FEATURE_CAST (factory));

  if (strstr (klass, "Overlay/Subtitle") != NULL ||
      strstr (klass, "Overlay/SubPicture") != NULL)
    return TRUE;
  if (strcmp (name, "textoverlay") == 0)
    return TRUE;
  return FALSE;
}

static gboolean
_is_parser (GstElementFactory * factory)
{
  const gchar *klass;

  klass = gst_element_factory_get_klass (factory);

  if (strstr (klass, "Parser/Subtitle") != NULL)
    return TRUE;
  return FALSE;
}

static const gchar *_sub_pad_names[] = { "subpicture", "subpicture_sink",
  "text", "text_sink",
  "subtitle_sink", "subtitle"
};

static GstCaps *
_get_sub_caps (GstElementFactory * factory)
{
  const GList *templates;
  GList *walk;
  gboolean is_parser = _is_parser (factory);

  templates = gst_element_factory_get_static_pad_templates (factory);
  for (walk = (GList *) templates; walk; walk = g_list_next (walk)) {
    GstStaticPadTemplate *templ = walk->data;

    if (templ->direction == GST_PAD_SINK && templ->presence == GST_PAD_ALWAYS) {
      gboolean found = FALSE;

      if (is_parser) {
        found = TRUE;
      } else {
        guint i;

        for (i = 0; i < G_N_ELEMENTS (_sub_pad_names); i++) {
          if (strcmp (templ->name_template, _sub_pad_names[i]) == 0) {
            found = TRUE;
            break;
          }
        }
      }
      if (found)
        return gst_static_caps_get (&templ->static_caps);
    }
  }
  return NULL;
}

static gboolean
_factory_filter (GstPluginFeature * feature, GstCaps ** subcaps)
{
  GstElementFactory *factory;
  guint rank;
  const gchar *name;
  const GList *templates;
  GList *walk;
  gboolean is_renderer;
  GstCaps *templ_caps = NULL;
  gboolean have_video_sink = FALSE;

  /* we only care about element factories */
  if (!GST_IS_ELEMENT_FACTORY (feature))
    return FALSE;

  factory = GST_ELEMENT_FACTORY_CAST (feature);

  /* only select elements with autoplugging rank or textoverlay */
  name = gst_plugin_feature_get_name (feature);
  rank = gst_plugin_feature_get_rank (feature);
  if (strcmp ("textoverlay", name) != 0 && rank < GST_RANK_MARGINAL)
    return FALSE;

  /* Check if it's a renderer or a parser */
  if (_is_renderer (factory)) {
    is_renderer = TRUE;
  } else if (_is_parser (factory)) {
    is_renderer = FALSE;
  } else {
    return FALSE;
  }

  /* Check if there's a video sink in case of a renderer */
  if (is_renderer) {
    templates = gst_element_factory_get_static_pad_templates (factory);
    for (walk = (GList *) templates; walk; walk = g_list_next (walk)) {
      GstStaticPadTemplate *templ = walk->data;

      /* we only care about the always-sink templates */
      if (templ->direction == GST_PAD_SINK && templ->presence == GST_PAD_ALWAYS) {
        if (strcmp (templ->name_template, "video") == 0 ||
            strcmp (templ->name_template, "video_sink") == 0) {
          have_video_sink = TRUE;
        }
      }
    }
  }
  templ_caps = _get_sub_caps (factory);

  if (is_renderer && have_video_sink && templ_caps) {
    GstCaps *tmp;

    GST_DEBUG ("Found renderer element %s (%s) with caps %" GST_PTR_FORMAT,
        gst_element_factory_get_longname (factory),
        gst_plugin_feature_get_name (feature), templ_caps);
    tmp = gst_caps_union (*subcaps, templ_caps);
    gst_caps_unref (templ_caps);
    gst_caps_replace (subcaps, tmp);
    gst_caps_unref (tmp);
    return TRUE;
  } else if (!is_renderer && !have_video_sink && templ_caps) {
    GstCaps *tmp;

    GST_DEBUG ("Found parser element %s (%s) with caps %" GST_PTR_FORMAT,
        gst_element_factory_get_longname (factory),
        gst_plugin_feature_get_name (feature), templ_caps);
    tmp = gst_caps_union (*subcaps, templ_caps);
    gst_caps_unref (templ_caps);
    gst_caps_replace (subcaps, tmp);
    gst_caps_unref (tmp);
    return TRUE;
  } else {
    if (templ_caps)
      gst_caps_unref (templ_caps);
    return FALSE;
  }
}

/* Call with factories_lock! */
static gboolean
gst_subtitle_overlay_update_factory_list (GstSubtitleOverlay * self)
{
  if (!self->factories
      || self->factories_cookie !=
      gst_default_registry_get_feature_list_cookie ()) {
    GstCaps *subcaps;
    GList *factories;

    subcaps = gst_caps_new_empty ();

    factories = gst_default_registry_feature_filter (
        (GstPluginFeatureFilter) _factory_filter, FALSE, &subcaps);
    GST_DEBUG_OBJECT (self, "Created factory caps: %" GST_PTR_FORMAT, subcaps);
    gst_caps_replace (&self->factory_caps, subcaps);
    gst_caps_unref (subcaps);
    if (self->factories)
      gst_plugin_feature_list_free (self->factories);
    self->factories = factories;
    self->factories_cookie = gst_default_registry_get_feature_list_cookie ();
  }

  return (self->factories != NULL);
}

G_LOCK_DEFINE_STATIC (_factory_caps);
static GstCaps *_factory_caps = NULL;
static guint32 _factory_caps_cookie = 0;

GstCaps *
gst_subtitle_overlay_create_factory_caps (void)
{
  GList *factories;
  GstCaps *subcaps = NULL;

  G_LOCK (_factory_caps);
  if (!_factory_caps
      || _factory_caps_cookie !=
      gst_default_registry_get_feature_list_cookie ()) {
    if (_factory_caps)
      gst_caps_unref (_factory_caps);
    _factory_caps = gst_caps_new_empty ();

    factories = gst_default_registry_feature_filter (
        (GstPluginFeatureFilter) _factory_filter, FALSE, &_factory_caps);
    GST_DEBUG ("Created factory caps: %" GST_PTR_FORMAT, _factory_caps);
    gst_plugin_feature_list_free (factories);
    _factory_caps_cookie = gst_default_registry_get_feature_list_cookie ();
  }
  subcaps = gst_caps_ref (_factory_caps);
  G_UNLOCK (_factory_caps);

  return subcaps;
}

static gboolean
_filter_factories_for_caps (GstElementFactory * factory, const GstCaps * caps)
{
  GstCaps *fcaps = _get_sub_caps (factory);
  gboolean ret = (fcaps) ? gst_caps_can_intersect (fcaps, caps) : FALSE;

  if (fcaps)
    gst_caps_unref (fcaps);

  if (ret)
    gst_object_ref (factory);
  return ret;
}

static gint
_sort_by_ranks (GstPluginFeature * f1, GstPluginFeature * f2)
{
  gint diff;
  const gchar *rname1, *rname2;

  diff = gst_plugin_feature_get_rank (f2) - gst_plugin_feature_get_rank (f1);
  if (diff != 0)
    return diff;

  /* If the ranks are the same sort by name to get deterministic results */
  rname1 = gst_plugin_feature_get_name (f1);
  rname2 = gst_plugin_feature_get_name (f2);

  diff = strcmp (rname1, rname2);

  return diff;
}

static GstPad *
_get_sub_pad (GstElement * element)
{
  GstPad *pad;
  guint i;

  for (i = 0; i < G_N_ELEMENTS (_sub_pad_names); i++) {
    pad = gst_element_get_static_pad (element, _sub_pad_names[i]);
    if (pad)
      return pad;
  }
  return NULL;
}

static GstPad *
_get_video_pad (GstElement * element)
{
  static const gchar *pad_names[] = { "video", "video_sink" };
  GstPad *pad;
  guint i;

  for (i = 0; i < G_N_ELEMENTS (pad_names); i++) {
    pad = gst_element_get_static_pad (element, pad_names[i]);
    if (pad)
      return pad;
  }
  return NULL;
}

static gboolean
_create_element (GstSubtitleOverlay * self, GstElement ** element,
    const gchar * factory_name, GstElementFactory * factory,
    const gchar * element_name, gboolean mandatory)
{
  GstElement *elt;

  g_assert (!factory || !factory_name);

  if (factory_name) {
    elt = gst_element_factory_make (factory_name, element_name);
  } else {
    factory_name =
        gst_plugin_feature_get_name (GST_PLUGIN_FEATURE_CAST (factory));
    elt = gst_element_factory_create (factory, element_name);
  }

  if (G_UNLIKELY (!elt)) {
    if (!factory) {
      GstMessage *msg;

      msg =
          gst_missing_element_message_new (GST_ELEMENT_CAST (self),
          factory_name);
      gst_element_post_message (GST_ELEMENT_CAST (self), msg);

      if (mandatory)
        GST_ELEMENT_ERROR (self, CORE, MISSING_PLUGIN, (NULL),
            ("no '%s' plugin found", factory_name));
      else
        GST_ELEMENT_WARNING (self, CORE, MISSING_PLUGIN, (NULL),
            ("no '%s' plugin found", factory_name));
    } else {
      if (mandatory) {
        GST_ELEMENT_ERROR (self, CORE, FAILED, (NULL),
            ("can't instantiate '%s'", factory_name));
      } else {
        GST_ELEMENT_WARNING (self, CORE, FAILED, (NULL),
            ("can't instantiate '%s'", factory_name));
      }
    }

    return FALSE;
  }

  if (G_UNLIKELY (gst_element_set_state (elt,
              GST_STATE_READY) != GST_STATE_CHANGE_SUCCESS)) {
    gst_object_unref (elt);
    if (mandatory) {
      GST_ELEMENT_ERROR (self, CORE, STATE_CHANGE, (NULL),
          ("failed to set '%s' to READY", factory_name));
    } else {
      GST_WARNING_OBJECT (self, "Failed to set '%s' to READY", factory_name);
    }
    return FALSE;
  }

  if (G_UNLIKELY (!gst_bin_add (GST_BIN_CAST (self), gst_object_ref (elt)))) {
    gst_element_set_state (elt, GST_STATE_NULL);
    gst_object_unref (elt);
    if (mandatory) {
      GST_ELEMENT_ERROR (self, CORE, FAILED, (NULL),
          ("failed to add '%s' to subtitleoverlay", factory_name));
    } else {
      GST_WARNING_OBJECT (self, "Failed to add '%s' to subtitleoverlay",
          factory_name);
    }
    return FALSE;
  }

  gst_element_sync_state_with_parent (elt);
  *element = elt;
  return TRUE;
}

static void
_remove_element (GstSubtitleOverlay * self, GstElement ** element)
{
  if (*element) {
    gst_bin_remove (GST_BIN_CAST (self), *element);
    gst_element_set_state (*element, GST_STATE_NULL);
    gst_object_unref (*element);
    *element = NULL;
  }
}

static void
_generate_update_segment_event (GstSegment * segment, GstEvent ** event1)
{
  GstEvent *event;
  GstStructure *structure;

  event = gst_event_new_segment (segment);
  structure = gst_event_writable_structure (event);
  gst_structure_id_set (structure, _subtitle_overlay_event_marker_id,
      G_TYPE_BOOLEAN, TRUE, NULL);
  *event1 = event;
}

static gboolean
_setup_passthrough (GstSubtitleOverlay * self)
{
  GstPad *src, *sink;
  GstElement *identity;

  GST_DEBUG_OBJECT (self, "Doing video passthrough");

  if (self->passthrough_identity) {
    GST_DEBUG_OBJECT (self, "Already in passthrough mode");
    goto out;
  }

  /* Unlink & destroy everything */
  gst_ghost_pad_set_target (GST_GHOST_PAD_CAST (self->srcpad), NULL);
  gst_ghost_pad_set_target (GST_GHOST_PAD_CAST (self->video_sinkpad), NULL);
  gst_ghost_pad_set_target (GST_GHOST_PAD_CAST (self->subtitle_sinkpad), NULL);
  self->silent_property = NULL;
  _remove_element (self, &self->post_colorspace);
  _remove_element (self, &self->overlay);
  _remove_element (self, &self->parser);
  _remove_element (self, &self->renderer);
  _remove_element (self, &self->pre_colorspace);
  _remove_element (self, &self->passthrough_identity);

  if (G_UNLIKELY (!_create_element (self, &self->passthrough_identity,
              "identity", NULL, "passthrough-identity", TRUE))) {
    return FALSE;
  }

  identity = self->passthrough_identity;
  g_object_set (G_OBJECT (identity), "silent", TRUE, "signal-handoffs", FALSE,
      NULL);

  /* Set src ghostpad target */
  src = gst_element_get_static_pad (self->passthrough_identity, "src");
  if (G_UNLIKELY (!src)) {
    GST_ELEMENT_ERROR (self, CORE, PAD, (NULL),
        ("Failed to get srcpad from identity"));
    return FALSE;
  }

  if (G_UNLIKELY (!gst_ghost_pad_set_target (GST_GHOST_PAD_CAST (self->srcpad),
              src))) {
    GST_ELEMENT_ERROR (self, CORE, PAD, (NULL),
        ("Failed to set srcpad target"));
    gst_object_unref (src);
    return FALSE;
  }
  gst_object_unref (src);

  sink = gst_element_get_static_pad (self->passthrough_identity, "sink");
  if (G_UNLIKELY (!sink)) {
    GST_ELEMENT_ERROR (self, CORE, PAD, (NULL),
        ("Failed to get sinkpad from identity"));
    return FALSE;
  }

  /* Send segment to the identity. This is dropped because identity
   * is not linked downstream yet */
  if (self->video_segment.format != GST_FORMAT_UNDEFINED) {
    GstEvent *event1;

    _generate_update_segment_event (&self->video_segment, &event1);
    GST_DEBUG_OBJECT (self,
        "Pushing video segment event: %" GST_PTR_FORMAT, event1);
    gst_pad_send_event (sink, event1);
  }

  /* Link sink ghostpads to identity */
  if (G_UNLIKELY (!gst_ghost_pad_set_target (GST_GHOST_PAD_CAST
              (self->video_sinkpad), sink))) {
    GST_ELEMENT_ERROR (self, CORE, PAD, (NULL),
        ("Failed to set video sinkpad target"));
    gst_object_unref (sink);
    return FALSE;
  }
  gst_object_unref (sink);

  GST_DEBUG_OBJECT (self, "Video passthrough setup successfully");

out:
  /* Unblock pads */
  unblock_video (self);
  unblock_subtitle (self);

  return TRUE;
}

/* Must be called with subtitleoverlay lock! */
static void
gst_subtitle_overlay_set_fps (GstSubtitleOverlay * self)
{
  GObjectClass *gobject_class;
  GParamSpec *pspec;

  if (!self->parser || self->fps_d == 0)
    return;

  gobject_class = G_OBJECT_GET_CLASS (self->parser);
  pspec = g_object_class_find_property (gobject_class, "video-fps");
  if (!pspec || pspec->value_type != GST_TYPE_FRACTION)
    return;

  GST_DEBUG_OBJECT (self, "Updating video-fps property in parser");
  g_object_set (self->parser, "video-fps", self->fps_n, self->fps_d, NULL);
}

static const gchar *
_get_silent_property (GstElement * element, gboolean * invert)
{
  static const struct
  {
    const gchar *name;
    gboolean invert;
  } properties[] = { {
  "silent", FALSE}, {
  "enable", TRUE}};
  GObjectClass *gobject_class;
  GParamSpec *pspec;
  guint i;

  gobject_class = G_OBJECT_GET_CLASS (element);

  for (i = 0; i < G_N_ELEMENTS (properties); i++) {
    pspec = g_object_class_find_property (gobject_class, properties[i].name);
    if (pspec && pspec->value_type == G_TYPE_BOOLEAN) {
      *invert = properties[i].invert;
      return properties[i].name;
    }
  }
  return NULL;
}

static gboolean
_has_subtitle_encoding_property (GstElement * element)
{
  GParamSpec *pspec;

  pspec =
      g_object_class_find_property (G_OBJECT_GET_CLASS (element),
      "subtitle-encoding");
  return (pspec && pspec->value_type == G_TYPE_STRING);
}

static gboolean
_has_font_desc_property (GstElement * element)
{
  GParamSpec *pspec;

  pspec =
      g_object_class_find_property (G_OBJECT_GET_CLASS (element), "font-desc");
  return (pspec && pspec->value_type == G_TYPE_STRING);
}

static GstProbeReturn
_pad_blocked_cb (GstPad * pad, GstProbeType type, gpointer type_data,
    gpointer user_data)
{
  GstSubtitleOverlay *self = GST_SUBTITLE_OVERLAY_CAST (user_data);
  GstCaps *subcaps;
  GList *l, *factories = NULL;

  GST_DEBUG_OBJECT (pad, "Pad blocked");

  GST_SUBTITLE_OVERLAY_LOCK (self);
  if (pad == self->video_block_pad)
    self->video_sink_blocked = TRUE;
  else if (pad == self->subtitle_block_pad)
    self->subtitle_sink_blocked = TRUE;

  /* Now either both or the video sink are blocked */

  /* Get current subtitle caps */
  subcaps = self->subcaps;
  if (!subcaps) {
    GstPad *peer;

    peer = gst_pad_get_peer (self->subtitle_sinkpad);
    if (peer) {
      subcaps = gst_pad_get_current_caps (peer);
      if (!subcaps) {
        subcaps = gst_pad_get_caps (peer, NULL);
        if (!gst_caps_is_fixed (subcaps)) {
          gst_caps_unref (subcaps);
          subcaps = NULL;
        }
      }
      gst_object_unref (peer);
    }
    gst_caps_replace (&self->subcaps, subcaps);
    if (subcaps)
      gst_caps_unref (subcaps);
  }
  GST_DEBUG_OBJECT (self, "Current subtitle caps: %" GST_PTR_FORMAT, subcaps);

  /* If there are no subcaps but the subtitle sink is blocked upstream
   * must behave wrong as there are no fixed caps set for the first
   * buffer or in-order event */
  if (G_UNLIKELY (!subcaps && self->subtitle_sink_blocked)) {
    GST_ELEMENT_WARNING (self, CORE, NEGOTIATION, (NULL),
        ("Subtitle sink is blocked but we have no subtitle caps"));
    subcaps = NULL;
  }

  if (self->subtitle_error || (self->silent && !self->silent_property)) {
    _setup_passthrough (self);
    do_async_done (self);
    goto out;
  }

  /* Now do something with the caps */
  if (subcaps && !self->subtitle_flush) {
    GstPad *target =
        gst_ghost_pad_get_target (GST_GHOST_PAD_CAST (self->subtitle_sinkpad));

    if (target && gst_pad_accept_caps (target, subcaps)) {
      GST_DEBUG_OBJECT (pad, "Target accepts caps");

      gst_object_unref (target);

      /* Unblock pads */
      unblock_video (self);
      unblock_subtitle (self);

      goto out;
    } else if (target) {
      gst_object_unref (target);
    }
  }

  if (self->subtitle_sink_blocked && !self->video_sink_blocked) {
    GST_DEBUG_OBJECT (self, "Subtitle sink blocked but video not blocked");
    block_video (self);
    goto out;
  }

  self->subtitle_flush = FALSE;

  /* Find our factories */
  g_mutex_lock (self->factories_lock);
  gst_subtitle_overlay_update_factory_list (self);
  if (subcaps) {
    factories = gst_filter_run (self->factories,
        (GstFilterFunc) _filter_factories_for_caps, FALSE, subcaps);
    if (!factories) {
      GstMessage *msg;

      msg = gst_missing_decoder_message_new (GST_ELEMENT_CAST (self), subcaps);
      gst_element_post_message (GST_ELEMENT_CAST (self), msg);
      GST_ELEMENT_WARNING (self, CORE, MISSING_PLUGIN, (NULL),
          ("no suitable subtitle plugin found"));
      subcaps = NULL;
      self->subtitle_error = TRUE;
    }
  }
  g_mutex_unlock (self->factories_lock);

  if (!subcaps) {
    _setup_passthrough (self);
    do_async_done (self);
    goto out;
  }

  /* Now the interesting parts are done: subtitle overlaying! */

  /* Sort the factories by rank */
  factories = g_list_sort (factories, (GCompareFunc) _sort_by_ranks);

  for (l = factories; l; l = l->next) {
    GstElementFactory *factory = l->data;
    gboolean is_renderer = _is_renderer (factory);
    GstElement *element;
    GstPad *sink, *src;

    /* Unlink & destroy everything */

    gst_ghost_pad_set_target (GST_GHOST_PAD_CAST (self->srcpad), NULL);
    gst_ghost_pad_set_target (GST_GHOST_PAD_CAST (self->video_sinkpad), NULL);
    gst_ghost_pad_set_target (GST_GHOST_PAD_CAST (self->subtitle_sinkpad),
        NULL);
    self->silent_property = NULL;
    _remove_element (self, &self->post_colorspace);
    _remove_element (self, &self->overlay);
    _remove_element (self, &self->parser);
    _remove_element (self, &self->renderer);
    _remove_element (self, &self->pre_colorspace);
    _remove_element (self, &self->passthrough_identity);

    GST_DEBUG_OBJECT (self, "Trying factory '%s'",
        GST_STR_NULL (gst_plugin_feature_get_name (GST_PLUGIN_FEATURE_CAST
                (factory))));

    if (G_UNLIKELY ((is_renderer
                && !_create_element (self, &self->renderer, NULL, factory,
                    "renderer", FALSE)) || (!is_renderer
                && !_create_element (self, &self->parser, NULL, factory,
                    "parser", FALSE))))
      continue;

    element = is_renderer ? self->renderer : self->parser;

    /* If this is a parser, create textoverlay and link video and the parser to it
     * Else link the renderer to the output colorspace */
    if (!is_renderer) {
      GstElement *overlay;
      GstPad *video_peer;

      /* Try to get the latest video framerate */
      video_peer = gst_pad_get_peer (self->video_sinkpad);
      if (video_peer) {
        GstCaps *video_caps;

        video_caps = gst_pad_get_current_caps (video_peer);
        if (!video_caps) {
          video_caps = gst_pad_get_caps (video_peer, NULL);
          if (!gst_caps_is_fixed (video_caps)) {
            gst_caps_unref (video_caps);
            video_caps = NULL;
          }
        }

        if (video_caps) {
          GstVideoInfo info;

          if (gst_video_info_from_caps (&info, video_caps)) {
            if (self->fps_n != info.fps_n || self->fps_d != info.fps_d) {
              GST_DEBUG_OBJECT (self, "New video fps: %d/%d", info.fps_n,
                  info.fps_d);
              self->fps_n = info.fps_n;
              self->fps_d = info.fps_d;
            }
          }
        }

        if (video_caps)
          gst_caps_unref (video_caps);
        gst_object_unref (video_peer);
      }

      if (_has_subtitle_encoding_property (self->parser))
        g_object_set (self->parser, "subtitle-encoding", self->encoding, NULL);

      /* Try to set video fps on the parser */
      gst_subtitle_overlay_set_fps (self);

      /* First link everything internally */
      if (G_UNLIKELY (!_create_element (self, &self->overlay, "textoverlay",
                  NULL, "overlay", FALSE))) {
        continue;
      }
      overlay = self->overlay;
      self->silent_property = "silent";
      self->silent_property_invert = FALSE;

      /* Set some properties */
      g_object_set (G_OBJECT (overlay),
          "halign", "center", "valign", "bottom", "wait-text", FALSE, NULL);
      if (self->font_desc)
        g_object_set (G_OBJECT (overlay), "font-desc", self->font_desc, NULL);

      src = gst_element_get_static_pad (element, "src");
      if (G_UNLIKELY (!src)) {
        continue;
      }

      sink = gst_element_get_static_pad (overlay, "text_sink");
      if (G_UNLIKELY (!sink)) {
        GST_WARNING_OBJECT (self, "Can't get text sink from textoverlay");
        gst_object_unref (src);
        continue;
      }

      if (G_UNLIKELY (gst_pad_link (src, sink) != GST_PAD_LINK_OK)) {
        GST_WARNING_OBJECT (self, "Can't link parser to textoverlay");
        gst_object_unref (sink);
        gst_object_unref (src);
        continue;
      }
      gst_object_unref (sink);
      gst_object_unref (src);

      if (G_UNLIKELY (!_create_element (self, &self->post_colorspace,
                  COLORSPACE, NULL, "post-colorspace", FALSE))) {
        continue;
      }

      src = gst_element_get_static_pad (overlay, "src");
      if (G_UNLIKELY (!src)) {
        GST_WARNING_OBJECT (self, "Can't get src pad from overlay");
        continue;
      }

      sink = gst_element_get_static_pad (self->post_colorspace, "sink");
      if (G_UNLIKELY (!sink)) {
        GST_WARNING_OBJECT (self, "Can't get sink pad from " COLORSPACE);
        gst_object_unref (src);
        continue;
      }

      if (G_UNLIKELY (gst_pad_link (src, sink) != GST_PAD_LINK_OK)) {
        GST_WARNING_OBJECT (self, "Can't link overlay with " COLORSPACE);
        gst_object_unref (src);
        gst_object_unref (sink);
        continue;
      }
      gst_object_unref (src);
      gst_object_unref (sink);

      if (G_UNLIKELY (!_create_element (self, &self->pre_colorspace,
                  COLORSPACE, NULL, "pre-colorspace", FALSE))) {
        continue;
      }

      sink = gst_element_get_static_pad (overlay, "video_sink");
      if (G_UNLIKELY (!sink)) {
        GST_WARNING_OBJECT (self, "Can't get video sink from textoverlay");
        continue;
      }

      src = gst_element_get_static_pad (self->pre_colorspace, "src");
      if (G_UNLIKELY (!src)) {
        GST_WARNING_OBJECT (self, "Can't get srcpad from " COLORSPACE);
        gst_object_unref (sink);
        continue;
      }

      if (G_UNLIKELY (gst_pad_link (src, sink) != GST_PAD_LINK_OK)) {
        GST_WARNING_OBJECT (self, "Can't link " COLORSPACE " to textoverlay");
        gst_object_unref (src);
        gst_object_unref (sink);
        continue;
      }
      gst_object_unref (src);
      gst_object_unref (sink);

      /* Set src ghostpad target */
      src = gst_element_get_static_pad (self->post_colorspace, "src");
      if (G_UNLIKELY (!src)) {
        GST_WARNING_OBJECT (self, "Can't get src pad from " COLORSPACE);
        continue;
      }

      if (G_UNLIKELY (!gst_ghost_pad_set_target (GST_GHOST_PAD_CAST
                  (self->srcpad), src))) {
        GST_WARNING_OBJECT (self, "Can't set srcpad target");
        gst_object_unref (src);
        continue;
      }
      gst_object_unref (src);

      /* Send segments to the parser/overlay if necessary. These are not sent
       * outside this element because of the proxy pad event function */
      if (self->video_segment.format != GST_FORMAT_UNDEFINED) {
        GstEvent *event1;

        sink = gst_element_get_static_pad (self->pre_colorspace, "sink");
        if (G_UNLIKELY (!sink)) {
          GST_WARNING_OBJECT (self, "Can't get sink pad from " COLORSPACE);
          continue;
        }

        _generate_update_segment_event (&self->video_segment, &event1);
        GST_DEBUG_OBJECT (self,
            "Pushing video segment event: %" GST_PTR_FORMAT, event1);
        gst_pad_send_event (sink, event1);

        gst_object_unref (sink);
      }

      if (self->subtitle_segment.format != GST_FORMAT_UNDEFINED) {
        GstEvent *event1;

        sink = gst_element_get_static_pad (element, "sink");
        if (G_UNLIKELY (!sink)) {
          GST_WARNING_OBJECT (self, "Failed to get subpad");
          continue;
        }

        _generate_update_segment_event (&self->subtitle_segment, &event1);
        GST_DEBUG_OBJECT (self,
            "Pushing subtitle segment event: %" GST_PTR_FORMAT, event1);
        gst_pad_send_event (sink, event1);

        gst_object_unref (sink);
      }

      /* Set the sink ghostpad targets */
      sink = gst_element_get_static_pad (self->pre_colorspace, "sink");
      if (G_UNLIKELY (!sink)) {
        GST_WARNING_OBJECT (self, "Can't get sink pad from " COLORSPACE);
        continue;
      }

      if (G_UNLIKELY (!gst_ghost_pad_set_target (GST_GHOST_PAD_CAST
                  (self->video_sinkpad), sink))) {
        GST_WARNING_OBJECT (self, "Can't set video sinkpad target");
        gst_object_unref (sink);
        continue;
      }
      gst_object_unref (sink);

      /* Link subtitle identity to subtitle pad of our element */
      sink = gst_element_get_static_pad (element, "sink");
      if (G_UNLIKELY (!sink)) {
        GST_WARNING_OBJECT (self, "Failed to get subpad");
        continue;
      }

      if (G_UNLIKELY (!gst_ghost_pad_set_target (GST_GHOST_PAD_CAST
                  (self->subtitle_sinkpad), sink))) {
        GST_WARNING_OBJECT (self, "Failed to set subtitle sink target");
        gst_object_unref (sink);
        continue;
      }
      gst_object_unref (sink);
    } else {
      const gchar *name =
          gst_plugin_feature_get_name (GST_PLUGIN_FEATURE_CAST (factory));

      if (strcmp (name, "textoverlay") == 0) {
        /* Set some textoverlay specific properties */
        g_object_set (G_OBJECT (element),
            "halign", "center", "valign", "bottom", "wait-text", FALSE, NULL);
        if (self->font_desc)
          g_object_set (G_OBJECT (element), "font-desc", self->font_desc, NULL);
        self->silent_property = "silent";
        self->silent_property_invert = FALSE;
      } else {
        self->silent_property =
            _get_silent_property (element, &self->silent_property_invert);
        if (_has_subtitle_encoding_property (self->renderer))
          g_object_set (self->renderer, "subtitle-encoding", self->encoding,
              NULL);
        if (_has_font_desc_property (self->renderer))
          g_object_set (self->renderer, "font-desc", self->font_desc, NULL);
      }

      /* First link everything internally */
      if (G_UNLIKELY (!_create_element (self, &self->post_colorspace,
                  COLORSPACE, NULL, "post-colorspace", FALSE))) {
        continue;
      }

      src = gst_element_get_static_pad (element, "src");
      if (G_UNLIKELY (!src)) {
        GST_WARNING_OBJECT (self, "Can't get src pad from renderer");
        continue;
      }

      sink = gst_element_get_static_pad (self->post_colorspace, "sink");
      if (G_UNLIKELY (!sink)) {
        GST_WARNING_OBJECT (self, "Can't get sink pad from " COLORSPACE);
        gst_object_unref (src);
        continue;
      }

      if (G_UNLIKELY (gst_pad_link (src, sink) != GST_PAD_LINK_OK)) {
        GST_WARNING_OBJECT (self, "Can't link renderer with " COLORSPACE);
        gst_object_unref (src);
        gst_object_unref (sink);
        continue;
      }
      gst_object_unref (src);
      gst_object_unref (sink);

      if (G_UNLIKELY (!_create_element (self, &self->pre_colorspace,
                  COLORSPACE, NULL, "pre-colorspace", FALSE))) {
        continue;
      }

      sink = _get_video_pad (element);
      if (G_UNLIKELY (!sink)) {
        GST_WARNING_OBJECT (self, "Can't get video sink from renderer");
        continue;
      }

      src = gst_element_get_static_pad (self->pre_colorspace, "src");
      if (G_UNLIKELY (!src)) {
        GST_WARNING_OBJECT (self, "Can't get srcpad from " COLORSPACE);
        gst_object_unref (sink);
        continue;
      }

      if (G_UNLIKELY (gst_pad_link (src, sink) != GST_PAD_LINK_OK)) {
        GST_WARNING_OBJECT (self, "Can't link " COLORSPACE " to renderer");
        gst_object_unref (src);
        gst_object_unref (sink);
        continue;
      }
      gst_object_unref (src);
      gst_object_unref (sink);

      /* Set src ghostpad target */
      src = gst_element_get_static_pad (self->post_colorspace, "src");
      if (G_UNLIKELY (!src)) {
        GST_WARNING_OBJECT (self, "Can't get src pad from " COLORSPACE);
        continue;
      }

      if (G_UNLIKELY (!gst_ghost_pad_set_target (GST_GHOST_PAD_CAST
                  (self->srcpad), src))) {
        GST_WARNING_OBJECT (self, "Can't set srcpad target");
        gst_object_unref (src);
        continue;
      }
      gst_object_unref (src);

      /* Send segments to the renderer if necessary. These are not sent
       * outside this element because of the proxy pad event handler */
      if (self->video_segment.format != GST_FORMAT_UNDEFINED) {
        GstEvent *event1;

        sink = gst_element_get_static_pad (self->pre_colorspace, "sink");
        if (G_UNLIKELY (!sink)) {
          GST_WARNING_OBJECT (self, "Can't get sink pad from " COLORSPACE);
          continue;
        }

        _generate_update_segment_event (&self->video_segment, &event1);
        GST_DEBUG_OBJECT (self,
            "Pushing video segment event: %" GST_PTR_FORMAT, event1);
        gst_pad_send_event (sink, event1);
        gst_object_unref (sink);
      }

      if (self->subtitle_segment.format != GST_FORMAT_UNDEFINED) {
        GstEvent *event1;

        sink = _get_sub_pad (element);
        if (G_UNLIKELY (!sink)) {
          GST_WARNING_OBJECT (self, "Failed to get subpad");
          continue;
        }

        _generate_update_segment_event (&self->subtitle_segment, &event1);
        GST_DEBUG_OBJECT (self,
            "Pushing subtitle segment event: %" GST_PTR_FORMAT, event1);
        gst_pad_send_event (sink, event1);
        gst_object_unref (sink);
      }

      /* Set the sink ghostpad targets */
      sink = gst_element_get_static_pad (self->pre_colorspace, "sink");
      if (G_UNLIKELY (!sink)) {
        GST_WARNING_OBJECT (self, "Can't get sink pad from " COLORSPACE);
        continue;
      }

      if (G_UNLIKELY (!gst_ghost_pad_set_target (GST_GHOST_PAD_CAST
                  (self->video_sinkpad), sink))) {
        GST_WARNING_OBJECT (self, "Can't set video sinkpad target");
        gst_object_unref (sink);
        continue;
      }
      gst_object_unref (sink);

      sink = _get_sub_pad (element);
      if (G_UNLIKELY (!sink)) {
        GST_WARNING_OBJECT (self, "Failed to get subpad");
        continue;
      }

      if (G_UNLIKELY (!gst_ghost_pad_set_target (GST_GHOST_PAD_CAST
                  (self->subtitle_sinkpad), sink))) {
        GST_WARNING_OBJECT (self, "Failed to set subtitle sink target");
        gst_object_unref (sink);
        continue;
      }
      gst_object_unref (sink);
    }

    break;
  }

  if (G_UNLIKELY (l == NULL)) {
    GST_ELEMENT_WARNING (self, CORE, FAILED, (NULL),
        ("Failed to find any usable factories"));
    self->subtitle_error = TRUE;
    _setup_passthrough (self);
    do_async_done (self);
  } else {
    GST_DEBUG_OBJECT (self, "Everything worked, unblocking pads");
    unblock_video (self);
    unblock_subtitle (self);
    do_async_done (self);
  }

out:
  if (factories)
    gst_plugin_feature_list_free (factories);
  GST_SUBTITLE_OVERLAY_UNLOCK (self);

  return GST_PROBE_OK;
}

static GstStateChangeReturn
gst_subtitle_overlay_change_state (GstElement * element,
    GstStateChange transition)
{
  GstSubtitleOverlay *self = GST_SUBTITLE_OVERLAY (element);
  GstStateChangeReturn ret = GST_STATE_CHANGE_SUCCESS;

  switch (transition) {
    case GST_STATE_CHANGE_NULL_TO_READY:
      GST_DEBUG_OBJECT (self, "State change NULL->READY");
      g_mutex_lock (self->factories_lock);
      if (G_UNLIKELY (!gst_subtitle_overlay_update_factory_list (self))) {
        g_mutex_unlock (self->factories_lock);
        return GST_STATE_CHANGE_FAILURE;
      }
      g_mutex_unlock (self->factories_lock);

      GST_SUBTITLE_OVERLAY_LOCK (self);
      /* Set the internal pads to blocking */
      block_video (self);
      block_subtitle (self);
      GST_SUBTITLE_OVERLAY_UNLOCK (self);
      break;
    case GST_STATE_CHANGE_READY_TO_PAUSED:
      GST_DEBUG_OBJECT (self, "State change READY->PAUSED");
      gst_segment_init (&self->video_segment, GST_FORMAT_UNDEFINED);
      gst_segment_init (&self->subtitle_segment, GST_FORMAT_UNDEFINED);

      self->fps_n = self->fps_d = 0;

      self->subtitle_flush = FALSE;
      self->subtitle_error = FALSE;

      self->downstream_chain_error = FALSE;

      do_async_start (self);
      ret = GST_STATE_CHANGE_ASYNC;

      break;
    case GST_STATE_CHANGE_PAUSED_TO_PLAYING:
      GST_DEBUG_OBJECT (self, "State change PAUSED->PLAYING");
    default:
      break;
  }

  {
    GstStateChangeReturn bret;

    bret = GST_ELEMENT_CLASS (parent_class)->change_state (element, transition);
    GST_DEBUG_OBJECT (self, "Base class state changed returned: %d", bret);
    if (G_UNLIKELY (bret == GST_STATE_CHANGE_FAILURE))
      return ret;
    else if (bret == GST_STATE_CHANGE_ASYNC)
      ret = bret;
    else if (G_UNLIKELY (bret == GST_STATE_CHANGE_NO_PREROLL)) {
      do_async_done (self);
      ret = bret;
    }
  }

  switch (transition) {
    case GST_STATE_CHANGE_PLAYING_TO_PAUSED:
      GST_DEBUG_OBJECT (self, "State change PLAYING->PAUSED");
      break;
    case GST_STATE_CHANGE_PAUSED_TO_READY:
      GST_DEBUG_OBJECT (self, "State change PAUSED->READY");
      do_async_done (self);

      break;
    case GST_STATE_CHANGE_READY_TO_NULL:
      GST_DEBUG_OBJECT (self, "State change READY->NULL");

      GST_SUBTITLE_OVERLAY_LOCK (self);
      gst_caps_replace (&self->subcaps, NULL);

      /* Unlink ghost pads */
      gst_ghost_pad_set_target (GST_GHOST_PAD_CAST (self->srcpad), NULL);
      gst_ghost_pad_set_target (GST_GHOST_PAD_CAST (self->video_sinkpad), NULL);
      gst_ghost_pad_set_target (GST_GHOST_PAD_CAST (self->subtitle_sinkpad),
          NULL);

      /* Unblock pads */
      unblock_video (self);
      unblock_subtitle (self);

      /* Remove elements */
      self->silent_property = NULL;
      _remove_element (self, &self->post_colorspace);
      _remove_element (self, &self->overlay);
      _remove_element (self, &self->parser);
      _remove_element (self, &self->renderer);
      _remove_element (self, &self->pre_colorspace);
      _remove_element (self, &self->passthrough_identity);
      GST_SUBTITLE_OVERLAY_UNLOCK (self);

      break;
    default:
      break;
  }

  return ret;
}

static void
gst_subtitle_overlay_handle_message (GstBin * bin, GstMessage * message)
{
  GstSubtitleOverlay *self = GST_SUBTITLE_OVERLAY_CAST (bin);

  if (GST_MESSAGE_TYPE (message) == GST_MESSAGE_ERROR) {
    GstObject *src = GST_MESSAGE_SRC (message);

    /* Convert error messages from the subtitle pipeline to
     * warnings and switch to passthrough mode */
    if (src && (
            (self->overlay
                && gst_object_has_ancestor (src,
                    GST_OBJECT_CAST (self->overlay))) || (self->parser
                && gst_object_has_ancestor (src,
                    GST_OBJECT_CAST (self->parser))) || (self->renderer
                && gst_object_has_ancestor (src,
                    GST_OBJECT_CAST (self->renderer))))) {
      GError *err = NULL;
      gchar *debug = NULL;
      GstMessage *wmsg;

      gst_message_parse_error (message, &err, &debug);
      GST_DEBUG_OBJECT (self,
          "Got error message from subtitle element %s: %s (%s)",
          GST_MESSAGE_SRC_NAME (message), GST_STR_NULL (err->message),
          GST_STR_NULL (debug));

      wmsg = gst_message_new_warning (src, err, debug);
      gst_message_unref (message);
      g_error_free (err);
      g_free (debug);
      message = wmsg;

      GST_SUBTITLE_OVERLAY_LOCK (self);
      self->subtitle_error = TRUE;

      block_subtitle (self);
      block_video (self);
      GST_SUBTITLE_OVERLAY_UNLOCK (self);
    }
  }

  GST_BIN_CLASS (parent_class)->handle_message (bin, message);
}

static void
gst_subtitle_overlay_get_property (GObject * object, guint prop_id,
    GValue * value, GParamSpec * pspec)
{
  GstSubtitleOverlay *self = GST_SUBTITLE_OVERLAY_CAST (object);

  switch (prop_id) {
    case PROP_SILENT:
      g_value_set_boolean (value, self->silent);
      break;
    case PROP_FONT_DESC:
      GST_SUBTITLE_OVERLAY_LOCK (self);
      g_value_set_string (value, self->font_desc);
      GST_SUBTITLE_OVERLAY_UNLOCK (self);
      break;
    case PROP_SUBTITLE_ENCODING:
      GST_SUBTITLE_OVERLAY_LOCK (self);
      g_value_set_string (value, self->encoding);
      GST_SUBTITLE_OVERLAY_UNLOCK (self);
      break;
    default:
      G_OBJECT_WARN_INVALID_PROPERTY_ID (object, prop_id, pspec);
      break;
  }
}

static void
gst_subtitle_overlay_set_property (GObject * object, guint prop_id,
    const GValue * value, GParamSpec * pspec)
{
  GstSubtitleOverlay *self = GST_SUBTITLE_OVERLAY_CAST (object);

  switch (prop_id) {
    case PROP_SILENT:
      GST_SUBTITLE_OVERLAY_LOCK (self);
      self->silent = g_value_get_boolean (value);
      if (self->silent_property) {
        gboolean silent = self->silent;

        if (self->silent_property_invert)
          silent = !silent;

        if (self->overlay)
          g_object_set (self->overlay, self->silent_property, silent, NULL);
        else if (self->renderer)
          g_object_set (self->renderer, self->silent_property, silent, NULL);
      } else {
        block_subtitle (self);
        block_video (self);
      }
      GST_SUBTITLE_OVERLAY_UNLOCK (self);
      break;
    case PROP_FONT_DESC:
      GST_SUBTITLE_OVERLAY_LOCK (self);
      g_free (self->font_desc);
      self->font_desc = g_value_dup_string (value);
      if (self->overlay)
        g_object_set (self->overlay, "font-desc", self->font_desc, NULL);
      else if (self->renderer && _has_font_desc_property (self->renderer))
        g_object_set (self->renderer, "font-desc", self->font_desc, NULL);
      GST_SUBTITLE_OVERLAY_UNLOCK (self);
      break;
    case PROP_SUBTITLE_ENCODING:
      GST_SUBTITLE_OVERLAY_LOCK (self);
      g_free (self->encoding);
      self->encoding = g_value_dup_string (value);
      if (self->renderer && _has_subtitle_encoding_property (self->renderer))
        g_object_set (self->renderer, "subtitle-encoding", self->encoding,
            NULL);
      if (self->parser && _has_subtitle_encoding_property (self->parser))
        g_object_set (self->parser, "subtitle-encoding", self->encoding, NULL);
      GST_SUBTITLE_OVERLAY_UNLOCK (self);
      break;
    default:
      G_OBJECT_WARN_INVALID_PROPERTY_ID (object, prop_id, pspec);
      break;
  }
}

static void
gst_subtitle_overlay_class_init (GstSubtitleOverlayClass * klass)
{
  GObjectClass *gobject_class = (GObjectClass *) klass;
  GstElementClass *element_class = (GstElementClass *) klass;
  GstBinClass *bin_class = (GstBinClass *) klass;

  gobject_class->finalize = gst_subtitle_overlay_finalize;
  gobject_class->set_property = gst_subtitle_overlay_set_property;
  gobject_class->get_property = gst_subtitle_overlay_get_property;

  g_object_class_install_property (gobject_class, PROP_SILENT,
      g_param_spec_boolean ("silent",
          "Silent",
          "Whether to show subtitles", FALSE,
          G_PARAM_READWRITE | G_PARAM_STATIC_STRINGS));

  g_object_class_install_property (gobject_class, PROP_FONT_DESC,
      g_param_spec_string ("font-desc",
          "Subtitle font description",
          "Pango font description of font "
          "to be used for subtitle rendering", NULL,
          G_PARAM_READWRITE | G_PARAM_STATIC_STRINGS));

  g_object_class_install_property (gobject_class, PROP_SUBTITLE_ENCODING,
      g_param_spec_string ("subtitle-encoding", "subtitle encoding",
          "Encoding to assume if input subtitles are not in UTF-8 encoding. "
          "If not set, the GST_SUBTITLE_ENCODING environment variable will "
          "be checked for an encoding to use. If that is not set either, "
          "ISO-8859-15 will be assumed.", NULL,
          G_PARAM_READWRITE | G_PARAM_STATIC_STRINGS));

  gst_element_class_add_pad_template (element_class,
      gst_static_pad_template_get (&srctemplate));

  gst_element_class_add_pad_template (element_class,
      gst_static_pad_template_get (&video_sinktemplate));
  gst_element_class_add_pad_template (element_class,
      gst_static_pad_template_get (&subtitle_sinktemplate));

  gst_element_class_set_details_simple (element_class, "Subtitle Overlay",
      "Video/Overlay/Subtitle",
      "Overlays a video stream with subtitles",
      "Sebastian Dröge <sebastian.droege@collabora.co.uk>");

  element_class->change_state =
      GST_DEBUG_FUNCPTR (gst_subtitle_overlay_change_state);

  bin_class->handle_message =
      GST_DEBUG_FUNCPTR (gst_subtitle_overlay_handle_message);
}

static GstFlowReturn
gst_subtitle_overlay_src_proxy_chain (GstPad * proxypad, GstBuffer * buffer)
{
  GstPad *ghostpad;
  GstSubtitleOverlay *self;
  GstFlowReturn ret;

  ghostpad = GST_PAD_CAST (gst_pad_get_parent (proxypad));
  if (G_UNLIKELY (!ghostpad)) {
    gst_buffer_unref (buffer);
    return GST_FLOW_ERROR;
  }
  self = GST_SUBTITLE_OVERLAY_CAST (gst_pad_get_parent (ghostpad));
  if (G_UNLIKELY (!self || self->srcpad != ghostpad)) {
    gst_buffer_unref (buffer);
    gst_object_unref (ghostpad);
    return GST_FLOW_ERROR;
  }

  ret = gst_proxy_pad_chain_default (proxypad, buffer);

  if (IS_VIDEO_CHAIN_IGNORE_ERROR (ret)) {
    GST_ERROR_OBJECT (self, "Downstream chain error: %s",
        gst_flow_get_name (ret));
    self->downstream_chain_error = TRUE;
  }

  gst_object_unref (self);
  gst_object_unref (ghostpad);

  return ret;
}

static gboolean
gst_subtitle_overlay_src_proxy_event (GstPad * proxypad, GstEvent * event)
{
  GstPad *ghostpad = NULL;
  GstSubtitleOverlay *self = NULL;
  gboolean ret = FALSE;
  const GstStructure *s;

  ghostpad = GST_PAD_CAST (gst_pad_get_parent (proxypad));
  if (G_UNLIKELY (!ghostpad))
    goto out;
  self = GST_SUBTITLE_OVERLAY_CAST (gst_pad_get_parent (ghostpad));
  if (G_UNLIKELY (!self || self->srcpad != ghostpad))
    goto out;

  s = gst_event_get_structure (event);
  if (s && gst_structure_id_has_field (s, _subtitle_overlay_event_marker_id)) {
    GST_DEBUG_OBJECT (ghostpad, "Dropping event with marker: %" GST_PTR_FORMAT,
        event);
    gst_event_unref (event);
    event = NULL;
    ret = TRUE;
  } else {
    ret = gst_proxy_pad_event_default (proxypad, event);
    event = NULL;
  }

out:
  if (event)
    gst_event_unref (event);
  if (self)
    gst_object_unref (self);
  if (ghostpad)
    gst_object_unref (ghostpad);
  return ret;
}

static gboolean
gst_subtitle_overlay_video_sink_setcaps (GstSubtitleOverlay * self,
    GstCaps * caps)
{
  gboolean ret = TRUE;
  GstVideoInfo info;

  GST_DEBUG_OBJECT (self, "Setting caps: %" GST_PTR_FORMAT, caps);

  if (!gst_video_info_from_caps (&info, caps)) {
    GST_ERROR_OBJECT (self, "Failed to parse caps");
    ret = FALSE;
    goto out;
  }

  GST_SUBTITLE_OVERLAY_LOCK (self);
  if (self->fps_n != info.fps_n || self->fps_d != info.fps_d) {
    GST_DEBUG_OBJECT (self, "New video fps: %d/%d", info.fps_n, info.fps_d);
    self->fps_n = info.fps_n;
    self->fps_d = info.fps_d;
    gst_subtitle_overlay_set_fps (self);
  }
  GST_SUBTITLE_OVERLAY_UNLOCK (self);

out:
  return ret;
}

static gboolean
gst_subtitle_overlay_video_sink_event (GstPad * pad, GstEvent * event)
{
  GstSubtitleOverlay *self = GST_SUBTITLE_OVERLAY (gst_pad_get_parent (pad));
  gboolean ret;

  switch (GST_EVENT_TYPE (event)) {
    case GST_EVENT_FLUSH_STOP:
    {
      GST_DEBUG_OBJECT (pad,
          "Resetting video segment because of flush-stop event");
      gst_segment_init (&self->video_segment, GST_FORMAT_UNDEFINED);
      self->fps_n = self->fps_d = 0;
      break;
    }
    case GST_EVENT_CAPS:
    {
      GstCaps *caps;

      gst_event_parse_caps (event, &caps);
      ret = gst_subtitle_overlay_video_sink_setcaps (self, caps);
      if (!ret)
        goto done;
      break;
    }
    default:
      break;
  }

  ret = gst_proxy_pad_event_default (pad, gst_event_ref (event));

  if (GST_EVENT_TYPE (event) == GST_EVENT_SEGMENT) {
    GST_DEBUG_OBJECT (pad, "segment event: %" GST_PTR_FORMAT, event);
    gst_event_copy_segment (event, &self->video_segment);

    if (self->video_segment.format != GST_FORMAT_TIME)
      goto invalid_format;
  }

done:
  gst_event_unref (event);
  gst_object_unref (self);

  return ret;

  /* ERRORS */
invalid_format:
  {
    GST_ERROR_OBJECT (pad, "Newsegment event in non-time format: %s",
        gst_format_get_name (self->video_segment.format));
    ret = FALSE;
    goto done;
  }
}

static GstFlowReturn
gst_subtitle_overlay_video_sink_chain (GstPad * pad, GstBuffer * buffer)
{
  GstSubtitleOverlay *self = GST_SUBTITLE_OVERLAY (GST_PAD_PARENT (pad));
  GstFlowReturn ret = gst_proxy_pad_chain_default (pad, buffer);

  if (G_UNLIKELY (self->downstream_chain_error) || self->passthrough_identity) {
    return ret;
  } else if (IS_VIDEO_CHAIN_IGNORE_ERROR (ret)) {
    GST_DEBUG_OBJECT (self, "Subtitle renderer produced chain error: %s",
        gst_flow_get_name (ret));
    GST_SUBTITLE_OVERLAY_LOCK (self);
    self->subtitle_error = TRUE;
    block_subtitle (self);
    block_video (self);
    GST_SUBTITLE_OVERLAY_UNLOCK (self);

    return GST_FLOW_OK;
  }

  return ret;
}

static GstFlowReturn
gst_subtitle_overlay_subtitle_sink_chain (GstPad * pad, GstBuffer * buffer)
{
  GstSubtitleOverlay *self = GST_SUBTITLE_OVERLAY (GST_PAD_PARENT (pad));

  if (self->subtitle_error) {
    gst_buffer_unref (buffer);
    return GST_FLOW_OK;
  } else {
    GstFlowReturn ret = gst_proxy_pad_chain_default (pad, buffer);

    if (IS_SUBTITLE_CHAIN_IGNORE_ERROR (ret)) {
      GST_DEBUG_OBJECT (self, "Subtitle chain error: %s",
          gst_flow_get_name (ret));
      GST_SUBTITLE_OVERLAY_LOCK (self);
      self->subtitle_error = TRUE;
      block_subtitle (self);
      block_video (self);
      GST_SUBTITLE_OVERLAY_UNLOCK (self);

      return GST_FLOW_OK;
    }

    return ret;
  }
}

static GstCaps *
gst_subtitle_overlay_subtitle_sink_getcaps (GstPad * pad, GstCaps * filter)
{
  GstSubtitleOverlay *self = GST_SUBTITLE_OVERLAY (gst_pad_get_parent (pad));
  GstCaps *ret;

  g_mutex_lock (self->factories_lock);
  if (G_UNLIKELY (!gst_subtitle_overlay_update_factory_list (self)))
    ret = GST_CAPS_NONE;
  else if (filter)
    ret =
        gst_caps_intersect_full (filter, self->factory_caps,
        GST_CAPS_INTERSECT_FIRST);
  else
    ret = gst_caps_ref (self->factory_caps);
  g_mutex_unlock (self->factories_lock);

  GST_DEBUG_OBJECT (pad, "Returning subtitle caps %" GST_PTR_FORMAT, ret);

  gst_object_unref (self);

  return ret;
}

static gboolean
gst_subtitle_overlay_subtitle_sink_acceptcaps (GstPad * pad, GstCaps * caps)
{
<<<<<<< HEAD
  GstCaps *othercaps = gst_subtitle_overlay_subtitle_sink_getcaps (pad, NULL);
  gboolean ret = gst_caps_can_intersect (caps, othercaps);
=======
  GstCaps *othercaps = gst_subtitle_overlay_subtitle_sink_getcaps (pad);
  gboolean ret = gst_caps_is_subset (caps, othercaps);
>>>>>>> 50a88396

  gst_caps_unref (othercaps);

  return ret;
}

static gboolean
gst_subtitle_overlay_subtitle_sink_setcaps (GstSubtitleOverlay * self,
    GstCaps * caps)
{
  gboolean ret = TRUE;
  GstPad *target = NULL;;

  GST_DEBUG_OBJECT (self, "Setting caps: %" GST_PTR_FORMAT, caps);

  target =
      gst_ghost_pad_get_target (GST_GHOST_PAD_CAST (self->subtitle_sinkpad));

  GST_SUBTITLE_OVERLAY_LOCK (self);
  gst_caps_replace (&self->subcaps, caps);

  if (target && gst_pad_accept_caps (target, caps)) {
    GST_DEBUG_OBJECT (self, "Target accepts caps");
    GST_SUBTITLE_OVERLAY_UNLOCK (self);
    goto out;
  }

  GST_DEBUG_OBJECT (self, "Target did not accept caps");

  self->subtitle_error = FALSE;
  block_subtitle (self);
  block_video (self);
  GST_SUBTITLE_OVERLAY_UNLOCK (self);

out:
  if (target)
    gst_object_unref (target);

  return ret;
}

static GstPadLinkReturn
gst_subtitle_overlay_subtitle_sink_link (GstPad * pad, GstPad * peer)
{
  GstSubtitleOverlay *self = GST_SUBTITLE_OVERLAY (gst_pad_get_parent (pad));
  GstPadLinkReturn ret;
  GstCaps *caps;

  GST_DEBUG_OBJECT (pad, "Linking pad to peer %" GST_PTR_FORMAT, peer);

  caps = gst_pad_get_current_caps (peer);
  if (!caps) {
    caps = gst_pad_get_caps (peer, NULL);
    if (!gst_caps_is_fixed (caps)) {
      gst_caps_unref (caps);
      caps = NULL;
    }
  }

  if (caps) {
    GST_SUBTITLE_OVERLAY_LOCK (self);
    GST_DEBUG_OBJECT (pad, "Have fixed peer caps: %" GST_PTR_FORMAT, caps);
    gst_caps_replace (&self->subcaps, caps);

    self->subtitle_error = FALSE;

    block_subtitle (self);
    block_video (self);
    GST_SUBTITLE_OVERLAY_UNLOCK (self);
    gst_caps_unref (caps);
  }

  ret = gst_ghost_pad_link_default (pad, peer);

  gst_object_unref (self);
  return ret;
}

static void
gst_subtitle_overlay_subtitle_sink_unlink (GstPad * pad)
{
  GstSubtitleOverlay *self =
      GST_SUBTITLE_OVERLAY (gst_object_ref (GST_PAD_PARENT (pad)));

  /* FIXME: Can't use gst_pad_get_parent() here because this is called with
   * the object lock from state changes
   */

  GST_DEBUG_OBJECT (pad, "Pad unlinking");
  gst_caps_replace (&self->subcaps, NULL);

  gst_ghost_pad_unlink_default (pad);

  GST_SUBTITLE_OVERLAY_LOCK (self);
  self->subtitle_error = FALSE;

  block_subtitle (self);
  block_video (self);
  GST_SUBTITLE_OVERLAY_UNLOCK (self);

  gst_object_unref (self);
}

static gboolean
gst_subtitle_overlay_subtitle_sink_event (GstPad * pad, GstEvent * event)
{
  GstSubtitleOverlay *self = GST_SUBTITLE_OVERLAY (gst_pad_get_parent (pad));
  gboolean ret;

  if (GST_EVENT_TYPE (event) == GST_EVENT_CUSTOM_DOWNSTREAM_OOB &&
      gst_event_has_name (event, "subtitleoverlay-flush-subtitle")) {
    GST_DEBUG_OBJECT (pad, "Custom subtitle flush event");
    GST_SUBTITLE_OVERLAY_LOCK (self);
    self->subtitle_flush = TRUE;
    self->subtitle_error = FALSE;
    block_subtitle (self);
    block_video (self);
    GST_SUBTITLE_OVERLAY_UNLOCK (self);

    gst_event_unref (event);
    event = NULL;
    ret = TRUE;
    goto out;
  }

  switch (GST_EVENT_TYPE (event)) {
    case GST_EVENT_CAPS:
    {
      GstCaps *caps;

      gst_event_parse_caps (event, &caps);
      ret = gst_subtitle_overlay_subtitle_sink_setcaps (self, caps);
      if (!ret)
        goto out;
      break;
    }
    case GST_EVENT_FLUSH_STOP:
      GST_DEBUG_OBJECT (pad,
          "Resetting subtitle segment because of flush-stop");
      gst_segment_init (&self->subtitle_segment, GST_FORMAT_UNDEFINED);
      /* fall through */
    case GST_EVENT_FLUSH_START:
    case GST_EVENT_SEGMENT:
    case GST_EVENT_EOS:
    {
      GstStructure *structure;

      /* Add our event marker to make sure no events from here go ever outside
       * the element, they're only interesting for our internal elements */
      event = GST_EVENT_CAST (gst_event_make_writable (event));
      structure = gst_event_writable_structure (event);

      gst_structure_id_set (structure, _subtitle_overlay_event_marker_id,
          G_TYPE_BOOLEAN, TRUE, NULL);
      break;
    }
    default:
      break;
  }

  ret = gst_proxy_pad_event_default (pad, gst_event_ref (event));

  if (GST_EVENT_TYPE (event) == GST_EVENT_SEGMENT) {
    GST_DEBUG_OBJECT (pad, "segment event: %" GST_PTR_FORMAT, event);
    gst_event_copy_segment (event, &self->subtitle_segment);
    GST_DEBUG_OBJECT (pad, "New subtitle segment: %" GST_SEGMENT_FORMAT,
        &self->subtitle_segment);
  }
  gst_event_unref (event);

out:
  gst_object_unref (self);
  return ret;
}

static void
gst_subtitle_overlay_init (GstSubtitleOverlay * self)
{
  GstPadTemplate *templ;
  GstPad *proxypad = NULL;

  self->lock = g_mutex_new ();
  self->factories_lock = g_mutex_new ();

  templ = gst_static_pad_template_get (&srctemplate);
  self->srcpad = gst_ghost_pad_new_no_target_from_template ("src", templ);

  proxypad =
      GST_PAD_CAST (gst_proxy_pad_get_internal (GST_PROXY_PAD (self->srcpad)));
  gst_pad_set_event_function (proxypad,
      GST_DEBUG_FUNCPTR (gst_subtitle_overlay_src_proxy_event));
  gst_pad_set_chain_function (proxypad,
      GST_DEBUG_FUNCPTR (gst_subtitle_overlay_src_proxy_chain));
  gst_object_unref (proxypad);

  gst_element_add_pad (GST_ELEMENT_CAST (self), self->srcpad);

  templ = gst_static_pad_template_get (&video_sinktemplate);
  self->video_sinkpad =
      gst_ghost_pad_new_no_target_from_template ("video_sink", templ);
  gst_pad_set_event_function (self->video_sinkpad,
      GST_DEBUG_FUNCPTR (gst_subtitle_overlay_video_sink_event));
  gst_pad_set_chain_function (self->video_sinkpad,
      GST_DEBUG_FUNCPTR (gst_subtitle_overlay_video_sink_chain));

  proxypad =
      GST_PAD_CAST (gst_proxy_pad_get_internal (GST_PROXY_PAD
          (self->video_sinkpad)));
  self->video_block_pad = proxypad;

  gst_element_add_pad (GST_ELEMENT_CAST (self), self->video_sinkpad);

  templ = gst_static_pad_template_get (&subtitle_sinktemplate);
  self->subtitle_sinkpad =
      gst_ghost_pad_new_no_target_from_template ("subtitle_sink", templ);
  gst_pad_set_link_function (self->subtitle_sinkpad,
      GST_DEBUG_FUNCPTR (gst_subtitle_overlay_subtitle_sink_link));
  gst_pad_set_unlink_function (self->subtitle_sinkpad,
      GST_DEBUG_FUNCPTR (gst_subtitle_overlay_subtitle_sink_unlink));
  gst_pad_set_event_function (self->subtitle_sinkpad,
      GST_DEBUG_FUNCPTR (gst_subtitle_overlay_subtitle_sink_event));
  gst_pad_set_chain_function (self->subtitle_sinkpad,
      GST_DEBUG_FUNCPTR (gst_subtitle_overlay_subtitle_sink_chain));
  gst_pad_set_getcaps_function (self->subtitle_sinkpad,
      GST_DEBUG_FUNCPTR (gst_subtitle_overlay_subtitle_sink_getcaps));
  gst_pad_set_acceptcaps_function (self->subtitle_sinkpad,
      GST_DEBUG_FUNCPTR (gst_subtitle_overlay_subtitle_sink_acceptcaps));

  proxypad =
      GST_PAD_CAST (gst_proxy_pad_get_internal (GST_PROXY_PAD
          (self->subtitle_sinkpad)));
  self->subtitle_block_pad = proxypad;

  gst_element_add_pad (GST_ELEMENT_CAST (self), self->subtitle_sinkpad);

  self->fps_n = 0;
  self->fps_d = 0;
}

gboolean
gst_subtitle_overlay_plugin_init (GstPlugin * plugin)
{
  GST_DEBUG_CATEGORY_INIT (subtitle_overlay_debug, "subtitleoverlay", 0,
      "Subtitle Overlay");

  _subtitle_overlay_event_marker_id =
      g_quark_from_static_string ("gst-subtitle-overlay-event-marker");

  return gst_element_register (plugin, "subtitleoverlay", GST_RANK_NONE,
      GST_TYPE_SUBTITLE_OVERLAY);
}<|MERGE_RESOLUTION|>--- conflicted
+++ resolved
@@ -1762,13 +1762,8 @@
 static gboolean
 gst_subtitle_overlay_subtitle_sink_acceptcaps (GstPad * pad, GstCaps * caps)
 {
-<<<<<<< HEAD
   GstCaps *othercaps = gst_subtitle_overlay_subtitle_sink_getcaps (pad, NULL);
-  gboolean ret = gst_caps_can_intersect (caps, othercaps);
-=======
-  GstCaps *othercaps = gst_subtitle_overlay_subtitle_sink_getcaps (pad);
   gboolean ret = gst_caps_is_subset (caps, othercaps);
->>>>>>> 50a88396
 
   gst_caps_unref (othercaps);
 
