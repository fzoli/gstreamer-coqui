--- conflicted
+++ resolved
@@ -820,12 +820,9 @@
   GstAudioFilter *filter = GST_AUDIO_FILTER (btrans);
   GstIirEqualizer *equ = GST_IIR_EQUALIZER (btrans);
   GstClockTime timestamp;
-<<<<<<< HEAD
   GstMapInfo map;
   gint channels = GST_AUDIO_FILTER_CHANNELS (filter);
-=======
   gboolean need_new_coefficients;
->>>>>>> f76f7374
 
   if (G_UNLIKELY (channels < 1 || equ->process == NULL))
     return GST_FLOW_NOT_NEGOTIATED;
@@ -845,12 +842,8 @@
     GstIirEqualizerBand **filters = equ->bands;
     guint f, nf = equ->freq_band_count;
 
-<<<<<<< HEAD
     gst_object_sync_values (GST_OBJECT (equ), timestamp);
-=======
-    gst_object_sync_values (G_OBJECT (equ), timestamp);
-
->>>>>>> f76f7374
+
     /* sync values for bands too */
     /* FIXME: iterating equ->bands is not thread-safe here */
     for (f = 0; f < nf; f++) {
