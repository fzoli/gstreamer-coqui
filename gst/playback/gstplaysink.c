/* GStreamer
 * Copyright (C) <2007> Wim Taymans <wim.taymans@gmail.com>
 * Copyright (C) <2011> Sebastian Dröge <sebastian.droege@collabora.co.uk>
 *
 * This library is free software; you can redistribute it and/or
 * modify it under the terms of the GNU Library General Public
 * License as published by the Free Software Foundation; either
 * version 2 of the License, or (at your option) any later version.
 *
 * This library is distributed in the hope that it will be useful,
 * but WITHOUT ANY WARRANTY; without even the implied warranty of
 * MERCHANTABILITY or FITNESS FOR A PARTICULAR PURPOSE.  See the GNU
 * Library General Public License for more details.
 *
 * You should have received a copy of the GNU Library General Public
 * License along with this library; if not, write to the
 * Free Software Foundation, Inc., 59 Temple Place - Suite 330,
 * Boston, MA 02111-1307, USA.
 */

#ifdef HAVE_CONFIG_H
#include "config.h"
#endif

#include <string.h>
#include <gst/gst.h>

#include <gst/gst-i18n-plugin.h>
#include <gst/pbutils/pbutils.h>
#include <gst/video/video.h>
#include <gst/interfaces/streamvolume.h>
#include <gst/interfaces/colorbalance.h>
#include <gst/interfaces/xoverlay.h>
#include <gst/interfaces/navigation.h>

#include "gstplaysink.h"
#include "gststreamsynchronizer.h"
#include "gstplaysinkvideoconvert.h"
#include "gstplaysinkaudioconvert.h"

GST_DEBUG_CATEGORY_STATIC (gst_play_sink_debug);
#define GST_CAT_DEFAULT gst_play_sink_debug

#define VOLUME_MAX_DOUBLE 10.0

#define DEFAULT_FLAGS             GST_PLAY_FLAG_AUDIO | GST_PLAY_FLAG_VIDEO | GST_PLAY_FLAG_TEXT | \
                                  GST_PLAY_FLAG_SOFT_VOLUME | GST_PLAY_FLAG_SOFT_COLORBALANCE

#define GST_PLAY_CHAIN(c) ((GstPlayChain *)(c))

/* holds the common data fields for the audio and video pipelines. We keep them
 * in a structure to more easily have all the info available. */
typedef struct
{
  GstPlaySink *playsink;
  GstElement *bin;
  gboolean added;
  gboolean activated;
  gboolean raw;
} GstPlayChain;

typedef struct
{
  GstPlayChain chain;
  GstPad *sinkpad;
  GstElement *queue;
  GstElement *conv;
  GstElement *volume;           /* element with the volume property */
  gboolean sink_volume;         /* if the volume was provided by the sink */
  GstElement *mute;             /* element with the mute property */
  GstElement *sink;
  GstElement *ts_offset;
} GstPlayAudioChain;

typedef struct
{
  GstPlayChain chain;
  GstPad *sinkpad, *srcpad;
  GstElement *conv;
  GstElement *deinterlace;
} GstPlayVideoDeinterlaceChain;

typedef struct
{
  GstPlayChain chain;
  GstPad *sinkpad;
  GstElement *queue;
  GstElement *conv;
  GstElement *sink;
  gboolean async;
  GstElement *ts_offset;
} GstPlayVideoChain;

typedef struct
{
  GstPlayChain chain;
  GstPad *sinkpad;
  GstElement *queue;
  GstElement *conv;
  GstElement *resample;
  GstPad *blockpad;             /* srcpad of resample, used for switching the vis */
  GstPad *vissinkpad;           /* visualisation sinkpad, */
  GstElement *vis;
  GstPad *vissrcpad;            /* visualisation srcpad, */
  GstPad *srcpad;               /* outgoing srcpad, used to connect to the next
                                 * chain */
} GstPlayVisChain;

typedef struct
{
  GstPlayChain chain;
  GstPad *sinkpad;
  GstElement *queue;
  GstElement *identity;
  GstElement *overlay;
  GstPad *videosinkpad;
  GstPad *textsinkpad;
  GstPad *srcpad;               /* outgoing srcpad, used to connect to the next
                                 * chain */
  GstElement *sink;             /* custom sink to receive subtitle buffers */
} GstPlayTextChain;

#define GST_PLAY_SINK_GET_LOCK(playsink) (&((GstPlaySink *)playsink)->lock)
#define GST_PLAY_SINK_LOCK(playsink)     G_STMT_START { \
  GST_LOG_OBJECT (playsink, "locking from thread %p", g_thread_self ()); \
  g_rec_mutex_lock (GST_PLAY_SINK_GET_LOCK (playsink)); \
  GST_LOG_OBJECT (playsink, "locked from thread %p", g_thread_self ()); \
} G_STMT_END
#define GST_PLAY_SINK_UNLOCK(playsink)   G_STMT_START { \
  GST_LOG_OBJECT (playsink, "unlocking from thread %p", g_thread_self ()); \
  g_rec_mutex_unlock (GST_PLAY_SINK_GET_LOCK (playsink)); \
} G_STMT_END

#define PENDING_FLAG_SET(playsink, flagtype) \
  ((playsink->pending_blocked_pads) |= (1 << flagtype))
#define PENDING_FLAG_UNSET(playsink, flagtype) \
  ((playsink->pending_blocked_pads) &= ~(1 << flagtype))
#define PENDING_FLAG_IS_SET(playsink, flagtype) \
  ((playsink->pending_blocked_pads) & (1 << flagtype))
#define PENDING_VIDEO_BLOCK(playsink) \
  ((playsink->pending_blocked_pads) & (1 << GST_PLAY_SINK_TYPE_VIDEO_RAW | 1 << GST_PLAY_SINK_TYPE_VIDEO))
#define PENDING_AUDIO_BLOCK(playsink) \
  ((playsink->pending_blocked_pads) & (1 << GST_PLAY_SINK_TYPE_AUDIO_RAW | 1 << GST_PLAY_SINK_TYPE_AUDIO))
#define PENDING_TEXT_BLOCK(playsink) \
  PENDING_FLAG_IS_SET(playsink, GST_PLAY_SINK_TYPE_TEXT)

struct _GstPlaySink
{
  GstBin bin;

  GRecMutex lock;

  gboolean async_pending;
  gboolean need_async_start;

  GstPlayFlags flags;

  GstStreamSynchronizer *stream_synchronizer;

  /* chains */
  GstPlayAudioChain *audiochain;
  GstPlayVideoDeinterlaceChain *videodeinterlacechain;
  GstPlayVideoChain *videochain;
  GstPlayVisChain *vischain;
  GstPlayTextChain *textchain;

  /* audio */
  GstPad *audio_pad;
  gboolean audio_pad_raw;
  gboolean audio_pad_blocked;
  GstPad *audio_srcpad_stream_synchronizer;
  GstPad *audio_sinkpad_stream_synchronizer;
  gulong audio_block_id;
  /* audio tee */
  GstElement *audio_tee;
  GstPad *audio_tee_sink;
  GstPad *audio_tee_asrc;
  GstPad *audio_tee_vissrc;
  /* video */
  GstPad *video_pad;
  gboolean video_pad_raw;
  gboolean video_pad_blocked;
  GstPad *video_srcpad_stream_synchronizer;
  GstPad *video_sinkpad_stream_synchronizer;
  gulong video_block_id;
  /* text */
  GstPad *text_pad;
  gboolean text_pad_blocked;
  GstPad *text_srcpad_stream_synchronizer;
  GstPad *text_sinkpad_stream_synchronizer;
  gulong text_block_id;

  guint32 pending_blocked_pads;

  /* properties */
  GstElement *audio_sink;
  GstElement *video_sink;
  GstElement *visualisation;
  GstElement *text_sink;
  gdouble volume;
  gboolean mute;
  gchar *font_desc;             /* font description */
  gchar *subtitle_encoding;     /* subtitle encoding */
  guint connection_speed;       /* connection speed in bits/sec (0 = unknown) */
  guint count;
  gboolean volume_changed;      /* volume/mute changed while no audiochain */
  gboolean mute_changed;        /* ... has been created yet */
  gint64 av_offset;

  /* xoverlay proxy interface */
  GstXOverlay *xoverlay_element;        /* protected with LOCK */
  gboolean xoverlay_handle_set;
  guintptr xoverlay_handle;
  gboolean xoverlay_render_rectangle_set;
  gint xoverlay_x, xoverlay_y, xoverlay_width, xoverlay_height;
  gboolean xoverlay_handle_events_set;
  gboolean xoverlay_handle_events;

  /* colorbalance proxy interface */
  GstColorBalance *colorbalance_element;
  GList *colorbalance_channels; /* CONTRAST, BRIGHTNESS, HUE, SATURATION */
  gint colorbalance_values[4];
};

struct _GstPlaySinkClass
{
  GstBinClass parent_class;

    gboolean (*reconfigure) (GstPlaySink * playsink);

  GstSample *(*convert_sample) (GstPlaySink * playsink, GstCaps * caps);
};


static GstStaticPadTemplate audiotemplate =
GST_STATIC_PAD_TEMPLATE ("audio_sink",
    GST_PAD_SINK,
    GST_PAD_REQUEST,
    GST_STATIC_CAPS_ANY);
static GstStaticPadTemplate videotemplate =
GST_STATIC_PAD_TEMPLATE ("video_sink",
    GST_PAD_SINK,
    GST_PAD_REQUEST,
    GST_STATIC_CAPS_ANY);
static GstStaticPadTemplate texttemplate = GST_STATIC_PAD_TEMPLATE ("text_sink",
    GST_PAD_SINK,
    GST_PAD_REQUEST,
    GST_STATIC_CAPS_ANY);

/* FIXME 0.11: Remove */
static GstStaticPadTemplate audiorawtemplate =
GST_STATIC_PAD_TEMPLATE ("audio_raw_sink",
    GST_PAD_SINK,
    GST_PAD_REQUEST,
    GST_STATIC_CAPS_ANY);
static GstStaticPadTemplate videorawtemplate =
GST_STATIC_PAD_TEMPLATE ("video_raw_sink",
    GST_PAD_SINK,
    GST_PAD_REQUEST,
    GST_STATIC_CAPS_ANY);


/* props */
enum
{
  PROP_0,
  PROP_FLAGS,
  PROP_MUTE,
  PROP_VOLUME,
  PROP_FONT_DESC,
  PROP_SUBTITLE_ENCODING,
  PROP_VIS_PLUGIN,
  PROP_SAMPLE,
  PROP_AV_OFFSET,
  PROP_VIDEO_SINK,
  PROP_AUDIO_SINK,
  PROP_TEXT_SINK,
  PROP_LAST
};

/* signals */
enum
{
  LAST_SIGNAL
};

static void gst_play_sink_dispose (GObject * object);
static void gst_play_sink_finalize (GObject * object);
static void gst_play_sink_set_property (GObject * object, guint prop_id,
    const GValue * value, GParamSpec * spec);
static void gst_play_sink_get_property (GObject * object, guint prop_id,
    GValue * value, GParamSpec * spec);

static GstPad *gst_play_sink_request_new_pad (GstElement * element,
    GstPadTemplate * templ, const gchar * name, const GstCaps * caps);
static void gst_play_sink_release_request_pad (GstElement * element,
    GstPad * pad);
static gboolean gst_play_sink_send_event (GstElement * element,
    GstEvent * event);
static GstStateChangeReturn gst_play_sink_change_state (GstElement * element,
    GstStateChange transition);

static void gst_play_sink_handle_message (GstBin * bin, GstMessage * message);

static void notify_volume_cb (GObject * object, GParamSpec * pspec,
    GstPlaySink * playsink);
static void notify_mute_cb (GObject * object, GParamSpec * pspec,
    GstPlaySink * playsink);

static void update_av_offset (GstPlaySink * playsink);

void
gst_play_marshal_SAMPLE__BOXED (GClosure * closure,
    GValue * return_value G_GNUC_UNUSED,
    guint n_param_values,
    const GValue * param_values,
    gpointer invocation_hint G_GNUC_UNUSED, gpointer marshal_data)
{
  typedef GstSample *(*GMarshalFunc_OBJECT__BOXED) (gpointer data1,
      gpointer arg_1, gpointer data2);
  register GMarshalFunc_OBJECT__BOXED callback;
  register GCClosure *cc = (GCClosure *) closure;
  register gpointer data1, data2;
  GstSample *v_return;
  g_return_if_fail (return_value != NULL);
  g_return_if_fail (n_param_values == 2);

  if (G_CCLOSURE_SWAP_DATA (closure)) {
    data1 = closure->data;
    data2 = g_value_peek_pointer (param_values + 0);
  } else {
    data1 = g_value_peek_pointer (param_values + 0);
    data2 = closure->data;
  }
  callback =
      (GMarshalFunc_OBJECT__BOXED) (marshal_data ? marshal_data : cc->callback);

  v_return = callback (data1, g_value_get_boxed (param_values + 1), data2);

  gst_value_take_sample (return_value, v_return);
}

/* static guint gst_play_sink_signals[LAST_SIGNAL] = { 0 }; */

static void gst_play_sink_implements_interface_init (gpointer g_iface,
    gpointer g_iface_data);
static void gst_play_sink_xoverlay_init (gpointer g_iface,
    gpointer g_iface_data);
static void gst_play_sink_navigation_init (gpointer g_iface,
    gpointer g_iface_data);
static void gst_play_sink_colorbalance_init (gpointer g_iface,
    gpointer g_iface_data);

static void
_do_init (GType type)
{
  static const GInterfaceInfo impl_info = {
    gst_play_sink_implements_interface_init,
    NULL, NULL
  };
  static const GInterfaceInfo svol_info = {
    NULL, NULL, NULL
  };
  static const GInterfaceInfo xov_info = {
    gst_play_sink_xoverlay_init,
    NULL, NULL
  };
  static const GInterfaceInfo nav_info = {
    gst_play_sink_navigation_init,
    NULL, NULL
  };
  static const GInterfaceInfo col_info = {
    gst_play_sink_colorbalance_init,
    NULL, NULL
  };

  g_type_add_interface_static (type, GST_TYPE_IMPLEMENTS_INTERFACE, &impl_info);
  g_type_add_interface_static (type, GST_TYPE_STREAM_VOLUME, &svol_info);
  g_type_add_interface_static (type, GST_TYPE_X_OVERLAY, &xov_info);
  g_type_add_interface_static (type, GST_TYPE_NAVIGATION, &nav_info);
  g_type_add_interface_static (type, GST_TYPE_COLOR_BALANCE, &col_info);
}

G_DEFINE_TYPE_WITH_CODE (GstPlaySink, gst_play_sink, GST_TYPE_BIN,
    _do_init (g_define_type_id));

static void
gst_play_sink_class_init (GstPlaySinkClass * klass)
{
  GObjectClass *gobject_klass;
  GstElementClass *gstelement_klass;
  GstBinClass *gstbin_klass;

  gobject_klass = (GObjectClass *) klass;
  gstelement_klass = (GstElementClass *) klass;
  gstbin_klass = (GstBinClass *) klass;

  gobject_klass->dispose = gst_play_sink_dispose;
  gobject_klass->finalize = gst_play_sink_finalize;
  gobject_klass->set_property = gst_play_sink_set_property;
  gobject_klass->get_property = gst_play_sink_get_property;


  /**
   * GstPlaySink:flags
   *
   * Control the behaviour of playsink.
   */
  g_object_class_install_property (gobject_klass, PROP_FLAGS,
      g_param_spec_flags ("flags", "Flags", "Flags to control behaviour",
          GST_TYPE_PLAY_FLAGS, DEFAULT_FLAGS,
          G_PARAM_READWRITE | G_PARAM_STATIC_STRINGS));

  /**
   * GstPlaySink:volume:
   *
   * Get or set the current audio stream volume. 1.0 means 100%,
   * 0.0 means mute. This uses a linear volume scale.
   *
   */
  g_object_class_install_property (gobject_klass, PROP_VOLUME,
      g_param_spec_double ("volume", "Volume", "The audio volume, 1.0=100%",
          0.0, VOLUME_MAX_DOUBLE, 1.0,
          G_PARAM_READWRITE | G_PARAM_STATIC_STRINGS));
  g_object_class_install_property (gobject_klass, PROP_MUTE,
      g_param_spec_boolean ("mute", "Mute",
          "Mute the audio channel without changing the volume", FALSE,
          G_PARAM_READWRITE | G_PARAM_STATIC_STRINGS));
  g_object_class_install_property (gobject_klass, PROP_FONT_DESC,
      g_param_spec_string ("subtitle-font-desc",
          "Subtitle font description",
          "Pango font description of font "
          "to be used for subtitle rendering", NULL,
          G_PARAM_WRITABLE | G_PARAM_STATIC_STRINGS));
  g_object_class_install_property (gobject_klass, PROP_SUBTITLE_ENCODING,
      g_param_spec_string ("subtitle-encoding", "subtitle encoding",
          "Encoding to assume if input subtitles are not in UTF-8 encoding. "
          "If not set, the GST_SUBTITLE_ENCODING environment variable will "
          "be checked for an encoding to use. If that is not set either, "
          "ISO-8859-15 will be assumed.", NULL,
          G_PARAM_READWRITE | G_PARAM_STATIC_STRINGS));
  g_object_class_install_property (gobject_klass, PROP_VIS_PLUGIN,
      g_param_spec_object ("vis-plugin", "Vis plugin",
          "the visualization element to use (NULL = default)",
          GST_TYPE_ELEMENT, G_PARAM_READWRITE | G_PARAM_STATIC_STRINGS));
  /**
   * GstPlaySink:sample:
   *
   * Get the currently rendered or prerolled sample in the video sink.
   * The #GstCaps in the sample will describe the format of the buffer.
   */
  g_object_class_install_property (gobject_klass, PROP_SAMPLE,
      g_param_spec_boxed ("sample", "Sample",
          "The last sample (NULL = no video available)",
          GST_TYPE_SAMPLE, G_PARAM_READABLE | G_PARAM_STATIC_STRINGS));
  /**
   * GstPlaySink:av-offset:
   *
   * Control the synchronisation offset between the audio and video streams.
   * Positive values make the audio ahead of the video and negative values make
   * the audio go behind the video.
   *
   * Since: 0.10.30
   */
  g_object_class_install_property (gobject_klass, PROP_AV_OFFSET,
      g_param_spec_int64 ("av-offset", "AV Offset",
          "The synchronisation offset between audio and video in nanoseconds",
          G_MININT64, G_MAXINT64, 0,
          G_PARAM_READWRITE | G_PARAM_STATIC_STRINGS));

  /**
   * GstPlaySink:video-sink:
   *
   * Set the used video sink element. NULL will use the default sink. playsink
   * must be in %GST_STATE_NULL
   *
   * Since: 0.10.36
   */
  g_object_class_install_property (gobject_klass, PROP_VIDEO_SINK,
      g_param_spec_object ("video-sink", "Video Sink",
          "the video output element to use (NULL = default sink)",
          GST_TYPE_ELEMENT, G_PARAM_READWRITE | G_PARAM_STATIC_STRINGS));
  /**
   * GstPlaySink:audio-sink:
   *
   * Set the used audio sink element. NULL will use the default sink. playsink
   * must be in %GST_STATE_NULL
   *
   * Since: 0.10.36
   */
  g_object_class_install_property (gobject_klass, PROP_AUDIO_SINK,
      g_param_spec_object ("audio-sink", "Audio Sink",
          "the audio output element to use (NULL = default sink)",
          GST_TYPE_ELEMENT, G_PARAM_READWRITE | G_PARAM_STATIC_STRINGS));

  /**
   * GstPlaySink:text-sink:
   *
   * Set the used text sink element. NULL will use the default sink. playsink
   * must be in %GST_STATE_NULL
   *
   * Since: 0.10.36
   */
  g_object_class_install_property (gobject_klass, PROP_TEXT_SINK,
      g_param_spec_object ("text-sink", "Text sink",
          "the text output element to use (NULL = default textoverlay)",
          GST_TYPE_ELEMENT, G_PARAM_READWRITE | G_PARAM_STATIC_STRINGS));


  g_signal_new ("reconfigure", G_TYPE_FROM_CLASS (klass),
      G_SIGNAL_RUN_LAST | G_SIGNAL_ACTION, G_STRUCT_OFFSET (GstPlaySinkClass,
          reconfigure), NULL, NULL, gst_marshal_BOOLEAN__VOID, G_TYPE_BOOLEAN,
      0, G_TYPE_NONE);
  /**
   * GstPlaySink::convert-sample
   * @playsink: a #GstPlaySink
   * @caps: the target format of the sample
   *
   * Action signal to retrieve the currently playing video sample in the format
   * specified by @caps.
   * If @caps is %NULL, no conversion will be performed and this function is
   * equivalent to the #GstPlaySink::sample property.
   *
   * Returns: a #GstSample of the current video sample converted to #caps.
   * The caps in the sample will describe the final layout of the buffer data.
   * %NULL is returned when no current sample can be retrieved or when the
   * conversion failed.
   */
  g_signal_new ("convert-sample", G_TYPE_FROM_CLASS (klass),
      G_SIGNAL_RUN_LAST | G_SIGNAL_ACTION,
<<<<<<< HEAD
      G_STRUCT_OFFSET (GstPlaySinkClass, convert_sample), NULL, NULL,
      gst_play_marshal_SAMPLE__BOXED, GST_TYPE_SAMPLE, 1, GST_TYPE_CAPS);

  gst_element_class_add_pad_template (gstelement_klass,
      gst_static_pad_template_get (&audiorawtemplate));
  gst_element_class_add_pad_template (gstelement_klass,
      gst_static_pad_template_get (&audiotemplate));
  gst_element_class_add_pad_template (gstelement_klass,
      gst_static_pad_template_get (&videorawtemplate));
  gst_element_class_add_pad_template (gstelement_klass,
      gst_static_pad_template_get (&videotemplate));
  gst_element_class_add_pad_template (gstelement_klass,
      gst_static_pad_template_get (&texttemplate));
=======
      G_STRUCT_OFFSET (GstPlaySinkClass, convert_frame), NULL, NULL,
      gst_play_marshal_BUFFER__BOXED, GST_TYPE_BUFFER, 1, GST_TYPE_CAPS);

  gst_element_class_add_static_pad_template (gstelement_klass,
      &audiorawtemplate);
  gst_element_class_add_static_pad_template (gstelement_klass, &audiotemplate);
  gst_element_class_add_static_pad_template (gstelement_klass,
      &videorawtemplate);
  gst_element_class_add_static_pad_template (gstelement_klass, &videotemplate);
  gst_element_class_add_static_pad_template (gstelement_klass, &texttemplate);
>>>>>>> 87d41b87
  gst_element_class_set_details_simple (gstelement_klass, "Player Sink",
      "Generic/Bin/Sink",
      "Convenience sink for multiple streams",
      "Wim Taymans <wim.taymans@gmail.com>");

  gstelement_klass->change_state =
      GST_DEBUG_FUNCPTR (gst_play_sink_change_state);
  gstelement_klass->send_event = GST_DEBUG_FUNCPTR (gst_play_sink_send_event);
  gstelement_klass->request_new_pad =
      GST_DEBUG_FUNCPTR (gst_play_sink_request_new_pad);
  gstelement_klass->release_pad =
      GST_DEBUG_FUNCPTR (gst_play_sink_release_request_pad);

  gstbin_klass->handle_message =
      GST_DEBUG_FUNCPTR (gst_play_sink_handle_message);

  klass->reconfigure = GST_DEBUG_FUNCPTR (gst_play_sink_reconfigure);
  klass->convert_sample = GST_DEBUG_FUNCPTR (gst_play_sink_convert_sample);
}

static void
gst_play_sink_init (GstPlaySink * playsink)
{
  GstColorBalanceChannel *channel;

  /* init groups */
  playsink->video_sink = NULL;
  playsink->audio_sink = NULL;
  playsink->visualisation = NULL;
  playsink->text_sink = NULL;
  playsink->volume = 1.0;
  playsink->font_desc = NULL;
  playsink->subtitle_encoding = NULL;
  playsink->flags = DEFAULT_FLAGS;

  playsink->stream_synchronizer =
      g_object_new (GST_TYPE_STREAM_SYNCHRONIZER, NULL);
  gst_bin_add (GST_BIN_CAST (playsink),
      GST_ELEMENT_CAST (playsink->stream_synchronizer));

<<<<<<< HEAD
  g_rec_mutex_init (&playsink->lock);
  GST_OBJECT_FLAG_SET (playsink, GST_ELEMENT_FLAG_SINK);
=======
  g_static_rec_mutex_init (&playsink->lock);
  GST_OBJECT_FLAG_SET (playsink, GST_ELEMENT_IS_SINK);

  channel =
      GST_COLOR_BALANCE_CHANNEL (g_object_new (GST_TYPE_COLOR_BALANCE_CHANNEL,
          NULL));
  channel->label = g_strdup ("CONTRAST");
  channel->min_value = -1000;
  channel->max_value = 1000;
  playsink->colorbalance_channels =
      g_list_append (playsink->colorbalance_channels, channel);
  playsink->colorbalance_values[0] = 0;

  channel =
      GST_COLOR_BALANCE_CHANNEL (g_object_new (GST_TYPE_COLOR_BALANCE_CHANNEL,
          NULL));
  channel->label = g_strdup ("BRIGHTNESS");
  channel->min_value = -1000;
  channel->max_value = 1000;
  playsink->colorbalance_channels =
      g_list_append (playsink->colorbalance_channels, channel);
  playsink->colorbalance_values[1] = 0;

  channel =
      GST_COLOR_BALANCE_CHANNEL (g_object_new (GST_TYPE_COLOR_BALANCE_CHANNEL,
          NULL));
  channel->label = g_strdup ("HUE");
  channel->min_value = -1000;
  channel->max_value = 1000;
  playsink->colorbalance_channels =
      g_list_append (playsink->colorbalance_channels, channel);
  playsink->colorbalance_values[2] = 0;

  channel =
      GST_COLOR_BALANCE_CHANNEL (g_object_new (GST_TYPE_COLOR_BALANCE_CHANNEL,
          NULL));
  channel->label = g_strdup ("SATURATION");
  channel->min_value = -1000;
  channel->max_value = 1000;
  playsink->colorbalance_channels =
      g_list_append (playsink->colorbalance_channels, channel);
  playsink->colorbalance_values[3] = 0;
>>>>>>> 87d41b87
}

static void
disconnect_chain (GstPlayAudioChain * chain, GstPlaySink * playsink)
{
  if (chain) {
    if (chain->volume)
      g_signal_handlers_disconnect_by_func (chain->volume, notify_volume_cb,
          playsink);
    if (chain->mute)
      g_signal_handlers_disconnect_by_func (chain->mute, notify_mute_cb,
          playsink);
  }
}

static void
free_chain (GstPlayChain * chain)
{
  if (chain) {
    if (chain->bin)
      gst_object_unref (chain->bin);
    g_free (chain);
  }
}

static void
gst_play_sink_dispose (GObject * object)
{
  GstPlaySink *playsink;

  playsink = GST_PLAY_SINK (object);

  if (playsink->audio_sink != NULL) {
    gst_element_set_state (playsink->audio_sink, GST_STATE_NULL);
    gst_object_unref (playsink->audio_sink);
    playsink->audio_sink = NULL;
  }
  if (playsink->video_sink != NULL) {
    gst_element_set_state (playsink->video_sink, GST_STATE_NULL);
    gst_object_unref (playsink->video_sink);
    playsink->video_sink = NULL;
  }
  if (playsink->visualisation != NULL) {
    gst_element_set_state (playsink->visualisation, GST_STATE_NULL);
    gst_object_unref (playsink->visualisation);
    playsink->visualisation = NULL;
  }
  if (playsink->text_sink != NULL) {
    gst_element_set_state (playsink->text_sink, GST_STATE_NULL);
    gst_object_unref (playsink->text_sink);
    playsink->text_sink = NULL;
  }

  free_chain ((GstPlayChain *) playsink->videodeinterlacechain);
  playsink->videodeinterlacechain = NULL;
  free_chain ((GstPlayChain *) playsink->videochain);
  playsink->videochain = NULL;
  free_chain ((GstPlayChain *) playsink->audiochain);
  playsink->audiochain = NULL;
  free_chain ((GstPlayChain *) playsink->vischain);
  playsink->vischain = NULL;
  free_chain ((GstPlayChain *) playsink->textchain);
  playsink->textchain = NULL;

  if (playsink->audio_tee_sink) {
    gst_object_unref (playsink->audio_tee_sink);
    playsink->audio_tee_sink = NULL;
  }

  if (playsink->audio_tee_vissrc) {
    gst_element_release_request_pad (playsink->audio_tee,
        playsink->audio_tee_vissrc);
    gst_object_unref (playsink->audio_tee_vissrc);
    playsink->audio_tee_vissrc = NULL;
  }

  if (playsink->audio_tee_asrc) {
    gst_element_release_request_pad (playsink->audio_tee,
        playsink->audio_tee_asrc);
    gst_object_unref (playsink->audio_tee_asrc);
    playsink->audio_tee_asrc = NULL;
  }

  g_free (playsink->font_desc);
  playsink->font_desc = NULL;

  g_free (playsink->subtitle_encoding);
  playsink->subtitle_encoding = NULL;

  playsink->stream_synchronizer = NULL;

  g_list_foreach (playsink->colorbalance_channels, (GFunc) gst_object_unref,
      NULL);
  g_list_free (playsink->colorbalance_channels);
  playsink->colorbalance_channels = NULL;

  G_OBJECT_CLASS (gst_play_sink_parent_class)->dispose (object);
}

static void
gst_play_sink_finalize (GObject * object)
{
  GstPlaySink *playsink;

  playsink = GST_PLAY_SINK (object);

  g_rec_mutex_clear (&playsink->lock);

  G_OBJECT_CLASS (gst_play_sink_parent_class)->finalize (object);
}

void
gst_play_sink_set_sink (GstPlaySink * playsink, GstPlaySinkType type,
    GstElement * sink)
{
  GstElement **elem = NULL, *old = NULL;

  GST_LOG ("Setting sink %" GST_PTR_FORMAT " as sink type %d", sink, type);

  GST_PLAY_SINK_LOCK (playsink);
  switch (type) {
    case GST_PLAY_SINK_TYPE_AUDIO:
    case GST_PLAY_SINK_TYPE_AUDIO_RAW:
      elem = &playsink->audio_sink;
      break;
    case GST_PLAY_SINK_TYPE_VIDEO:
    case GST_PLAY_SINK_TYPE_VIDEO_RAW:
      elem = &playsink->video_sink;
      break;
    case GST_PLAY_SINK_TYPE_TEXT:
      elem = &playsink->text_sink;
      break;
    default:
      break;
  }
  if (elem) {
    old = *elem;
    if (sink)
      gst_object_ref (sink);
    *elem = sink;
  }
  GST_PLAY_SINK_UNLOCK (playsink);

  if (old) {
    if (old != sink)
      gst_element_set_state (old, GST_STATE_NULL);
    gst_object_unref (old);
  }
}

GstElement *
gst_play_sink_get_sink (GstPlaySink * playsink, GstPlaySinkType type)
{
  GstElement *result = NULL;
  GstElement *elem = NULL, *chainp = NULL;

  GST_PLAY_SINK_LOCK (playsink);
  switch (type) {
    case GST_PLAY_SINK_TYPE_AUDIO:
    case GST_PLAY_SINK_TYPE_AUDIO_RAW:
    {
      GstPlayAudioChain *chain;
      if ((chain = (GstPlayAudioChain *) playsink->audiochain))
        chainp = chain->sink;
      elem = playsink->audio_sink;
      break;
    }
    case GST_PLAY_SINK_TYPE_VIDEO:
    case GST_PLAY_SINK_TYPE_VIDEO_RAW:
    {
      GstPlayVideoChain *chain;
      if ((chain = (GstPlayVideoChain *) playsink->videochain))
        chainp = chain->sink;
      elem = playsink->video_sink;
      break;
    }
    case GST_PLAY_SINK_TYPE_TEXT:
    {
      GstPlayTextChain *chain;
      if ((chain = (GstPlayTextChain *) playsink->textchain))
        chainp = chain->sink;
      elem = playsink->text_sink;
      break;
    }
    default:
      break;
  }
  if (chainp) {
    /* we have an active chain with a sink, get the sink */
    result = gst_object_ref (chainp);
  }
  /* nothing found, return last configured sink */
  if (result == NULL && elem)
    result = gst_object_ref (elem);
  GST_PLAY_SINK_UNLOCK (playsink);

  return result;
}

static GstPadProbeReturn
gst_play_sink_vis_blocked (GstPad * tee_pad, GstPadProbeInfo * info,
    gpointer user_data)
{
  GstPlaySink *playsink;
  GstPlayVisChain *chain;

  playsink = GST_PLAY_SINK (user_data);

  GST_PLAY_SINK_LOCK (playsink);
  GST_DEBUG_OBJECT (playsink, "vis pad blocked");
  /* now try to change the plugin in the running vis chain */
  if (!(chain = (GstPlayVisChain *) playsink->vischain))
    goto done;

  /* unlink the old plugin and unghost the pad */
  gst_pad_unlink (chain->blockpad, chain->vissinkpad);
  gst_ghost_pad_set_target (GST_GHOST_PAD_CAST (chain->srcpad), NULL);

  /* set the old plugin to NULL and remove */
  gst_element_set_state (chain->vis, GST_STATE_NULL);
  gst_bin_remove (GST_BIN_CAST (chain->chain.bin), chain->vis);

  /* add new plugin and set state to playing */
  chain->vis = playsink->visualisation;
  gst_bin_add (GST_BIN_CAST (chain->chain.bin), chain->vis);
  gst_element_set_state (chain->vis, GST_STATE_PLAYING);

  /* get pads */
  chain->vissinkpad = gst_element_get_static_pad (chain->vis, "sink");
  chain->vissrcpad = gst_element_get_static_pad (chain->vis, "src");

  /* link pads */
  gst_pad_link_full (chain->blockpad, chain->vissinkpad,
      GST_PAD_LINK_CHECK_NOTHING);
  gst_ghost_pad_set_target (GST_GHOST_PAD_CAST (chain->srcpad),
      chain->vissrcpad);

done:
  GST_PLAY_SINK_UNLOCK (playsink);

  /* remove the probe and unblock the pad */
  return GST_PAD_PROBE_REMOVE;
}

void
gst_play_sink_set_vis_plugin (GstPlaySink * playsink, GstElement * vis)
{
  GstPlayVisChain *chain;

  /* setting NULL means creating the default vis plugin */
  if (vis == NULL)
    vis = gst_element_factory_make ("goom", "vis");

  /* simply return if we don't have a vis plugin here */
  if (vis == NULL)
    return;

  GST_PLAY_SINK_LOCK (playsink);
  /* first store the new vis */
  if (playsink->visualisation)
    gst_object_unref (playsink->visualisation);
  /* take ownership */
  gst_object_ref_sink (vis);
  playsink->visualisation = vis;

  /* now try to change the plugin in the running vis chain, if we have no chain,
   * we don't bother, any future vis chain will be created with the new vis
   * plugin. */
  if (!(chain = (GstPlayVisChain *) playsink->vischain))
    goto done;

  /* block the pad, the next time the callback is called we can change the
   * visualisation. It's possible that this never happens or that the pad was
   * already blocked. If the callback never happens, we don't have new data so
   * we don't need the new vis plugin. If the pad was already blocked, the
   * function returns FALSE but the previous pad block will do the right thing
   * anyway. */
  GST_DEBUG_OBJECT (playsink, "blocking vis pad");
  gst_pad_add_probe (chain->blockpad, GST_PAD_PROBE_TYPE_BLOCK_DOWNSTREAM,
      gst_play_sink_vis_blocked, playsink, NULL);
done:
  GST_PLAY_SINK_UNLOCK (playsink);

  return;
}

GstElement *
gst_play_sink_get_vis_plugin (GstPlaySink * playsink)
{
  GstElement *result = NULL;
  GstPlayVisChain *chain;

  GST_PLAY_SINK_LOCK (playsink);
  if ((chain = (GstPlayVisChain *) playsink->vischain)) {
    /* we have an active chain, get the sink */
    if (chain->vis)
      result = gst_object_ref (chain->vis);
  }
  /* nothing found, return last configured sink */
  if (result == NULL && playsink->visualisation)
    result = gst_object_ref (playsink->visualisation);
  GST_PLAY_SINK_UNLOCK (playsink);

  return result;
}

void
gst_play_sink_set_volume (GstPlaySink * playsink, gdouble volume)
{
  GstPlayAudioChain *chain;

  GST_PLAY_SINK_LOCK (playsink);
  playsink->volume = volume;
  chain = (GstPlayAudioChain *) playsink->audiochain;
  if (chain && chain->volume) {
    GST_LOG_OBJECT (playsink, "elements: volume=%" GST_PTR_FORMAT ", mute=%"
        GST_PTR_FORMAT "; new volume=%.03f, mute=%d", chain->volume,
        chain->mute, volume, playsink->mute);
    /* if there is a mute element or we are not muted, set the volume */
    if (chain->mute || !playsink->mute)
      g_object_set (chain->volume, "volume", volume, NULL);
  } else {
    GST_LOG_OBJECT (playsink, "no volume element");
    playsink->volume_changed = TRUE;
  }
  GST_PLAY_SINK_UNLOCK (playsink);
}

gdouble
gst_play_sink_get_volume (GstPlaySink * playsink)
{
  gdouble result;
  GstPlayAudioChain *chain;

  GST_PLAY_SINK_LOCK (playsink);
  chain = (GstPlayAudioChain *) playsink->audiochain;
  result = playsink->volume;
  if (chain && chain->volume) {
    if (chain->mute || !playsink->mute) {
      g_object_get (chain->volume, "volume", &result, NULL);
      playsink->volume = result;
    }
  }
  GST_PLAY_SINK_UNLOCK (playsink);

  return result;
}

void
gst_play_sink_set_mute (GstPlaySink * playsink, gboolean mute)
{
  GstPlayAudioChain *chain;

  GST_PLAY_SINK_LOCK (playsink);
  playsink->mute = mute;
  chain = (GstPlayAudioChain *) playsink->audiochain;
  if (chain) {
    if (chain->mute) {
      g_object_set (chain->mute, "mute", mute, NULL);
    } else if (chain->volume) {
      if (mute)
        g_object_set (chain->volume, "volume", (gdouble) 0.0, NULL);
      else
        g_object_set (chain->volume, "volume", (gdouble) playsink->volume,
            NULL);
    }
  } else {
    playsink->mute_changed = TRUE;
  }
  GST_PLAY_SINK_UNLOCK (playsink);
}

gboolean
gst_play_sink_get_mute (GstPlaySink * playsink)
{
  gboolean result;
  GstPlayAudioChain *chain;

  GST_PLAY_SINK_LOCK (playsink);
  chain = (GstPlayAudioChain *) playsink->audiochain;
  if (chain && chain->mute) {
    g_object_get (chain->mute, "mute", &result, NULL);
    playsink->mute = result;
  } else {
    result = playsink->mute;
  }
  GST_PLAY_SINK_UNLOCK (playsink);

  return result;
}

static void
post_missing_element_message (GstPlaySink * playsink, const gchar * name)
{
  GstMessage *msg;

  msg = gst_missing_element_message_new (GST_ELEMENT_CAST (playsink), name);
  gst_element_post_message (GST_ELEMENT_CAST (playsink), msg);
}

static gboolean
add_chain (GstPlayChain * chain, gboolean add)
{
  if (chain->added == add)
    return TRUE;

  if (add)
    gst_bin_add (GST_BIN_CAST (chain->playsink), chain->bin);
  else {
    gst_bin_remove (GST_BIN_CAST (chain->playsink), chain->bin);
    /* we don't want to lose our sink status */
    GST_OBJECT_FLAG_SET (chain->playsink, GST_ELEMENT_FLAG_SINK);
  }

  chain->added = add;

  return TRUE;
}

static gboolean
activate_chain (GstPlayChain * chain, gboolean activate)
{
  GstState state;

  if (chain->activated == activate)
    return TRUE;

  GST_OBJECT_LOCK (chain->playsink);
  state = GST_STATE_TARGET (chain->playsink);
  GST_OBJECT_UNLOCK (chain->playsink);

  if (activate)
    gst_element_set_state (chain->bin, state);
  else
    gst_element_set_state (chain->bin, GST_STATE_NULL);

  chain->activated = activate;

  return TRUE;
}

static gboolean
element_is_sink (GstElement * element)
{
  gboolean is_sink;

  GST_OBJECT_LOCK (element);
  is_sink = GST_OBJECT_FLAG_IS_SET (element, GST_ELEMENT_FLAG_SINK);
  GST_OBJECT_UNLOCK (element);

  GST_DEBUG_OBJECT (element, "is a sink: %s", (is_sink) ? "yes" : "no");
  return is_sink;
}

static gboolean
element_has_property (GstElement * element, const gchar * pname, GType type)
{
  GParamSpec *pspec;

  pspec = g_object_class_find_property (G_OBJECT_GET_CLASS (element), pname);

  if (pspec == NULL) {
    GST_DEBUG_OBJECT (element, "no %s property", pname);
    return FALSE;
  }

  if (type == G_TYPE_INVALID || type == pspec->value_type ||
      g_type_is_a (pspec->value_type, type)) {
    GST_DEBUG_OBJECT (element, "has %s property of type %s", pname,
        (type == G_TYPE_INVALID) ? "any type" : g_type_name (type));
    return TRUE;
  }

  GST_WARNING_OBJECT (element, "has %s property, but property is of type %s "
      "and we expected it to be of type %s", pname,
      g_type_name (pspec->value_type), g_type_name (type));

  return FALSE;
}

typedef struct
{
  const gchar *prop_name;
  GType prop_type;
  gboolean need_sink;
} FindPropertyHelper;

static gint
find_property (const GValue * item, FindPropertyHelper * helper)
{
  GstElement *element = g_value_get_object (item);
  if (helper->need_sink && !element_is_sink (element)) {
    return 1;
  }

  if (!element_has_property (element, helper->prop_name, helper->prop_type)) {
    return 1;
  }

  GST_INFO_OBJECT (element, "found %s with %s property", helper->prop_name,
      (helper->need_sink) ? "sink" : "element");
  return 0;                     /* keep it */
}

/* FIXME: why not move these functions into core? */
/* find a sink in the hierarchy with a property named @name. This function does
 * not increase the refcount of the returned object and thus remains valid as
 * long as the bin is valid. */
static GstElement *
gst_play_sink_find_property_sinks (GstPlaySink * playsink, GstElement * obj,
    const gchar * name, GType expected_type)
{
  GstElement *result = NULL;
  GstIterator *it;

  if (element_has_property (obj, name, expected_type)) {
    result = obj;
  } else if (GST_IS_BIN (obj)) {
    gboolean found;
    GValue item = { 0, };
    FindPropertyHelper helper = { name, expected_type, TRUE };

    it = gst_bin_iterate_recurse (GST_BIN_CAST (obj));
    found = gst_iterator_find_custom (it,
        (GCompareFunc) find_property, &item, &helper);
    gst_iterator_free (it);
    if (found) {
      result = g_value_get_object (&item);
      /* we don't need the extra ref */
      g_value_unset (&item);
    }
  }
  return result;
}

/* find an object in the hierarchy with a property named @name */
static GstElement *
gst_play_sink_find_property (GstPlaySink * playsink, GstElement * obj,
    const gchar * name, GType expected_type)
{
  GstElement *result = NULL;
  GstIterator *it;

  if (GST_IS_BIN (obj)) {
    gboolean found;
    GValue item = { 0, };
    FindPropertyHelper helper = { name, expected_type, FALSE };

    it = gst_bin_iterate_recurse (GST_BIN_CAST (obj));
    found = gst_iterator_find_custom (it,
        (GCompareFunc) find_property, &item, &helper);
    gst_iterator_free (it);
    if (found)
      result = g_value_dup_object (&item);
    g_value_unset (&item);
  } else {
    if (element_has_property (obj, name, expected_type)) {
      result = obj;
      gst_object_ref (obj);
    }
  }
  return result;
}

static void
do_async_start (GstPlaySink * playsink)
{
  GstMessage *message;

  if (!playsink->need_async_start) {
    GST_INFO_OBJECT (playsink, "no async_start needed");
    return;
  }

  playsink->async_pending = TRUE;

  GST_INFO_OBJECT (playsink, "Sending async_start message");
  message = gst_message_new_async_start (GST_OBJECT_CAST (playsink));
  GST_BIN_CLASS (gst_play_sink_parent_class)->handle_message (GST_BIN_CAST
      (playsink), message);
}

static void
do_async_done (GstPlaySink * playsink)
{
  GstMessage *message;

  if (playsink->async_pending) {
    GST_INFO_OBJECT (playsink, "Sending async_done message");
    message = gst_message_new_async_done (GST_OBJECT_CAST (playsink), FALSE);
    GST_BIN_CLASS (gst_play_sink_parent_class)->handle_message (GST_BIN_CAST
        (playsink), message);

    playsink->async_pending = FALSE;
  }

  playsink->need_async_start = FALSE;
}

/* try to change the state of an element. This function returns the element when
 * the state change could be performed. When this function returns NULL an error
 * occured and the element is unreffed if @unref is TRUE. */
static GstElement *
try_element (GstPlaySink * playsink, GstElement * element, gboolean unref)
{
  GstStateChangeReturn ret;

  if (element) {
    ret = gst_element_set_state (element, GST_STATE_READY);
    if (ret == GST_STATE_CHANGE_FAILURE) {
      GST_DEBUG_OBJECT (playsink, "failed state change..");
      gst_element_set_state (element, GST_STATE_NULL);
      if (unref)
        gst_object_unref (element);
      element = NULL;
    }
  }
  return element;
}

/* make the element (bin) that contains the elements needed to perform
 * video display. Only used for *raw* video streams.
 *
 *  +------------------------------------------------------------+
 *  | vbin                                                       |
 *  |      +-------+   +----------+   +----------+   +---------+ |
 *  |      | queue |   |colorspace|   |videoscale|   |videosink| |
 *  |   +-sink    src-sink       src-sink       src-sink       | |
 *  |   |  +-------+   +----------+   +----------+   +---------+ |
 * sink-+                                                        |
 *  +------------------------------------------------------------+
 *
 */
static GstPlayVideoDeinterlaceChain *
gen_video_deinterlace_chain (GstPlaySink * playsink)
{
  GstPlayVideoDeinterlaceChain *chain;
  GstBin *bin;
  GstPad *pad;
  GstElement *head = NULL, *prev = NULL;

  chain = g_new0 (GstPlayVideoDeinterlaceChain, 1);
  chain->chain.playsink = playsink;

  GST_DEBUG_OBJECT (playsink, "making video deinterlace chain %p", chain);

  /* create a bin to hold objects, as we create them we add them to this bin so
   * that when something goes wrong we only need to unref the bin */
  chain->chain.bin = gst_bin_new ("vdbin");
  bin = GST_BIN_CAST (chain->chain.bin);
  gst_object_ref_sink (bin);

  GST_DEBUG_OBJECT (playsink, "creating " COLORSPACE);
  chain->conv = gst_element_factory_make (COLORSPACE, "vdconv");
  if (chain->conv == NULL) {
    post_missing_element_message (playsink, COLORSPACE);
    GST_ELEMENT_WARNING (playsink, CORE, MISSING_PLUGIN,
        (_("Missing element '%s' - check your GStreamer installation."),
            COLORSPACE), ("video rendering might fail"));
  } else {
    gst_bin_add (bin, chain->conv);
    head = chain->conv;
    prev = chain->conv;
  }

  GST_DEBUG_OBJECT (playsink, "creating deinterlace");
  chain->deinterlace = gst_element_factory_make ("deinterlace", "deinterlace");
  if (chain->deinterlace == NULL) {
    post_missing_element_message (playsink, "deinterlace");
    GST_ELEMENT_WARNING (playsink, CORE, MISSING_PLUGIN,
        (_("Missing element '%s' - check your GStreamer installation."),
            "deinterlace"), ("deinterlacing won't work"));
  } else {
    gst_bin_add (bin, chain->deinterlace);
    if (prev) {
      if (!gst_element_link_pads_full (prev, "src", chain->deinterlace, "sink",
              GST_PAD_LINK_CHECK_TEMPLATE_CAPS))
        goto link_failed;
    } else {
      head = chain->deinterlace;
    }
    prev = chain->deinterlace;
  }

  if (head) {
    pad = gst_element_get_static_pad (head, "sink");
    chain->sinkpad = gst_ghost_pad_new ("sink", pad);
    gst_object_unref (pad);
  } else {
    chain->sinkpad = gst_ghost_pad_new_no_target ("sink", GST_PAD_SINK);
  }

  if (prev) {
    pad = gst_element_get_static_pad (prev, "src");
    chain->srcpad = gst_ghost_pad_new ("src", pad);
    gst_object_unref (pad);
  } else {
    chain->srcpad = gst_ghost_pad_new ("src", chain->sinkpad);
  }

  gst_element_add_pad (chain->chain.bin, chain->sinkpad);
  gst_element_add_pad (chain->chain.bin, chain->srcpad);

  return chain;

link_failed:
  {
    GST_ELEMENT_ERROR (playsink, CORE, PAD,
        (NULL), ("Failed to configure the video deinterlace chain."));
    free_chain ((GstPlayChain *) chain);
    return NULL;
  }
}

static gboolean
is_valid_color_balance_element (GstElement * element)
{
  GstColorBalance *bal = GST_COLOR_BALANCE (element);
  gboolean have_brightness = FALSE;
  gboolean have_contrast = FALSE;
  gboolean have_hue = FALSE;
  gboolean have_saturation = FALSE;
  const GList *channels, *l;

  channels = gst_color_balance_list_channels (bal);
  for (l = channels; l; l = l->next) {
    GstColorBalanceChannel *ch = l->data;

    if (g_strrstr (ch->label, "BRIGHTNESS"))
      have_brightness = TRUE;
    else if (g_strrstr (ch->label, "CONTRAST"))
      have_contrast = TRUE;
    else if (g_strrstr (ch->label, "HUE"))
      have_hue = TRUE;
    else if (g_strrstr (ch->label, "SATURATION"))
      have_saturation = TRUE;
  }

  return have_brightness && have_contrast && have_hue && have_saturation;
}

static void
iterate_color_balance_elements (gpointer data, gpointer user_data)
{
  gboolean valid = is_valid_color_balance_element (data);
  GstColorBalance **cb_out = user_data;

  if (valid) {
    if (*cb_out
        && gst_color_balance_get_balance_type (*cb_out) ==
        GST_COLOR_BALANCE_SOFTWARE) {
      gst_object_unref (*cb_out);
      *cb_out = GST_COLOR_BALANCE (gst_object_ref (data));
    } else if (!*cb_out) {
      *cb_out = GST_COLOR_BALANCE (gst_object_ref (data));
    }
  }

  gst_object_unref (data);
}

static GstColorBalance *
find_color_balance_element (GstElement * element)
{
  GstIterator *it;
  GstColorBalance *cb = NULL;

  if (GST_IS_COLOR_BALANCE (element)
      && is_valid_color_balance_element (element))
    return GST_COLOR_BALANCE (gst_object_ref (element));
  else if (!GST_IS_BIN (element))
    return FALSE;

  it = gst_bin_iterate_all_by_interface (GST_BIN (element),
      GST_TYPE_COLOR_BALANCE);
  while (gst_iterator_foreach (it, iterate_color_balance_elements,
          &cb) == GST_ITERATOR_RESYNC)
    gst_iterator_resync (it);
  gst_iterator_free (it);

  return cb;
}

static void
colorbalance_value_changed_cb (GstColorBalance * balance,
    GstColorBalanceChannel * channel, gint value, GstPlaySink * playsink)
{
  GList *l;
  gint i;

  for (i = 0, l = playsink->colorbalance_channels; l; l = l->next, i++) {
    GstColorBalanceChannel *proxy = l->data;

    if (g_strrstr (channel->label, proxy->label)) {
      gdouble new_val;

      /* Convert to [0, 1] range */
      new_val =
          ((gdouble) value -
          (gdouble) channel->min_value) / ((gdouble) channel->max_value -
          (gdouble) channel->min_value);
      /* Convert to proxy range */
      new_val =
          proxy->min_value + new_val * ((gdouble) proxy->max_value -
          (gdouble) proxy->min_value);
      playsink->colorbalance_values[i] = (gint) (0.5 + new_val);

      gst_color_balance_value_changed (GST_COLOR_BALANCE (playsink), proxy,
          playsink->colorbalance_values[i]);
      break;
    }
  }
}

static void
update_colorbalance (GstPlaySink * playsink)
{
  GstColorBalance *balance = NULL;
  GList *l;
  gint i;

  GST_OBJECT_LOCK (playsink);
  if (playsink->colorbalance_element) {
    balance =
        GST_COLOR_BALANCE (gst_object_ref (playsink->colorbalance_element));
  }
  GST_OBJECT_UNLOCK (playsink);
  if (!balance)
    return;

  g_signal_handlers_block_by_func (balance,
      G_CALLBACK (colorbalance_value_changed_cb), playsink);

  for (i = 0, l = playsink->colorbalance_channels; l; l = l->next, i++) {
    GstColorBalanceChannel *proxy = l->data;
    GstColorBalanceChannel *channel = NULL;
    const GList *channels, *k;

    channels = gst_color_balance_list_channels (balance);
    for (k = channels; k; k = k->next) {
      GstColorBalanceChannel *tmp = k->data;

      if (g_strrstr (tmp->label, proxy->label)) {
        channel = tmp;
        break;
      }
    }

    g_assert (channel);

    gst_color_balance_set_value (balance, channel,
        playsink->colorbalance_values[i]);
  }

  g_signal_handlers_unblock_by_func (balance,
      G_CALLBACK (colorbalance_value_changed_cb), playsink);
}

/* make the element (bin) that contains the elements needed to perform
 * video display.
 *
 *  +------------------------------------------------------------+
 *  | vbin                                                       |
 *  |      +-------+   +----------+   +----------+   +---------+ |
 *  |      | queue |   |colorspace|   |videoscale|   |videosink| |
 *  |   +-sink    src-sink       src-sink       src-sink       | |
 *  |   |  +-------+   +----------+   +----------+   +---------+ |
 * sink-+                                                        |
 *  +------------------------------------------------------------+
 *
 */
static GstPlayVideoChain *
gen_video_chain (GstPlaySink * playsink, gboolean raw, gboolean async)
{
  GstPlayVideoChain *chain;
  GstBin *bin;
  GstPad *pad;
  GstElement *head = NULL, *prev = NULL, *elem = NULL;

  chain = g_new0 (GstPlayVideoChain, 1);
  chain->chain.playsink = playsink;
  chain->chain.raw = raw;

  GST_DEBUG_OBJECT (playsink, "making video chain %p", chain);

  if (playsink->video_sink) {
    GST_DEBUG_OBJECT (playsink, "trying configured videosink");
    chain->sink = try_element (playsink, playsink->video_sink, FALSE);
  } else {
    /* only try fallback if no specific sink was chosen */
    if (chain->sink == NULL) {
      GST_DEBUG_OBJECT (playsink, "trying autovideosink");
      elem = gst_element_factory_make ("autovideosink", "videosink");
      chain->sink = try_element (playsink, elem, TRUE);
    }
    if (chain->sink == NULL) {
      /* if default sink from config.h is different then try it too */
      if (strcmp (DEFAULT_VIDEOSINK, "autovideosink")) {
        GST_DEBUG_OBJECT (playsink, "trying " DEFAULT_VIDEOSINK);
        elem = gst_element_factory_make (DEFAULT_VIDEOSINK, "videosink");
        chain->sink = try_element (playsink, elem, TRUE);
      }
    }
    if (chain->sink)
      playsink->video_sink = gst_object_ref (chain->sink);
  }
  if (chain->sink == NULL)
    goto no_sinks;
  head = chain->sink;

  /* if we can disable async behaviour of the sink, we can avoid adding a
   * queue for the audio chain. */
  elem =
      gst_play_sink_find_property_sinks (playsink, chain->sink, "async",
      G_TYPE_BOOLEAN);
  if (elem) {
    GST_DEBUG_OBJECT (playsink, "setting async property to %d on element %s",
        async, GST_ELEMENT_NAME (elem));
    g_object_set (elem, "async", async, NULL);
    chain->async = async;
  } else {
    GST_DEBUG_OBJECT (playsink, "no async property on the sink");
    chain->async = TRUE;
  }

  /* Make sure the aspect ratio is kept */
  elem =
      gst_play_sink_find_property_sinks (playsink, chain->sink,
      "force-aspect-ratio", G_TYPE_BOOLEAN);
  if (elem)
    g_object_set (elem, "force-aspect-ratio", TRUE, NULL);

  /* find ts-offset element */
  gst_object_replace ((GstObject **) & chain->ts_offset, (GstObject *)
      gst_play_sink_find_property_sinks (playsink, chain->sink, "ts-offset",
          G_TYPE_INT64));

  /* create a bin to hold objects, as we create them we add them to this bin so
   * that when something goes wrong we only need to unref the bin */
  chain->chain.bin = gst_bin_new ("vbin");
  bin = GST_BIN_CAST (chain->chain.bin);
  gst_object_ref_sink (bin);
  gst_bin_add (bin, chain->sink);

  /* Get the XOverlay element */
  {
    GstXOverlay *xoverlay = NULL;

    GST_OBJECT_LOCK (playsink);
    if (playsink->xoverlay_element)
      gst_object_unref (playsink->xoverlay_element);
    playsink->xoverlay_element =
        GST_X_OVERLAY (gst_bin_get_by_interface (GST_BIN (chain->chain.bin),
            GST_TYPE_X_OVERLAY));
    if (playsink->xoverlay_element)
      xoverlay = GST_X_OVERLAY (gst_object_ref (playsink->xoverlay_element));
    GST_OBJECT_UNLOCK (playsink);

    if (xoverlay) {
      if (playsink->xoverlay_handle_set)
        gst_x_overlay_set_window_handle (xoverlay, playsink->xoverlay_handle);
      if (playsink->xoverlay_handle_events_set)
        gst_x_overlay_handle_events (xoverlay,
            playsink->xoverlay_handle_events);
      if (playsink->xoverlay_render_rectangle_set)
        gst_x_overlay_set_render_rectangle (xoverlay,
            playsink->xoverlay_x, playsink->xoverlay_y,
            playsink->xoverlay_width, playsink->xoverlay_height);
      gst_object_unref (xoverlay);
    }
  }

  /* decouple decoder from sink, this improves playback quite a lot since the
   * decoder can continue while the sink blocks for synchronisation. We don't
   * need a lot of buffers as this consumes a lot of memory and we don't want
   * too little because else we would be context switching too quickly. */
  chain->queue = gst_element_factory_make ("queue", "vqueue");
  if (chain->queue == NULL) {
    post_missing_element_message (playsink, "queue");
    GST_ELEMENT_WARNING (playsink, CORE, MISSING_PLUGIN,
        (_("Missing element '%s' - check your GStreamer installation."),
            "queue"), ("video rendering might be suboptimal"));
    head = chain->sink;
    prev = NULL;
  } else {
    g_object_set (G_OBJECT (chain->queue), "max-size-buffers", 3,
        "max-size-bytes", 0, "max-size-time", (gint64) 0, "silent", TRUE, NULL);
    gst_bin_add (bin, chain->queue);
    head = prev = chain->queue;
  }

  GST_OBJECT_LOCK (playsink);
  if (playsink->colorbalance_element) {
    g_signal_handlers_disconnect_by_func (playsink->colorbalance_element,
        G_CALLBACK (colorbalance_value_changed_cb), playsink);
    gst_object_unref (playsink->colorbalance_element);
  }
  playsink->colorbalance_element = find_color_balance_element (chain->sink);
  GST_OBJECT_UNLOCK (playsink);

  if (!(playsink->flags & GST_PLAY_FLAG_NATIVE_VIDEO)
      || (!playsink->colorbalance_element
          && (playsink->flags & GST_PLAY_FLAG_SOFT_COLORBALANCE))) {
    gboolean use_converters = !(playsink->flags & GST_PLAY_FLAG_NATIVE_VIDEO);
    gboolean use_balance = !playsink->colorbalance_element
        && (playsink->flags & GST_PLAY_FLAG_SOFT_COLORBALANCE);

    GST_DEBUG_OBJECT (playsink, "creating videoconverter");
    chain->conv =
        g_object_new (GST_TYPE_PLAY_SINK_VIDEO_CONVERT, "name", "vconv",
        "use-converters", use_converters, "use-balance", use_balance, NULL);

    GST_OBJECT_LOCK (playsink);
    if (use_balance && GST_PLAY_SINK_VIDEO_CONVERT (chain->conv)->balance)
      playsink->colorbalance_element =
          GST_COLOR_BALANCE (gst_object_ref (GST_PLAY_SINK_VIDEO_CONVERT
              (chain->conv)->balance));
    GST_OBJECT_UNLOCK (playsink);

    gst_bin_add (bin, chain->conv);
    if (prev) {
      if (!gst_element_link_pads_full (prev, "src", chain->conv, "sink",
              GST_PAD_LINK_CHECK_TEMPLATE_CAPS))
        goto link_failed;
    } else {
      head = chain->conv;
    }
    prev = chain->conv;
  }

  update_colorbalance (playsink);

  if (prev) {
    GST_DEBUG_OBJECT (playsink, "linking to sink");
    if (!gst_element_link_pads_full (prev, "src", chain->sink, NULL,
            GST_PAD_LINK_CHECK_TEMPLATE_CAPS))
      goto link_failed;
  }

  pad = gst_element_get_static_pad (head, "sink");
  chain->sinkpad = gst_ghost_pad_new ("sink", pad);
  gst_object_unref (pad);

  gst_element_add_pad (chain->chain.bin, chain->sinkpad);

  return chain;

  /* ERRORS */
no_sinks:
  {
    if (!elem && !playsink->video_sink) {
      post_missing_element_message (playsink, "autovideosink");
      if (strcmp (DEFAULT_VIDEOSINK, "autovideosink")) {
        post_missing_element_message (playsink, DEFAULT_VIDEOSINK);
        GST_ELEMENT_ERROR (playsink, CORE, MISSING_PLUGIN,
            (_("Both autovideosink and %s elements are missing."),
                DEFAULT_VIDEOSINK), (NULL));
      } else {
        GST_ELEMENT_ERROR (playsink, CORE, MISSING_PLUGIN,
            (_("The autovideosink element is missing.")), (NULL));
      }
    } else {
      if (playsink->video_sink) {
        GST_ELEMENT_ERROR (playsink, CORE, STATE_CHANGE,
            (_("Configured videosink %s is not working."),
                GST_ELEMENT_NAME (playsink->video_sink)), (NULL));
      } else if (strcmp (DEFAULT_VIDEOSINK, "autovideosink")) {
        GST_ELEMENT_ERROR (playsink, CORE, STATE_CHANGE,
            (_("Both autovideosink and %s elements are not working."),
                DEFAULT_VIDEOSINK), (NULL));
      } else {
        GST_ELEMENT_ERROR (playsink, CORE, STATE_CHANGE,
            (_("The autovideosink element is not working.")), (NULL));
      }
    }
    free_chain ((GstPlayChain *) chain);
    return NULL;
  }

link_failed:
  {
    GST_ELEMENT_ERROR (playsink, CORE, PAD,
        (NULL), ("Failed to configure the video sink."));
    /* checking sink made it READY */
    gst_element_set_state (chain->sink, GST_STATE_NULL);
    /* Remove chain from the bin to allow reuse later */
    gst_bin_remove (bin, chain->sink);
    free_chain ((GstPlayChain *) chain);
    return NULL;
  }
}

static gboolean
setup_video_chain (GstPlaySink * playsink, gboolean raw, gboolean async)
{
  GstElement *elem;
  GstPlayVideoChain *chain;
  GstStateChangeReturn ret;

  chain = playsink->videochain;

  chain->chain.raw = raw;

  /* if the chain was active we don't do anything */
  if (GST_PLAY_CHAIN (chain)->activated == TRUE)
    return TRUE;

  /* try to set the sink element to READY again */
  ret = gst_element_set_state (chain->sink, GST_STATE_READY);
  if (ret == GST_STATE_CHANGE_FAILURE)
    return FALSE;

  /* Get the XOverlay element */
  {
    GstXOverlay *xoverlay = NULL;

    GST_OBJECT_LOCK (playsink);
    if (playsink->xoverlay_element)
      gst_object_unref (playsink->xoverlay_element);
    playsink->xoverlay_element =
        GST_X_OVERLAY (gst_bin_get_by_interface (GST_BIN (chain->chain.bin),
            GST_TYPE_X_OVERLAY));
    if (playsink->xoverlay_element)
      xoverlay = GST_X_OVERLAY (gst_object_ref (playsink->xoverlay_element));
    GST_OBJECT_UNLOCK (playsink);

    if (xoverlay) {
      if (playsink->xoverlay_handle_set)
        gst_x_overlay_set_window_handle (xoverlay, playsink->xoverlay_handle);
      if (playsink->xoverlay_handle_events_set)
        gst_x_overlay_handle_events (xoverlay,
            playsink->xoverlay_handle_events);
      if (playsink->xoverlay_render_rectangle_set)
        gst_x_overlay_set_render_rectangle (xoverlay,
            playsink->xoverlay_x, playsink->xoverlay_y,
            playsink->xoverlay_width, playsink->xoverlay_height);
      gst_object_unref (xoverlay);
    }
  }

  /* find ts-offset element */
  gst_object_replace ((GstObject **) & chain->ts_offset, (GstObject *)
      gst_play_sink_find_property_sinks (playsink, chain->sink, "ts-offset",
          G_TYPE_INT64));

  /* if we can disable async behaviour of the sink, we can avoid adding a
   * queue for the audio chain. */
  elem =
      gst_play_sink_find_property_sinks (playsink, chain->sink, "async",
      G_TYPE_BOOLEAN);
  if (elem) {
    GST_DEBUG_OBJECT (playsink, "setting async property to %d on element %s",
        async, GST_ELEMENT_NAME (elem));
    g_object_set (elem, "async", async, NULL);
    chain->async = async;
  } else {
    GST_DEBUG_OBJECT (playsink, "no async property on the sink");
    chain->async = TRUE;
  }

  /* Make sure the aspect ratio is kept */
  elem =
      gst_play_sink_find_property_sinks (playsink, chain->sink,
      "force-aspect-ratio", G_TYPE_BOOLEAN);
  if (elem)
    g_object_set (elem, "force-aspect-ratio", TRUE, NULL);

  GST_OBJECT_LOCK (playsink);
  if (playsink->colorbalance_element) {
    g_signal_handlers_disconnect_by_func (playsink->colorbalance_element,
        G_CALLBACK (colorbalance_value_changed_cb), playsink);
    gst_object_unref (playsink->colorbalance_element);
  }
  playsink->colorbalance_element = find_color_balance_element (chain->sink);
  GST_OBJECT_UNLOCK (playsink);

  if (chain->conv) {
    gboolean use_balance = !playsink->colorbalance_element
        && (playsink->flags & GST_PLAY_FLAG_SOFT_COLORBALANCE);

    g_object_set (chain->conv, "use-balance", use_balance, NULL);

    GST_OBJECT_LOCK (playsink);
    if (use_balance && GST_PLAY_SINK_VIDEO_CONVERT (chain->conv)->balance)
      playsink->colorbalance_element =
          GST_COLOR_BALANCE (gst_object_ref (GST_PLAY_SINK_VIDEO_CONVERT
              (chain->conv)->balance));
    GST_OBJECT_UNLOCK (playsink);
  }

  update_colorbalance (playsink);

  return TRUE;
}

/* make an element for playback of video with subtitles embedded.
 * Only used for *raw* video streams.
 *
 *  +--------------------------------------------+
 *  | tbin                                       |
 *  |     +--------+      +-----------------+    |
 *  |     | queue  |      | subtitleoverlay |    |
 * video--src     sink---video_sink         |    |
 *  |     +--------+     |                src--src
 * text------------------text_sink          |    |
 *  |                     +-----------------+    |
 *  +--------------------------------------------+
 *
 */
static GstPlayTextChain *
gen_text_chain (GstPlaySink * playsink)
{
  GstPlayTextChain *chain;
  GstBin *bin;
  GstElement *elem;
  GstPad *videosinkpad, *textsinkpad, *srcpad;

  chain = g_new0 (GstPlayTextChain, 1);
  chain->chain.playsink = playsink;

  GST_DEBUG_OBJECT (playsink, "making text chain %p", chain);

  chain->chain.bin = gst_bin_new ("tbin");
  bin = GST_BIN_CAST (chain->chain.bin);
  gst_object_ref_sink (bin);

  videosinkpad = textsinkpad = srcpad = NULL;

  /* first try to hook the text pad to the custom sink */
  if (playsink->text_sink) {
    GST_DEBUG_OBJECT (playsink, "trying configured textsink");
    chain->sink = try_element (playsink, playsink->text_sink, FALSE);
    if (chain->sink) {
      elem =
          gst_play_sink_find_property_sinks (playsink, chain->sink, "async",
          G_TYPE_BOOLEAN);
      if (elem) {
        /* make sure the sparse subtitles don't participate in the preroll */
        g_object_set (elem, "async", FALSE, NULL);
        GST_DEBUG_OBJECT (playsink, "adding custom text sink");
        gst_bin_add (bin, chain->sink);
        /* NOTE streamsynchronizer needs streams decoupled */
        /* make a little queue */
        chain->queue = gst_element_factory_make ("queue", "subqueue");
        if (chain->queue == NULL) {
          post_missing_element_message (playsink, "queue");
          GST_ELEMENT_WARNING (playsink, CORE, MISSING_PLUGIN,
              (_("Missing element '%s' - check your GStreamer installation."),
                  "queue"), ("rendering might be suboptimal"));
        } else {
          g_object_set (G_OBJECT (chain->queue), "max-size-buffers", 3,
              "max-size-bytes", 0, "max-size-time", (gint64) 0,
              "silent", TRUE, NULL);
          gst_bin_add (bin, chain->queue);
        }
        /* we have a custom sink, this will be our textsinkpad */
        if (gst_element_link_pads_full (chain->queue, "src", chain->sink,
                "sink", GST_PAD_LINK_CHECK_TEMPLATE_CAPS)) {
          /* we're all fine now and we can add the sink to the chain */
          GST_DEBUG_OBJECT (playsink, "using custom text sink");
          textsinkpad = gst_element_get_static_pad (chain->queue, "sink");
        } else {
          GST_WARNING_OBJECT (playsink,
              "can't find a sink pad on custom text sink");
          gst_bin_remove (bin, chain->sink);
          gst_bin_remove (bin, chain->queue);
          chain->sink = NULL;
          chain->queue = NULL;
        }
        /* try to set sync to true but it's no biggie when we can't */
        if (chain->sink && (elem =
                gst_play_sink_find_property_sinks (playsink, chain->sink,
                    "sync", G_TYPE_BOOLEAN)))
          g_object_set (elem, "sync", TRUE, NULL);

        if (!textsinkpad)
          gst_bin_remove (bin, chain->sink);
      } else {
        GST_WARNING_OBJECT (playsink,
            "can't find async property in custom text sink");
      }
    }
    if (textsinkpad == NULL) {
      GST_ELEMENT_WARNING (playsink, CORE, MISSING_PLUGIN,
          (_("Custom text sink element is not usable.")),
          ("fallback to default textoverlay"));
    }
  }

  if (textsinkpad == NULL) {
    if (!(playsink->flags & GST_PLAY_FLAG_NATIVE_VIDEO)) {
      /* make a little queue */
      chain->queue = gst_element_factory_make ("queue", "vqueue");
      if (chain->queue == NULL) {
        post_missing_element_message (playsink, "queue");
        GST_ELEMENT_WARNING (playsink, CORE, MISSING_PLUGIN,
            (_("Missing element '%s' - check your GStreamer installation."),
                "queue"), ("video rendering might be suboptimal"));
      } else {
        g_object_set (G_OBJECT (chain->queue), "max-size-buffers", 3,
            "max-size-bytes", 0, "max-size-time", (gint64) 0,
            "silent", TRUE, NULL);
        gst_bin_add (bin, chain->queue);
        videosinkpad = gst_element_get_static_pad (chain->queue, "sink");
      }

      chain->overlay =
          gst_element_factory_make ("subtitleoverlay", "suboverlay");
      if (chain->overlay == NULL) {
        post_missing_element_message (playsink, "subtitleoverlay");
        GST_ELEMENT_WARNING (playsink, CORE, MISSING_PLUGIN,
            (_("Missing element '%s' - check your GStreamer installation."),
                "subtitleoverlay"), ("subtitle rendering disabled"));
      } else {
        GstElement *element;

        gst_bin_add (bin, chain->overlay);

        g_object_set (G_OBJECT (chain->overlay), "silent", FALSE, NULL);
        if (playsink->font_desc) {
          g_object_set (G_OBJECT (chain->overlay), "font-desc",
              playsink->font_desc, NULL);
        }
        if (playsink->subtitle_encoding) {
          g_object_set (G_OBJECT (chain->overlay), "subtitle-encoding",
              playsink->subtitle_encoding, NULL);
        }

        gst_element_link_pads_full (chain->queue, "src", chain->overlay,
            "video_sink", GST_PAD_LINK_CHECK_TEMPLATE_CAPS);

        /* make another little queue to decouple streams */
        element = gst_element_factory_make ("queue", "subqueue");
        if (element == NULL) {
          post_missing_element_message (playsink, "queue");
          GST_ELEMENT_WARNING (playsink, CORE, MISSING_PLUGIN,
              (_("Missing element '%s' - check your GStreamer installation."),
                  "queue"), ("rendering might be suboptimal"));
        } else {
          g_object_set (G_OBJECT (element), "max-size-buffers", 3,
              "max-size-bytes", 0, "max-size-time", (gint64) 0,
              "silent", TRUE, NULL);
          gst_bin_add (bin, element);
          if (gst_element_link_pads_full (element, "src", chain->overlay,
                  "subtitle_sink", GST_PAD_LINK_CHECK_TEMPLATE_CAPS)) {
            textsinkpad = gst_element_get_static_pad (element, "sink");
            srcpad = gst_element_get_static_pad (chain->overlay, "src");
          } else {
            gst_bin_remove (bin, chain->sink);
            gst_bin_remove (bin, chain->overlay);
            chain->sink = NULL;
            chain->overlay = NULL;
            gst_object_unref (videosinkpad);
            videosinkpad = NULL;
          }
        }
      }
    }
  }

  if (videosinkpad == NULL) {
    /* if we still don't have a videosink, we don't have an overlay. the only
     * thing we can do is insert an identity and ghost the src
     * and sink pads. */
    chain->identity = gst_element_factory_make ("identity", "tidentity");
    if (chain->identity == NULL) {
      post_missing_element_message (playsink, "identity");
      GST_ELEMENT_ERROR (playsink, CORE, MISSING_PLUGIN,
          (_("Missing element '%s' - check your GStreamer installation."),
              "identity"), (NULL));
    } else {
      g_object_set (chain->identity, "signal-handoffs", FALSE, NULL);
      g_object_set (chain->identity, "silent", TRUE, NULL);
      gst_bin_add (bin, chain->identity);
      srcpad = gst_element_get_static_pad (chain->identity, "src");
      videosinkpad = gst_element_get_static_pad (chain->identity, "sink");
    }
  }

  /* expose the ghostpads */
  if (videosinkpad) {
    chain->videosinkpad = gst_ghost_pad_new ("sink", videosinkpad);
    gst_object_unref (videosinkpad);
    gst_element_add_pad (chain->chain.bin, chain->videosinkpad);
  }
  if (textsinkpad) {
    chain->textsinkpad = gst_ghost_pad_new ("text_sink", textsinkpad);
    gst_object_unref (textsinkpad);
    gst_element_add_pad (chain->chain.bin, chain->textsinkpad);
  }
  if (srcpad) {
    chain->srcpad = gst_ghost_pad_new ("src", srcpad);
    gst_object_unref (srcpad);
    gst_element_add_pad (chain->chain.bin, chain->srcpad);
  }

  return chain;
}

static void
notify_volume_cb (GObject * object, GParamSpec * pspec, GstPlaySink * playsink)
{
  gdouble vol;

  g_object_get (object, "volume", &vol, NULL);
  playsink->volume = vol;

  g_object_notify (G_OBJECT (playsink), "volume");
}

static void
notify_mute_cb (GObject * object, GParamSpec * pspec, GstPlaySink * playsink)
{
  gboolean mute;

  g_object_get (object, "mute", &mute, NULL);
  playsink->mute = mute;

  g_object_notify (G_OBJECT (playsink), "mute");
}

/* make the chain that contains the elements needed to perform
 * audio playback.
 *
 * We add a tee as the first element so that we can link the visualisation chain
 * to it when requested.
 *
 *  +-------------------------------------------------------------+
 *  | abin                                                        |
 *  |      +---------+   +----------+   +---------+   +---------+ |
 *  |      |audioconv|   |audioscale|   | volume  |   |audiosink| |
 *  |   +-srck      src-sink       src-sink      src-sink       | |
 *  |   |  +---------+   +----------+   +---------+   +---------+ |
 * sink-+                                                         |
 *  +-------------------------------------------------------------+
 */
static GstPlayAudioChain *
gen_audio_chain (GstPlaySink * playsink, gboolean raw)
{
  GstPlayAudioChain *chain;
  GstBin *bin;
  gboolean have_volume;
  GstPad *pad;
  GstElement *head, *prev, *elem = NULL;

  chain = g_new0 (GstPlayAudioChain, 1);
  chain->chain.playsink = playsink;
  chain->chain.raw = raw;

  GST_DEBUG_OBJECT (playsink, "making audio chain %p", chain);

  if (playsink->audio_sink) {
    GST_DEBUG_OBJECT (playsink, "trying configured audiosink %" GST_PTR_FORMAT,
        playsink->audio_sink);
    chain->sink = try_element (playsink, playsink->audio_sink, FALSE);
  } else {
    /* only try fallback if no specific sink was chosen */
    if (chain->sink == NULL) {
      GST_DEBUG_OBJECT (playsink, "trying autoaudiosink");
      elem = gst_element_factory_make ("autoaudiosink", "audiosink");
      chain->sink = try_element (playsink, elem, TRUE);
    }
    if (chain->sink == NULL) {
      /* if default sink from config.h is different then try it too */
      if (strcmp (DEFAULT_AUDIOSINK, "autoaudiosink")) {
        GST_DEBUG_OBJECT (playsink, "trying " DEFAULT_AUDIOSINK);
        elem = gst_element_factory_make (DEFAULT_AUDIOSINK, "audiosink");
        chain->sink = try_element (playsink, elem, TRUE);
      }
    }
    if (chain->sink)
      playsink->audio_sink = gst_object_ref (chain->sink);
  }
  if (chain->sink == NULL)
    goto no_sinks;

  chain->chain.bin = gst_bin_new ("abin");
  bin = GST_BIN_CAST (chain->chain.bin);
  gst_object_ref_sink (bin);
  gst_bin_add (bin, chain->sink);

  /* we have to add a queue when we need to decouple for the video sink in
   * visualisations and for streamsynchronizer */
  GST_DEBUG_OBJECT (playsink, "adding audio queue");
  chain->queue = gst_element_factory_make ("queue", "aqueue");
  if (chain->queue == NULL) {
    post_missing_element_message (playsink, "queue");
    GST_ELEMENT_WARNING (playsink, CORE, MISSING_PLUGIN,
        (_("Missing element '%s' - check your GStreamer installation."),
            "queue"), ("audio playback and visualizations might not work"));
    head = chain->sink;
    prev = NULL;
  } else {
    g_object_set (chain->queue, "silent", TRUE, NULL);
    gst_bin_add (bin, chain->queue);
    prev = head = chain->queue;
  }

  /* find ts-offset element */
  gst_object_replace ((GstObject **) & chain->ts_offset, (GstObject *)
      gst_play_sink_find_property_sinks (playsink, chain->sink, "ts-offset",
          G_TYPE_INT64));

  /* check if the sink, or something within the sink, has the volume property.
   * If it does we don't need to add a volume element.  */
  elem =
      gst_play_sink_find_property_sinks (playsink, chain->sink, "volume",
      G_TYPE_DOUBLE);
  if (elem) {
    chain->volume = elem;

    g_signal_connect (chain->volume, "notify::volume",
        G_CALLBACK (notify_volume_cb), playsink);

    GST_DEBUG_OBJECT (playsink, "the sink has a volume property");
    have_volume = TRUE;
    chain->sink_volume = TRUE;
    /* if the sink also has a mute property we can use this as well. We'll only
     * use the mute property if there is a volume property. We can simulate the
     * mute with the volume otherwise. */
    chain->mute =
        gst_play_sink_find_property_sinks (playsink, chain->sink, "mute",
        G_TYPE_BOOLEAN);
    if (chain->mute) {
      GST_DEBUG_OBJECT (playsink, "the sink has a mute property");
      g_signal_connect (chain->mute, "notify::mute",
          G_CALLBACK (notify_mute_cb), playsink);
    }
    /* use the sink to control the volume and mute */
    if (playsink->volume_changed) {
      g_object_set (G_OBJECT (chain->volume), "volume", playsink->volume, NULL);
      playsink->volume_changed = FALSE;
    }
    if (playsink->mute_changed) {
      if (chain->mute) {
        g_object_set (chain->mute, "mute", playsink->mute, NULL);
      } else {
        if (playsink->mute)
          g_object_set (chain->volume, "volume", (gdouble) 0.0, NULL);
      }
      playsink->mute_changed = FALSE;
    }
  } else {
    /* no volume, we need to add a volume element when we can */
    GST_DEBUG_OBJECT (playsink, "the sink has no volume property");
    have_volume = FALSE;
    chain->sink_volume = FALSE;
  }

  if (!(playsink->flags & GST_PLAY_FLAG_NATIVE_AUDIO) || (!have_volume
          && (playsink->flags & GST_PLAY_FLAG_SOFT_VOLUME))) {
    gboolean use_converters = !(playsink->flags & GST_PLAY_FLAG_NATIVE_AUDIO);
    gboolean use_volume =
        !have_volume && (playsink->flags & GST_PLAY_FLAG_SOFT_VOLUME);
    GST_DEBUG_OBJECT (playsink,
        "creating audioconvert with use-converters %d, use-volume %d",
        use_converters, use_volume);
    chain->conv =
        g_object_new (GST_TYPE_PLAY_SINK_AUDIO_CONVERT, "name", "aconv",
        "use-converters", use_converters, "use-volume", use_volume, NULL);
    gst_bin_add (bin, chain->conv);
    if (prev) {
      if (!gst_element_link_pads_full (prev, "src", chain->conv, "sink",
              GST_PAD_LINK_CHECK_TEMPLATE_CAPS))
        goto link_failed;
    } else {
      head = chain->conv;
    }
    prev = chain->conv;

    if (!have_volume && (playsink->flags & GST_PLAY_FLAG_SOFT_VOLUME)) {
      GstPlaySinkAudioConvert *conv =
          GST_PLAY_SINK_AUDIO_CONVERT_CAST (chain->conv);

      if (conv->volume) {
        chain->volume = conv->volume;
        have_volume = TRUE;

        g_signal_connect (chain->volume, "notify::volume",
            G_CALLBACK (notify_volume_cb), playsink);

        /* volume also has the mute property */
        chain->mute = chain->volume;
        g_signal_connect (chain->mute, "notify::mute",
            G_CALLBACK (notify_mute_cb), playsink);

        /* configure with the latest volume and mute */
        g_object_set (G_OBJECT (chain->volume), "volume", playsink->volume,
            NULL);
        g_object_set (G_OBJECT (chain->mute), "mute", playsink->mute, NULL);
      }
    }
  }

  if (prev) {
    /* we only have to link to the previous element if we have something in
     * front of the sink */
    GST_DEBUG_OBJECT (playsink, "linking to sink");
    if (!gst_element_link_pads_full (prev, "src", chain->sink, NULL,
            GST_PAD_LINK_CHECK_TEMPLATE_CAPS))
      goto link_failed;
  }

  /* post a warning if we have no way to configure the volume */
  if (!have_volume) {
    GST_ELEMENT_WARNING (playsink, STREAM, NOT_IMPLEMENTED,
        (_("No volume control found")), ("Volume/mute is not available"));
  }

  /* and ghost the sinkpad of the headmost element */
  GST_DEBUG_OBJECT (playsink, "ghosting sink pad");
  pad = gst_element_get_static_pad (head, "sink");
  chain->sinkpad = gst_ghost_pad_new ("sink", pad);
  gst_object_unref (pad);
  gst_element_add_pad (chain->chain.bin, chain->sinkpad);

  return chain;

  /* ERRORS */
no_sinks:
  {
    if (!elem && !playsink->audio_sink) {
      post_missing_element_message (playsink, "autoaudiosink");
      if (strcmp (DEFAULT_AUDIOSINK, "autoaudiosink")) {
        post_missing_element_message (playsink, DEFAULT_AUDIOSINK);
        GST_ELEMENT_ERROR (playsink, CORE, MISSING_PLUGIN,
            (_("Both autoaudiosink and %s elements are missing."),
                DEFAULT_AUDIOSINK), (NULL));
      } else {
        GST_ELEMENT_ERROR (playsink, CORE, MISSING_PLUGIN,
            (_("The autoaudiosink element is missing.")), (NULL));
      }
    } else {
      if (playsink->audio_sink) {
        GST_ELEMENT_ERROR (playsink, CORE, STATE_CHANGE,
            (_("Configured audiosink %s is not working."),
                GST_ELEMENT_NAME (playsink->audio_sink)), (NULL));
      } else if (strcmp (DEFAULT_AUDIOSINK, "autoaudiosink")) {
        GST_ELEMENT_ERROR (playsink, CORE, STATE_CHANGE,
            (_("Both autoaudiosink and %s elements are not working."),
                DEFAULT_AUDIOSINK), (NULL));
      } else {
        GST_ELEMENT_ERROR (playsink, CORE, STATE_CHANGE,
            (_("The autoaudiosink element is not working.")), (NULL));
      }
    }
    free_chain ((GstPlayChain *) chain);
    return NULL;
  }
link_failed:
  {
    GST_ELEMENT_ERROR (playsink, CORE, PAD,
        (NULL), ("Failed to configure the audio sink."));
    /* checking sink made it READY */
    gst_element_set_state (chain->sink, GST_STATE_NULL);
    /* Remove chain from the bin to allow reuse later */
    gst_bin_remove (bin, chain->sink);
    free_chain ((GstPlayChain *) chain);
    return NULL;
  }
}

static gboolean
setup_audio_chain (GstPlaySink * playsink, gboolean raw)
{
  GstElement *elem;
  GstPlayAudioChain *chain;
  GstStateChangeReturn ret;

  chain = playsink->audiochain;

  chain->chain.raw = raw;

  /* if the chain was active we don't do anything */
  if (GST_PLAY_CHAIN (chain)->activated == TRUE)
    return TRUE;

  /* try to set the sink element to READY again */
  ret = gst_element_set_state (chain->sink, GST_STATE_READY);
  if (ret == GST_STATE_CHANGE_FAILURE)
    return FALSE;

  /* find ts-offset element */
  gst_object_replace ((GstObject **) & chain->ts_offset, (GstObject *)
      gst_play_sink_find_property_sinks (playsink, chain->sink, "ts-offset",
          G_TYPE_INT64));

  /* check if the sink, or something within the sink, has the volume property.
   * If it does we don't need to add a volume element.  */
  elem =
      gst_play_sink_find_property_sinks (playsink, chain->sink, "volume",
      G_TYPE_DOUBLE);
  if (elem) {
    chain->volume = elem;

    if (playsink->volume_changed) {
      GST_DEBUG_OBJECT (playsink, "the sink has a volume property, setting %f",
          playsink->volume);
      /* use the sink to control the volume */
      g_object_set (G_OBJECT (chain->volume), "volume", playsink->volume, NULL);
      playsink->volume_changed = FALSE;
    }

    g_signal_connect (chain->volume, "notify::volume",
        G_CALLBACK (notify_volume_cb), playsink);
    /* if the sink also has a mute property we can use this as well. We'll only
     * use the mute property if there is a volume property. We can simulate the
     * mute with the volume otherwise. */
    chain->mute =
        gst_play_sink_find_property_sinks (playsink, chain->sink, "mute",
        G_TYPE_BOOLEAN);
    if (chain->mute) {
      GST_DEBUG_OBJECT (playsink, "the sink has a mute property");
      g_signal_connect (chain->mute, "notify::mute",
          G_CALLBACK (notify_mute_cb), playsink);
    }

    g_object_set (chain->conv, "use-volume", FALSE, NULL);
  } else {
    GstPlaySinkAudioConvert *conv =
        GST_PLAY_SINK_AUDIO_CONVERT_CAST (chain->conv);

    /* no volume, we need to add a volume element when we can */
    g_object_set (chain->conv, "use-volume",
        ! !(playsink->flags & GST_PLAY_FLAG_SOFT_VOLUME), NULL);
    GST_DEBUG_OBJECT (playsink, "the sink has no volume property");

    /* Disconnect signals */
    disconnect_chain (chain, playsink);

    if (conv->volume && (playsink->flags & GST_PLAY_FLAG_SOFT_VOLUME)) {
      chain->volume = conv->volume;
      chain->mute = chain->volume;

      g_signal_connect (chain->volume, "notify::volume",
          G_CALLBACK (notify_volume_cb), playsink);

      g_signal_connect (chain->mute, "notify::mute",
          G_CALLBACK (notify_mute_cb), playsink);

      /* configure with the latest volume and mute */
      g_object_set (G_OBJECT (chain->volume), "volume", playsink->volume, NULL);
      g_object_set (G_OBJECT (chain->mute), "mute", playsink->mute, NULL);
    }

    GST_DEBUG_OBJECT (playsink, "reusing existing volume element");
  }
  return TRUE;
}

/*
 *  +-------------------------------------------------------------------+
 *  | visbin                                                            |
 *  |      +----------+   +------------+   +----------+   +-------+     |
 *  |      | visqueue |   | audioconv  |   | audiores |   |  vis  |     |
 *  |   +-sink       src-sink + samp  src-sink       src-sink    src-+  |
 *  |   |  +----------+   +------------+   +----------+   +-------+  |  |
 * sink-+                                                            +-src
 *  +-------------------------------------------------------------------+
 *
 */
static GstPlayVisChain *
gen_vis_chain (GstPlaySink * playsink)
{
  GstPlayVisChain *chain;
  GstBin *bin;
  gboolean res;
  GstPad *pad;
  GstElement *elem;

  chain = g_new0 (GstPlayVisChain, 1);
  chain->chain.playsink = playsink;

  GST_DEBUG_OBJECT (playsink, "making vis chain %p", chain);

  chain->chain.bin = gst_bin_new ("visbin");
  bin = GST_BIN_CAST (chain->chain.bin);
  gst_object_ref_sink (bin);

  /* we're queuing raw audio here, we can remove this queue when we can disable
   * async behaviour in the video sink. */
  chain->queue = gst_element_factory_make ("queue", "visqueue");
  if (chain->queue == NULL)
    goto no_queue;
  g_object_set (chain->queue, "silent", TRUE, NULL);
  gst_bin_add (bin, chain->queue);

  chain->conv = gst_element_factory_make ("audioconvert", "aconv");
  if (chain->conv == NULL)
    goto no_audioconvert;
  gst_bin_add (bin, chain->conv);

  chain->resample = gst_element_factory_make ("audioresample", "aresample");
  if (chain->resample == NULL)
    goto no_audioresample;
  gst_bin_add (bin, chain->resample);

  /* this pad will be used for blocking the dataflow and switching the vis
   * plugin */
  chain->blockpad = gst_element_get_static_pad (chain->resample, "src");

  if (playsink->visualisation) {
    GST_DEBUG_OBJECT (playsink, "trying configure vis");
    chain->vis = try_element (playsink, playsink->visualisation, FALSE);
  }
  if (chain->vis == NULL) {
    GST_DEBUG_OBJECT (playsink, "trying goom");
    elem = gst_element_factory_make ("goom", "vis");
    chain->vis = try_element (playsink, elem, TRUE);
  }
  if (chain->vis == NULL)
    goto no_goom;

  gst_bin_add (bin, chain->vis);

  res = gst_element_link_pads_full (chain->queue, "src", chain->conv, "sink",
      GST_PAD_LINK_CHECK_NOTHING);
  res &=
      gst_element_link_pads_full (chain->conv, "src", chain->resample, "sink",
      GST_PAD_LINK_CHECK_NOTHING);
  res &=
      gst_element_link_pads_full (chain->resample, "src", chain->vis, "sink",
      GST_PAD_LINK_CHECK_NOTHING);
  if (!res)
    goto link_failed;

  chain->vissinkpad = gst_element_get_static_pad (chain->vis, "sink");
  chain->vissrcpad = gst_element_get_static_pad (chain->vis, "src");

  pad = gst_element_get_static_pad (chain->queue, "sink");
  chain->sinkpad = gst_ghost_pad_new ("sink", pad);
  gst_object_unref (pad);
  gst_element_add_pad (chain->chain.bin, chain->sinkpad);

  chain->srcpad = gst_ghost_pad_new ("src", chain->vissrcpad);
  gst_element_add_pad (chain->chain.bin, chain->srcpad);

  return chain;

  /* ERRORS */
no_queue:
  {
    post_missing_element_message (playsink, "queue");
    GST_ELEMENT_ERROR (playsink, CORE, MISSING_PLUGIN,
        (_("Missing element '%s' - check your GStreamer installation."),
            "queue"), (NULL));
    free_chain ((GstPlayChain *) chain);
    return NULL;
  }
no_audioconvert:
  {
    post_missing_element_message (playsink, "audioconvert");
    GST_ELEMENT_ERROR (playsink, CORE, MISSING_PLUGIN,
        (_("Missing element '%s' - check your GStreamer installation."),
            "audioconvert"), ("possibly a liboil version mismatch?"));
    free_chain ((GstPlayChain *) chain);
    return NULL;
  }
no_audioresample:
  {
    post_missing_element_message (playsink, "audioresample");
    GST_ELEMENT_ERROR (playsink, CORE, MISSING_PLUGIN,
        (_("Missing element '%s' - check your GStreamer installation."),
            "audioresample"), (NULL));
    free_chain ((GstPlayChain *) chain);
    return NULL;
  }
no_goom:
  {
    post_missing_element_message (playsink, "goom");
    GST_ELEMENT_ERROR (playsink, CORE, MISSING_PLUGIN,
        (_("Missing element '%s' - check your GStreamer installation."),
            "goom"), (NULL));
    free_chain ((GstPlayChain *) chain);
    return NULL;
  }
link_failed:
  {
    GST_ELEMENT_ERROR (playsink, CORE, PAD,
        (NULL), ("Failed to configure the visualisation element."));
    /* element made it to READY */
    gst_element_set_state (chain->vis, GST_STATE_NULL);
    free_chain ((GstPlayChain *) chain);
    return NULL;
  }
}

/* this function is called when all the request pads are requested and when we
 * have to construct the final pipeline. Based on the flags we construct the
 * final output pipelines.
 */
gboolean
gst_play_sink_reconfigure (GstPlaySink * playsink)
{
  GstPlayFlags flags;
  gboolean need_audio, need_video, need_deinterlace, need_vis, need_text;

  GST_DEBUG_OBJECT (playsink, "reconfiguring");

  /* assume we need nothing */
  need_audio = need_video = need_deinterlace = need_vis = need_text = FALSE;

  GST_PLAY_SINK_LOCK (playsink);
  GST_OBJECT_LOCK (playsink);
  /* get flags, there are protected with the object lock */
  flags = playsink->flags;
  GST_OBJECT_UNLOCK (playsink);

  /* figure out which components we need */
  if (flags & GST_PLAY_FLAG_TEXT && playsink->text_pad) {
    /* we have subtitles and we are requested to show it */
    need_text = TRUE;
  }

  GST_OBJECT_LOCK (playsink);
  if (playsink->xoverlay_element)
    gst_object_unref (playsink->xoverlay_element);
  playsink->xoverlay_element = NULL;

  if (playsink->colorbalance_element) {
    g_signal_handlers_disconnect_by_func (playsink->colorbalance_element,
        G_CALLBACK (colorbalance_value_changed_cb), playsink);
    gst_object_unref (playsink->colorbalance_element);
  }
  playsink->colorbalance_element = NULL;
  GST_OBJECT_UNLOCK (playsink);

  if (((flags & GST_PLAY_FLAG_VIDEO)
          || (flags & GST_PLAY_FLAG_NATIVE_VIDEO)) && playsink->video_pad) {
    /* we have video and we are requested to show it */
    need_video = TRUE;

    /* we only deinterlace if native video is not requested and
     * we have raw video */
    if ((flags & GST_PLAY_FLAG_DEINTERLACE)
        && !(flags & GST_PLAY_FLAG_NATIVE_VIDEO) && playsink->video_pad_raw)
      need_deinterlace = TRUE;
  }

  if (playsink->audio_pad) {
    if ((flags & GST_PLAY_FLAG_AUDIO) || (flags & GST_PLAY_FLAG_NATIVE_AUDIO)) {
      need_audio = TRUE;
    }
    if (playsink->audio_pad_raw) {
      /* only can do vis with raw uncompressed audio */
      if (flags & GST_PLAY_FLAG_VIS && !need_video) {
        /* also add video when we add visualisation */
        need_video = TRUE;
        need_vis = TRUE;
      }
    }
  }

  /* we have a text_pad and we need text rendering, in this case we need a
   * video_pad to combine the video with the text or visualizations */
  if (need_text && !need_video) {
    if (playsink->video_pad) {
      need_video = TRUE;
    } else if (need_audio) {
      GST_ELEMENT_WARNING (playsink, STREAM, FORMAT,
          (_("Can't play a text file without video or visualizations.")),
          ("Have text pad but no video pad or visualizations"));
      need_text = FALSE;
    } else {
      GST_ELEMENT_ERROR (playsink, STREAM, FORMAT,
          (_("Can't play a text file without video or visualizations.")),
          ("Have text pad but no video pad or visualizations"));
      GST_PLAY_SINK_UNLOCK (playsink);
      return FALSE;
    }
  }

  GST_DEBUG_OBJECT (playsink, "audio:%d, video:%d, vis:%d, text:%d", need_audio,
      need_video, need_vis, need_text);

  /* set up video pipeline */
  if (need_video) {
    gboolean raw, async;

    /* we need a raw sink when we do vis or when we have a raw pad */
    raw = need_vis ? TRUE : playsink->video_pad_raw;
    /* we try to set the sink async=FALSE when we need vis, this way we can
     * avoid a queue in the audio chain. */
    async = !need_vis;

    GST_DEBUG_OBJECT (playsink, "adding video, raw %d",
        playsink->video_pad_raw);

    if (playsink->videochain) {
      /* try to reactivate the chain */
      if (!setup_video_chain (playsink, raw, async)) {
        if (playsink->video_sinkpad_stream_synchronizer) {
          gst_element_release_request_pad (GST_ELEMENT_CAST
              (playsink->stream_synchronizer),
              playsink->video_sinkpad_stream_synchronizer);
          gst_object_unref (playsink->video_sinkpad_stream_synchronizer);
          playsink->video_sinkpad_stream_synchronizer = NULL;
          gst_object_unref (playsink->video_srcpad_stream_synchronizer);
          playsink->video_srcpad_stream_synchronizer = NULL;
        }

        add_chain (GST_PLAY_CHAIN (playsink->videochain), FALSE);

        /* Remove the sink from the bin to keep its state
         * and unparent it to allow reuse */
        if (playsink->videochain->sink)
          gst_bin_remove (GST_BIN_CAST (playsink->videochain->chain.bin),
              playsink->videochain->sink);

        activate_chain (GST_PLAY_CHAIN (playsink->videochain), FALSE);
        free_chain ((GstPlayChain *) playsink->videochain);
        playsink->videochain = NULL;
      }
    }

    if (!playsink->videochain)
      playsink->videochain = gen_video_chain (playsink, raw, async);
    if (!playsink->videochain)
      goto no_chain;

    if (!playsink->video_sinkpad_stream_synchronizer) {
      GValue item = { 0, };
      GstIterator *it;

      playsink->video_sinkpad_stream_synchronizer =
          gst_element_get_request_pad (GST_ELEMENT_CAST
          (playsink->stream_synchronizer), "sink_%u");
      it = gst_pad_iterate_internal_links
          (playsink->video_sinkpad_stream_synchronizer);
      g_assert (it);
      gst_iterator_next (it, &item);
      playsink->video_srcpad_stream_synchronizer = g_value_dup_object (&item);
      g_value_unset (&item);
      g_assert (playsink->video_srcpad_stream_synchronizer);
      gst_iterator_free (it);
    }

    if (playsink->video_pad)
      gst_ghost_pad_set_target (GST_GHOST_PAD_CAST (playsink->video_pad),
          playsink->video_sinkpad_stream_synchronizer);

    if (need_deinterlace) {
      if (!playsink->videodeinterlacechain)
        playsink->videodeinterlacechain =
            gen_video_deinterlace_chain (playsink);
      if (!playsink->videodeinterlacechain)
        goto no_chain;

      GST_DEBUG_OBJECT (playsink, "adding video deinterlace chain");

      GST_DEBUG_OBJECT (playsink, "setting up deinterlacing chain");

      add_chain (GST_PLAY_CHAIN (playsink->videodeinterlacechain), TRUE);
      activate_chain (GST_PLAY_CHAIN (playsink->videodeinterlacechain), TRUE);

      gst_pad_link_full (playsink->video_srcpad_stream_synchronizer,
          playsink->videodeinterlacechain->sinkpad, GST_PAD_LINK_CHECK_NOTHING);
    } else {
      if (playsink->videodeinterlacechain) {
        add_chain (GST_PLAY_CHAIN (playsink->videodeinterlacechain), FALSE);
        activate_chain (GST_PLAY_CHAIN (playsink->videodeinterlacechain),
            FALSE);
      }
    }

    GST_DEBUG_OBJECT (playsink, "adding video chain");
    add_chain (GST_PLAY_CHAIN (playsink->videochain), TRUE);
    activate_chain (GST_PLAY_CHAIN (playsink->videochain), TRUE);
    /* if we are not part of vis or subtitles, set the ghostpad target */
    if (!need_vis && !need_text && (!playsink->textchain
            || !playsink->text_pad)) {
      GST_DEBUG_OBJECT (playsink, "ghosting video sinkpad");
      if (need_deinterlace)
        gst_pad_link_full (playsink->videodeinterlacechain->srcpad,
            playsink->videochain->sinkpad, GST_PAD_LINK_CHECK_NOTHING);
      else
        gst_pad_link_full (playsink->video_srcpad_stream_synchronizer,
            playsink->videochain->sinkpad, GST_PAD_LINK_CHECK_NOTHING);
    }
  } else {
    GST_DEBUG_OBJECT (playsink, "no video needed");
    if (playsink->videochain) {
      GST_DEBUG_OBJECT (playsink, "removing video chain");
      if (playsink->vischain) {
        GstPad *srcpad;

        GST_DEBUG_OBJECT (playsink, "unlinking vis chain");

        /* also had visualisation, release the tee srcpad before we then
         * unlink the video from it */
        if (playsink->audio_tee_vissrc) {
          gst_element_release_request_pad (playsink->audio_tee,
              playsink->audio_tee_vissrc);
          gst_object_unref (playsink->audio_tee_vissrc);
          playsink->audio_tee_vissrc = NULL;
        }
        srcpad =
            gst_element_get_static_pad (playsink->vischain->chain.bin, "src");
        gst_pad_unlink (srcpad, playsink->videochain->sinkpad);
      }

      if (playsink->video_sinkpad_stream_synchronizer) {
        gst_element_release_request_pad (GST_ELEMENT_CAST
            (playsink->stream_synchronizer),
            playsink->video_sinkpad_stream_synchronizer);
        gst_object_unref (playsink->video_sinkpad_stream_synchronizer);
        playsink->video_sinkpad_stream_synchronizer = NULL;
        gst_object_unref (playsink->video_srcpad_stream_synchronizer);
        playsink->video_srcpad_stream_synchronizer = NULL;
      }

      add_chain (GST_PLAY_CHAIN (playsink->videochain), FALSE);
      activate_chain (GST_PLAY_CHAIN (playsink->videochain), FALSE);
      if (playsink->videochain->ts_offset)
        gst_object_unref (playsink->videochain->ts_offset);
      playsink->videochain->ts_offset = NULL;
    }

    if (playsink->videodeinterlacechain) {
      add_chain (GST_PLAY_CHAIN (playsink->videodeinterlacechain), FALSE);
      activate_chain (GST_PLAY_CHAIN (playsink->videodeinterlacechain), FALSE);
    }

    if (playsink->video_pad)
      gst_ghost_pad_set_target (GST_GHOST_PAD_CAST (playsink->video_pad), NULL);
  }

  if (need_audio) {
    gboolean raw;

    GST_DEBUG_OBJECT (playsink, "adding audio");

    /* get a raw sink if we are asked for a raw pad */
    raw = playsink->audio_pad_raw;

    if (playsink->audiochain) {
      /* try to reactivate the chain */
      if (!setup_audio_chain (playsink, raw)) {
        GST_DEBUG_OBJECT (playsink, "removing current audio chain");
        if (playsink->audio_tee_asrc) {
          gst_element_release_request_pad (playsink->audio_tee,
              playsink->audio_tee_asrc);
          gst_object_unref (playsink->audio_tee_asrc);
          playsink->audio_tee_asrc = NULL;
        }

        if (playsink->audio_sinkpad_stream_synchronizer) {
          gst_element_release_request_pad (GST_ELEMENT_CAST
              (playsink->stream_synchronizer),
              playsink->audio_sinkpad_stream_synchronizer);
          gst_object_unref (playsink->audio_sinkpad_stream_synchronizer);
          playsink->audio_sinkpad_stream_synchronizer = NULL;
          gst_object_unref (playsink->audio_srcpad_stream_synchronizer);
          playsink->audio_srcpad_stream_synchronizer = NULL;
        }

        add_chain (GST_PLAY_CHAIN (playsink->audiochain), FALSE);

        /* Remove the sink from the bin to keep its state
         * and unparent it to allow reuse */
        if (playsink->audiochain->sink)
          gst_bin_remove (GST_BIN_CAST (playsink->audiochain->chain.bin),
              playsink->audiochain->sink);

        activate_chain (GST_PLAY_CHAIN (playsink->audiochain), FALSE);
        disconnect_chain (playsink->audiochain, playsink);
        playsink->audiochain->volume = NULL;
        playsink->audiochain->mute = NULL;
        if (playsink->audiochain->ts_offset)
          gst_object_unref (playsink->audiochain->ts_offset);
        playsink->audiochain->ts_offset = NULL;
        free_chain ((GstPlayChain *) playsink->audiochain);
        playsink->audiochain = NULL;
        playsink->volume_changed = playsink->mute_changed = FALSE;
      }
    }

    if (!playsink->audiochain) {
      GST_DEBUG_OBJECT (playsink, "creating new audio chain");
      playsink->audiochain = gen_audio_chain (playsink, raw);
    }

    if (!playsink->audio_sinkpad_stream_synchronizer) {
      GValue item = { 0, };
      GstIterator *it;

      playsink->audio_sinkpad_stream_synchronizer =
          gst_element_get_request_pad (GST_ELEMENT_CAST
          (playsink->stream_synchronizer), "sink_%u");
      it = gst_pad_iterate_internal_links
          (playsink->audio_sinkpad_stream_synchronizer);
      g_assert (it);
      gst_iterator_next (it, &item);
      playsink->audio_srcpad_stream_synchronizer = g_value_dup_object (&item);
      g_value_unset (&item);
      g_assert (playsink->audio_srcpad_stream_synchronizer);
      gst_iterator_free (it);
    }

    if (playsink->audiochain) {
      GST_DEBUG_OBJECT (playsink, "adding audio chain");
      if (playsink->audio_tee_asrc == NULL) {
        playsink->audio_tee_asrc =
            gst_element_get_request_pad (playsink->audio_tee, "src_%u");
      }
      add_chain (GST_PLAY_CHAIN (playsink->audiochain), TRUE);
      activate_chain (GST_PLAY_CHAIN (playsink->audiochain), TRUE);
      gst_pad_link_full (playsink->audio_tee_asrc,
          playsink->audio_sinkpad_stream_synchronizer,
          GST_PAD_LINK_CHECK_NOTHING);
      gst_pad_link_full (playsink->audio_srcpad_stream_synchronizer,
          playsink->audiochain->sinkpad, GST_PAD_LINK_CHECK_NOTHING);
    }
  } else {
    GST_DEBUG_OBJECT (playsink, "no audio needed");
    /* we have no audio or we are requested to not play audio */
    if (playsink->audiochain) {
      GST_DEBUG_OBJECT (playsink, "removing audio chain");
      /* release the audio pad */
      if (playsink->audio_tee_asrc) {
        gst_element_release_request_pad (playsink->audio_tee,
            playsink->audio_tee_asrc);
        gst_object_unref (playsink->audio_tee_asrc);
        playsink->audio_tee_asrc = NULL;
      }

      if (playsink->audio_sinkpad_stream_synchronizer) {
        gst_element_release_request_pad (GST_ELEMENT_CAST
            (playsink->stream_synchronizer),
            playsink->audio_sinkpad_stream_synchronizer);
        gst_object_unref (playsink->audio_sinkpad_stream_synchronizer);
        playsink->audio_sinkpad_stream_synchronizer = NULL;
        gst_object_unref (playsink->audio_srcpad_stream_synchronizer);
        playsink->audio_srcpad_stream_synchronizer = NULL;
      }

      if (playsink->audiochain->sink_volume) {
        disconnect_chain (playsink->audiochain, playsink);
        playsink->audiochain->volume = NULL;
        playsink->audiochain->mute = NULL;
        if (playsink->audiochain->ts_offset)
          gst_object_unref (playsink->audiochain->ts_offset);
        playsink->audiochain->ts_offset = NULL;
      }
      add_chain (GST_PLAY_CHAIN (playsink->audiochain), FALSE);
      activate_chain (GST_PLAY_CHAIN (playsink->audiochain), FALSE);
    }
  }

  if (need_vis) {
    GstPad *srcpad;

    if (!playsink->vischain)
      playsink->vischain = gen_vis_chain (playsink);

    GST_DEBUG_OBJECT (playsink, "adding visualisation");

    if (playsink->vischain) {
      GST_DEBUG_OBJECT (playsink, "setting up vis chain");
      srcpad =
          gst_element_get_static_pad (playsink->vischain->chain.bin, "src");
      add_chain (GST_PLAY_CHAIN (playsink->vischain), TRUE);
      activate_chain (GST_PLAY_CHAIN (playsink->vischain), TRUE);
      if (playsink->audio_tee_vissrc == NULL) {
        playsink->audio_tee_vissrc =
            gst_element_get_request_pad (playsink->audio_tee, "src_%u");
      }
      gst_pad_link_full (playsink->audio_tee_vissrc,
          playsink->vischain->sinkpad, GST_PAD_LINK_CHECK_NOTHING);
      gst_pad_link_full (srcpad, playsink->video_sinkpad_stream_synchronizer,
          GST_PAD_LINK_CHECK_NOTHING);
      gst_pad_link_full (playsink->video_srcpad_stream_synchronizer,
          playsink->videochain->sinkpad, GST_PAD_LINK_CHECK_NOTHING);
      gst_object_unref (srcpad);
    }
  } else {
    GST_DEBUG_OBJECT (playsink, "no vis needed");
    if (playsink->vischain) {
      if (playsink->audio_tee_vissrc) {
        gst_element_release_request_pad (playsink->audio_tee,
            playsink->audio_tee_vissrc);
        gst_object_unref (playsink->audio_tee_vissrc);
        playsink->audio_tee_vissrc = NULL;
      }
      GST_DEBUG_OBJECT (playsink, "removing vis chain");
      add_chain (GST_PLAY_CHAIN (playsink->vischain), FALSE);
      activate_chain (GST_PLAY_CHAIN (playsink->vischain), FALSE);
    }
  }

  if (need_text) {
    GST_DEBUG_OBJECT (playsink, "adding text");
    if (!playsink->textchain) {
      GST_DEBUG_OBJECT (playsink, "creating text chain");
      playsink->textchain = gen_text_chain (playsink);
    }
    if (playsink->textchain) {
      GstIterator *it;

      GST_DEBUG_OBJECT (playsink, "adding text chain");
      if (playsink->textchain->overlay)
        g_object_set (G_OBJECT (playsink->textchain->overlay), "silent", FALSE,
            NULL);
      add_chain (GST_PLAY_CHAIN (playsink->textchain), TRUE);

      if (!playsink->text_sinkpad_stream_synchronizer) {
        GValue item = { 0, };

        playsink->text_sinkpad_stream_synchronizer =
            gst_element_get_request_pad (GST_ELEMENT_CAST
            (playsink->stream_synchronizer), "sink_%u");
        it = gst_pad_iterate_internal_links
            (playsink->text_sinkpad_stream_synchronizer);
        g_assert (it);
        gst_iterator_next (it, &item);
        playsink->text_srcpad_stream_synchronizer = g_value_dup_object (&item);
        g_value_unset (&item);
        g_assert (playsink->text_srcpad_stream_synchronizer);
        gst_iterator_free (it);

        gst_ghost_pad_set_target (GST_GHOST_PAD_CAST (playsink->text_pad),
            playsink->text_sinkpad_stream_synchronizer);
        gst_pad_link_full (playsink->text_srcpad_stream_synchronizer,
            playsink->textchain->textsinkpad, GST_PAD_LINK_CHECK_NOTHING);
      }

      if (need_vis) {
        GstPad *srcpad;

        srcpad =
            gst_element_get_static_pad (playsink->vischain->chain.bin, "src");
        gst_pad_unlink (srcpad, playsink->videochain->sinkpad);
        gst_pad_link_full (srcpad, playsink->textchain->videosinkpad,
            GST_PAD_LINK_CHECK_NOTHING);
        gst_object_unref (srcpad);
      } else {
        if (need_deinterlace)
          gst_pad_link_full (playsink->videodeinterlacechain->srcpad,
              playsink->textchain->videosinkpad, GST_PAD_LINK_CHECK_NOTHING);
        else
          gst_pad_link_full (playsink->video_srcpad_stream_synchronizer,
              playsink->textchain->videosinkpad, GST_PAD_LINK_CHECK_NOTHING);
      }
      gst_pad_link_full (playsink->textchain->srcpad,
          playsink->videochain->sinkpad, GST_PAD_LINK_CHECK_NOTHING);

      activate_chain (GST_PLAY_CHAIN (playsink->textchain), TRUE);
    }
  } else {
    GST_DEBUG_OBJECT (playsink, "no text needed");
    /* we have no subtitles/text or we are requested to not show them */

    if (playsink->text_sinkpad_stream_synchronizer) {
      gst_element_release_request_pad (GST_ELEMENT_CAST
          (playsink->stream_synchronizer),
          playsink->text_sinkpad_stream_synchronizer);
      gst_object_unref (playsink->text_sinkpad_stream_synchronizer);
      playsink->text_sinkpad_stream_synchronizer = NULL;
      gst_object_unref (playsink->text_srcpad_stream_synchronizer);
      playsink->text_srcpad_stream_synchronizer = NULL;
    }

    if (playsink->textchain) {
      if (playsink->text_pad == NULL) {
        /* no text pad, remove the chain entirely */
        GST_DEBUG_OBJECT (playsink, "removing text chain");
        add_chain (GST_PLAY_CHAIN (playsink->textchain), FALSE);
        activate_chain (GST_PLAY_CHAIN (playsink->textchain), FALSE);
      } else {
        /* we have a chain and a textpad, turn the subtitles off */
        GST_DEBUG_OBJECT (playsink, "turning off the text");
        if (playsink->textchain->overlay)
          g_object_set (G_OBJECT (playsink->textchain->overlay), "silent", TRUE,
              NULL);
      }
    }
    if (!need_video && playsink->video_pad) {
      if (playsink->video_sinkpad_stream_synchronizer) {
        gst_element_release_request_pad (GST_ELEMENT_CAST
            (playsink->stream_synchronizer),
            playsink->video_sinkpad_stream_synchronizer);
        gst_object_unref (playsink->video_sinkpad_stream_synchronizer);
        playsink->video_sinkpad_stream_synchronizer = NULL;
        gst_object_unref (playsink->video_srcpad_stream_synchronizer);
        playsink->video_srcpad_stream_synchronizer = NULL;
      }

      gst_ghost_pad_set_target (GST_GHOST_PAD_CAST (playsink->video_pad), NULL);
    }

    if (playsink->text_pad && !playsink->textchain)
      gst_ghost_pad_set_target (GST_GHOST_PAD_CAST (playsink->text_pad), NULL);
  }
  update_av_offset (playsink);
  do_async_done (playsink);
  GST_PLAY_SINK_UNLOCK (playsink);

  return TRUE;

  /* ERRORS */
no_chain:
  {
    /* gen_ chain already posted error */
    GST_DEBUG_OBJECT (playsink, "failed to setup chain");
    GST_PLAY_SINK_UNLOCK (playsink);
    return FALSE;
  }
}

/**
 * gst_play_sink_set_flags:
 * @playsink: a #GstPlaySink
 * @flags: #GstPlayFlags
 *
 * Configure @flags on @playsink. The flags control the behaviour of @playsink
 * when constructing the sink pipelins.
 *
 * Returns: TRUE if the flags could be configured.
 */
gboolean
gst_play_sink_set_flags (GstPlaySink * playsink, GstPlayFlags flags)
{
  g_return_val_if_fail (GST_IS_PLAY_SINK (playsink), FALSE);

  GST_OBJECT_LOCK (playsink);
  playsink->flags = flags;
  GST_OBJECT_UNLOCK (playsink);

  return TRUE;
}

/**
 * gst_play_sink_get_flags:
 * @playsink: a #GstPlaySink
 *
 * Get the flags of @playsink. That flags control the behaviour of the sink when
 * it constructs the sink pipelines.
 *
 * Returns: the currently configured #GstPlayFlags.
 */
GstPlayFlags
gst_play_sink_get_flags (GstPlaySink * playsink)
{
  GstPlayFlags res;

  g_return_val_if_fail (GST_IS_PLAY_SINK (playsink), 0);

  GST_OBJECT_LOCK (playsink);
  res = playsink->flags;
  GST_OBJECT_UNLOCK (playsink);

  return res;
}

void
gst_play_sink_set_font_desc (GstPlaySink * playsink, const gchar * desc)
{
  GstPlayTextChain *chain;

  GST_PLAY_SINK_LOCK (playsink);
  chain = (GstPlayTextChain *) playsink->textchain;
  g_free (playsink->font_desc);
  playsink->font_desc = g_strdup (desc);
  if (chain && chain->overlay) {
    g_object_set (chain->overlay, "font-desc", desc, NULL);
  }
  GST_PLAY_SINK_UNLOCK (playsink);
}

gchar *
gst_play_sink_get_font_desc (GstPlaySink * playsink)
{
  gchar *result = NULL;
  GstPlayTextChain *chain;

  GST_PLAY_SINK_LOCK (playsink);
  chain = (GstPlayTextChain *) playsink->textchain;
  if (chain && chain->overlay) {
    g_object_get (chain->overlay, "font-desc", &result, NULL);
    playsink->font_desc = g_strdup (result);
  } else {
    result = g_strdup (playsink->font_desc);
  }
  GST_PLAY_SINK_UNLOCK (playsink);

  return result;
}

void
gst_play_sink_set_subtitle_encoding (GstPlaySink * playsink,
    const gchar * encoding)
{
  GstPlayTextChain *chain;

  GST_PLAY_SINK_LOCK (playsink);
  chain = (GstPlayTextChain *) playsink->textchain;
  g_free (playsink->subtitle_encoding);
  playsink->subtitle_encoding = g_strdup (encoding);
  if (chain && chain->overlay) {
    g_object_set (chain->overlay, "subtitle-encoding", encoding, NULL);
  }
  GST_PLAY_SINK_UNLOCK (playsink);
}

gchar *
gst_play_sink_get_subtitle_encoding (GstPlaySink * playsink)
{
  gchar *result = NULL;
  GstPlayTextChain *chain;

  GST_PLAY_SINK_LOCK (playsink);
  chain = (GstPlayTextChain *) playsink->textchain;
  if (chain && chain->overlay) {
    g_object_get (chain->overlay, "subtitle-encoding", &result, NULL);
    playsink->subtitle_encoding = g_strdup (result);
  } else {
    result = g_strdup (playsink->subtitle_encoding);
  }
  GST_PLAY_SINK_UNLOCK (playsink);

  return result;
}

static void
update_av_offset (GstPlaySink * playsink)
{
  gint64 av_offset;
  GstPlayAudioChain *achain;
  GstPlayVideoChain *vchain;

  av_offset = playsink->av_offset;
  achain = (GstPlayAudioChain *) playsink->audiochain;
  vchain = (GstPlayVideoChain *) playsink->videochain;

  if (achain && vchain && achain->ts_offset && vchain->ts_offset) {
    g_object_set (achain->ts_offset, "ts-offset", MAX (0, -av_offset), NULL);
    g_object_set (vchain->ts_offset, "ts-offset", MAX (0, av_offset), NULL);
  } else {
    GST_LOG_OBJECT (playsink, "no ts_offset elements");
  }
}

void
gst_play_sink_set_av_offset (GstPlaySink * playsink, gint64 av_offset)
{
  GST_PLAY_SINK_LOCK (playsink);
  playsink->av_offset = av_offset;
  update_av_offset (playsink);
  GST_PLAY_SINK_UNLOCK (playsink);
}

gint64
gst_play_sink_get_av_offset (GstPlaySink * playsink)
{
  gint64 result;

  GST_PLAY_SINK_LOCK (playsink);
  result = playsink->av_offset;
  GST_PLAY_SINK_UNLOCK (playsink);

  return result;
}

/**
 * gst_play_sink_get_last_sample:
 * @playsink: a #GstPlaySink
 *
 * Get the last displayed sample from @playsink. This sample is in the native
 * format of the sink element, the caps in the result sample contain the format
 * of the frame data.
 *
 * Returns: a #GstSample with the frame data or %NULL when no video frame is
 * available.
 */
GstSample *
gst_play_sink_get_last_sample (GstPlaySink * playsink)
{
  GstSample *result = NULL;
  GstPlayVideoChain *chain;

  GST_PLAY_SINK_LOCK (playsink);
  GST_DEBUG_OBJECT (playsink, "taking last sample");
  /* get the video chain if we can */
  if ((chain = (GstPlayVideoChain *) playsink->videochain)) {
    GST_DEBUG_OBJECT (playsink, "found video chain");
    /* see if the chain is active */
    if (chain->chain.activated && chain->sink) {
      GstElement *elem;

      GST_DEBUG_OBJECT (playsink, "video chain active and has a sink");

      /* find and get the last-buffer property now */
      if ((elem =
              gst_play_sink_find_property (playsink, chain->sink,
                  "last-sample", GST_TYPE_SAMPLE))) {
        GST_DEBUG_OBJECT (playsink, "getting last-sample property");
        g_object_get (elem, "last-sample", &result, NULL);
        gst_object_unref (elem);
      }
    }
  }
  GST_PLAY_SINK_UNLOCK (playsink);

  return result;
}

/**
 * gst_play_sink_convert_sample:
 * @playsink: a #GstPlaySink
 * @caps: a #GstCaps
 *
 * Get the last displayed frame from @playsink. If caps is %NULL, the video will
 * be in the native format of the sink element and the caps on the buffer
 * describe the format of the frame. If @caps is not %NULL, the video
 * frame will be converted to the format of the caps.
 *
 * Returns: a #GstBuffer with the frame data or %NULL when no video frame is
 * available or when the conversion failed.
 */
GstSample *
gst_play_sink_convert_sample (GstPlaySink * playsink, GstCaps * caps)
{
  GstSample *result;
  GError *err = NULL;

  result = gst_play_sink_get_last_sample (playsink);
  if (result != NULL && caps != NULL) {
    GstSample *temp;

    temp = gst_video_convert_sample (result, caps, 25 * GST_SECOND, &err);
    if (temp == NULL && err)
      goto error;

    gst_sample_unref (result);
    result = temp;
  }
  return result;

  /* ERRORS */
error:
  {
    /* I'm really uncertain whether we should make playsink post an error
     * on the bus or not. It's not like it's a critical issue regarding
     * playsink behaviour. */
    GST_ERROR ("Error converting frame: %s", err->message);
    gst_sample_unref (result);
    g_error_free (err);
    return NULL;
  }
}

static gboolean
is_raw_structure (GstStructure * s)
{
  const gchar *name;

  name = gst_structure_get_name (s);

  if (g_str_equal (name, "video/x-raw") || g_str_equal (name, "audio/x-raw"))
    return TRUE;
  return FALSE;
}

static gboolean
is_raw_pad (GstPad * pad)
{
  GstPad *peer = gst_pad_get_peer (pad);
  GstCaps *caps;
  gboolean raw = TRUE;

  if (!peer)
    return raw;

  caps = gst_pad_get_current_caps (peer);
  if (!caps) {
    guint i, n;

    caps = gst_pad_query_caps (peer, NULL);

    n = gst_caps_get_size (caps);
    for (i = 0; i < n; i++) {
      gboolean r = is_raw_structure (gst_caps_get_structure (caps, i));

      if (i == 0) {
        raw = r;
      } else if (raw != r) {
        GST_ERROR_OBJECT (pad,
            "Caps contains raw and non-raw structures: %" GST_PTR_FORMAT, caps);
        raw = FALSE;
        break;
      }
    }
  } else {
    raw = is_raw_structure (gst_caps_get_structure (caps, 0));
  }
  gst_caps_unref (caps);
  gst_object_unref (peer);

  return raw;
}

static GstPadProbeReturn
sinkpad_blocked_cb (GstPad * blockedpad, GstPadProbeInfo * info,
    gpointer user_data);

static void
video_set_blocked (GstPlaySink * playsink, gboolean blocked)
{
  if (playsink->video_pad) {
    GstPad *opad =
        GST_PAD_CAST (gst_proxy_pad_get_internal (GST_PROXY_PAD
            (playsink->video_pad)));
    if (blocked && playsink->video_block_id == 0) {
      playsink->video_block_id =
          gst_pad_add_probe (opad, GST_PAD_PROBE_TYPE_BLOCK_DOWNSTREAM,
          sinkpad_blocked_cb, gst_object_ref (playsink),
          (GDestroyNotify) gst_object_unref);
    } else if (!blocked && playsink->video_block_id) {
      gst_pad_remove_probe (opad, playsink->video_block_id);
      PENDING_FLAG_UNSET (playsink, GST_PLAY_SINK_TYPE_VIDEO_RAW);
      PENDING_FLAG_UNSET (playsink, GST_PLAY_SINK_TYPE_VIDEO);
      playsink->video_block_id = 0;
      playsink->video_pad_blocked = FALSE;
    }
    gst_object_unref (opad);
  }
}

static void
audio_set_blocked (GstPlaySink * playsink, gboolean blocked)
{
  if (playsink->audio_pad) {
    GstPad *opad =
        GST_PAD_CAST (gst_proxy_pad_get_internal (GST_PROXY_PAD
            (playsink->audio_pad)));
    if (blocked && playsink->audio_block_id == 0) {
      playsink->audio_block_id =
          gst_pad_add_probe (opad, GST_PAD_PROBE_TYPE_BLOCK_DOWNSTREAM,
          sinkpad_blocked_cb, gst_object_ref (playsink),
          (GDestroyNotify) gst_object_unref);
    } else if (!blocked && playsink->audio_block_id) {
      gst_pad_remove_probe (opad, playsink->audio_block_id);
      PENDING_FLAG_UNSET (playsink, GST_PLAY_SINK_TYPE_AUDIO_RAW);
      PENDING_FLAG_UNSET (playsink, GST_PLAY_SINK_TYPE_AUDIO);
      playsink->audio_block_id = 0;
      playsink->audio_pad_blocked = FALSE;
    }
    gst_object_unref (opad);
  }
}

static void
text_set_blocked (GstPlaySink * playsink, gboolean blocked)
{
  if (playsink->text_pad) {
    GstPad *opad =
        GST_PAD_CAST (gst_proxy_pad_get_internal (GST_PROXY_PAD
            (playsink->text_pad)));
    if (blocked && playsink->text_block_id == 0) {
      playsink->text_block_id =
          gst_pad_add_probe (opad, GST_PAD_PROBE_TYPE_BLOCK_DOWNSTREAM,
          sinkpad_blocked_cb, gst_object_ref (playsink),
          (GDestroyNotify) gst_object_unref);
    } else if (!blocked && playsink->text_block_id) {
      gst_pad_remove_probe (opad, playsink->text_block_id);
      PENDING_FLAG_UNSET (playsink, GST_PLAY_SINK_TYPE_TEXT);
      playsink->text_block_id = 0;
      playsink->text_pad_blocked = FALSE;
    }
    gst_object_unref (opad);
  }
}

static GstPadProbeReturn
sinkpad_blocked_cb (GstPad * blockedpad, GstPadProbeInfo * info,
    gpointer user_data)
{
  GstPlaySink *playsink = (GstPlaySink *) user_data;
  GstPad *pad;

  GST_PLAY_SINK_LOCK (playsink);

  pad = GST_PAD_CAST (gst_proxy_pad_get_internal (GST_PROXY_PAD (blockedpad)));
  if (pad == playsink->video_pad) {
    playsink->video_pad_blocked = TRUE;
    GST_DEBUG_OBJECT (pad, "Video pad blocked");
  } else if (pad == playsink->audio_pad) {
    playsink->audio_pad_blocked = TRUE;
    GST_DEBUG_OBJECT (pad, "Audio pad blocked");
  } else if (pad == playsink->text_pad) {
    playsink->text_pad_blocked = TRUE;
    GST_DEBUG_OBJECT (pad, "Text pad blocked");
  }

  /* We reconfigure when for ALL streams:
   * * there isn't a pad
   * * OR the pad is blocked
   * * OR there are no pending blocks on that pad
   */

  if ((!playsink->video_pad || playsink->video_pad_blocked
          || !PENDING_VIDEO_BLOCK (playsink)) && (!playsink->audio_pad
          || playsink->audio_pad_blocked || !PENDING_AUDIO_BLOCK (playsink))
      && (!playsink->text_pad || playsink->text_pad_blocked
          || !PENDING_TEXT_BLOCK (playsink))) {
    GST_DEBUG_OBJECT (playsink, "All pads blocked -- reconfiguring");

    if (playsink->video_pad) {
      playsink->video_pad_raw = is_raw_pad (playsink->video_pad);
      GST_DEBUG_OBJECT (playsink, "Video pad is raw: %d",
          playsink->video_pad_raw);
    }

    if (playsink->audio_pad) {
      playsink->audio_pad_raw = is_raw_pad (playsink->audio_pad);
      GST_DEBUG_OBJECT (playsink, "Audio pad is raw: %d",
          playsink->audio_pad_raw);
    }

    gst_play_sink_reconfigure (playsink);

    video_set_blocked (playsink, FALSE);
    audio_set_blocked (playsink, FALSE);
    text_set_blocked (playsink, FALSE);
  }

  gst_object_unref (pad);

  GST_PLAY_SINK_UNLOCK (playsink);

  return GST_PAD_PROBE_OK;
}

static void
caps_notify_cb (GstPad * pad, GParamSpec * unused, GstPlaySink * playsink)
{
  gboolean reconfigure = FALSE;
  GstCaps *caps;
  gboolean raw;

  g_object_get (pad, "caps", &caps, NULL);
  if (!caps)
    return;

  if (pad == playsink->audio_pad) {
    raw = is_raw_pad (pad);
    reconfigure = (! !playsink->audio_pad_raw != ! !raw)
        && playsink->audiochain;
    GST_DEBUG_OBJECT (pad,
        "Audio caps changed: raw %d reconfigure %d caps %" GST_PTR_FORMAT, raw,
        reconfigure, caps);
  } else if (pad == playsink->video_pad) {
    raw = is_raw_pad (pad);
    reconfigure = (! !playsink->video_pad_raw != ! !raw)
        && playsink->videochain;
    GST_DEBUG_OBJECT (pad,
        "Video caps changed: raw %d reconfigure %d caps %" GST_PTR_FORMAT, raw,
        reconfigure, caps);
  }

  gst_caps_unref (caps);

  if (reconfigure) {
    GST_PLAY_SINK_LOCK (playsink);
    video_set_blocked (playsink, TRUE);
    audio_set_blocked (playsink, TRUE);
    text_set_blocked (playsink, TRUE);
    GST_PLAY_SINK_UNLOCK (playsink);
  }
}

/**
 * gst_play_sink_request_pad
 * @playsink: a #GstPlaySink
 * @type: a #GstPlaySinkType
 *
 * Create or return a pad of @type.
 *
 * Returns: a #GstPad of @type or %NULL when the pad could not be created.
 */
GstPad *
gst_play_sink_request_pad (GstPlaySink * playsink, GstPlaySinkType type)
{
  GstPad *res = NULL;
  gboolean created = FALSE;
  gboolean activate = TRUE;
  const gchar *pad_name = NULL;
  gulong *block_id = NULL;

  GST_DEBUG_OBJECT (playsink, "request pad type %d", type);

  GST_PLAY_SINK_LOCK (playsink);
  switch (type) {
    case GST_PLAY_SINK_TYPE_AUDIO_RAW:
    case GST_PLAY_SINK_TYPE_AUDIO:
      pad_name = "audio_sink";
      if (!playsink->audio_tee) {
        GST_LOG_OBJECT (playsink, "creating tee");
        /* create tee when needed. This element will feed the audio sink chain
         * and the vis chain. */
        playsink->audio_tee = gst_element_factory_make ("tee", "audiotee");
        if (playsink->audio_tee == NULL) {
          post_missing_element_message (playsink, "tee");
          GST_ELEMENT_ERROR (playsink, CORE, MISSING_PLUGIN,
              (_("Missing element '%s' - check your GStreamer installation."),
                  "tee"), (NULL));
          res = NULL;
          break;
        } else {
          playsink->audio_tee_sink =
              gst_element_get_static_pad (playsink->audio_tee, "sink");
          gst_bin_add (GST_BIN_CAST (playsink), playsink->audio_tee);
          gst_element_set_state (playsink->audio_tee, GST_STATE_PAUSED);
        }
      } else {
        gst_element_set_state (playsink->audio_tee, GST_STATE_PAUSED);
      }
      if (!playsink->audio_pad) {
        GST_LOG_OBJECT (playsink, "ghosting tee sinkpad");
        playsink->audio_pad =
            gst_ghost_pad_new (pad_name, playsink->audio_tee_sink);
        g_signal_connect (G_OBJECT (playsink->audio_pad), "notify::caps",
            G_CALLBACK (caps_notify_cb), playsink);
        created = TRUE;
      }
      playsink->audio_pad_raw = FALSE;
      res = playsink->audio_pad;
      block_id = &playsink->audio_block_id;
      break;
    case GST_PLAY_SINK_TYPE_VIDEO_RAW:
    case GST_PLAY_SINK_TYPE_VIDEO:
      pad_name = "video_sink";
      if (!playsink->video_pad) {
        GST_LOG_OBJECT (playsink, "ghosting videosink");
        playsink->video_pad =
            gst_ghost_pad_new_no_target (pad_name, GST_PAD_SINK);
        g_signal_connect (G_OBJECT (playsink->video_pad), "notify::caps",
            G_CALLBACK (caps_notify_cb), playsink);
        created = TRUE;
      }
      playsink->video_pad_raw = FALSE;
      res = playsink->video_pad;
      block_id = &playsink->video_block_id;
      break;
    case GST_PLAY_SINK_TYPE_TEXT:
      GST_LOG_OBJECT (playsink, "ghosting text");
      if (!playsink->text_pad) {
        playsink->text_pad =
            gst_ghost_pad_new_no_target ("text_sink", GST_PAD_SINK);
        created = TRUE;
      }
      res = playsink->text_pad;
      block_id = &playsink->text_block_id;
      break;
    case GST_PLAY_SINK_TYPE_FLUSHING:
    {
      gchar *padname;

      /* we need a unique padname for the flushing pad. */
      padname = g_strdup_printf ("flushing_%u", playsink->count);
      res = gst_ghost_pad_new_no_target (padname, GST_PAD_SINK);
      g_free (padname);
      playsink->count++;
      activate = FALSE;
      created = TRUE;
      break;
    }
    default:
      res = NULL;
      break;
  }
  GST_PLAY_SINK_UNLOCK (playsink);

  if (created && res) {
    /* we have to add the pad when it's active or we get an error when the
     * element is 'running' */
    gst_pad_set_active (res, TRUE);
    gst_element_add_pad (GST_ELEMENT_CAST (playsink), res);
    if (block_id && *block_id == 0) {
      GstPad *blockpad =
          GST_PAD_CAST (gst_proxy_pad_get_internal (GST_PROXY_PAD (res)));

      *block_id =
          gst_pad_add_probe (blockpad, GST_PAD_PROBE_TYPE_BLOCK_DOWNSTREAM,
          sinkpad_blocked_cb, gst_object_ref (playsink),
          (GDestroyNotify) gst_object_unref);
      PENDING_FLAG_SET (playsink, type);
      gst_object_unref (blockpad);
    }
    if (!activate)
      gst_pad_set_active (res, activate);
  }

  return res;
}

static GstPad *
gst_play_sink_request_new_pad (GstElement * element, GstPadTemplate * templ,
    const gchar * name, const GstCaps * caps)
{
  GstPlaySink *psink;
  GstPad *pad;
  GstPlaySinkType type;
  const gchar *tplname;

  g_return_val_if_fail (templ != NULL, NULL);

  GST_DEBUG_OBJECT (element, "name:%s", name);

  psink = GST_PLAY_SINK (element);
  tplname = GST_PAD_TEMPLATE_NAME_TEMPLATE (templ);

  /* Figure out the GstPlaySinkType based on the template */
  if (!strcmp (tplname, "audio_sink"))
    type = GST_PLAY_SINK_TYPE_AUDIO;
  else if (!strcmp (tplname, "audio_raw_sink"))
    type = GST_PLAY_SINK_TYPE_AUDIO_RAW;
  else if (!strcmp (tplname, "video_sink"))
    type = GST_PLAY_SINK_TYPE_VIDEO;
  else if (!strcmp (tplname, "video_raw_sink"))
    type = GST_PLAY_SINK_TYPE_VIDEO_RAW;
  else if (!strcmp (tplname, "text_sink"))
    type = GST_PLAY_SINK_TYPE_TEXT;
  else
    goto unknown_template;

  pad = gst_play_sink_request_pad (psink, type);
  return pad;

unknown_template:
  GST_WARNING_OBJECT (element, "Unknown pad template");
  return NULL;
}

void
gst_play_sink_release_pad (GstPlaySink * playsink, GstPad * pad)
{
  GstPad **res = NULL;
  gboolean untarget = TRUE;

  GST_DEBUG_OBJECT (playsink, "release pad %" GST_PTR_FORMAT, pad);

  GST_PLAY_SINK_LOCK (playsink);
  if (pad == playsink->video_pad) {
    res = &playsink->video_pad;
    g_signal_handlers_disconnect_by_func (playsink->video_pad, caps_notify_cb,
        playsink);
  } else if (pad == playsink->audio_pad) {
    res = &playsink->audio_pad;
    g_signal_handlers_disconnect_by_func (playsink->audio_pad, caps_notify_cb,
        playsink);
  } else if (pad == playsink->text_pad) {
    res = &playsink->text_pad;
  } else {
    /* try to release the given pad anyway, these could be the FLUSHING pads. */
    res = &pad;
    untarget = FALSE;
  }
  GST_PLAY_SINK_UNLOCK (playsink);

  if (*res) {
    GST_DEBUG_OBJECT (playsink, "deactivate pad %" GST_PTR_FORMAT, *res);
    gst_pad_set_active (*res, FALSE);
    if (untarget) {
      GST_DEBUG_OBJECT (playsink, "untargeting pad %" GST_PTR_FORMAT, *res);
      gst_ghost_pad_set_target (GST_GHOST_PAD_CAST (*res), NULL);
    }
    GST_DEBUG_OBJECT (playsink, "remove pad %" GST_PTR_FORMAT, *res);
    gst_element_remove_pad (GST_ELEMENT_CAST (playsink), *res);
    *res = NULL;
  }
}

static void
gst_play_sink_release_request_pad (GstElement * element, GstPad * pad)
{
  GstPlaySink *psink = GST_PLAY_SINK (element);

  gst_play_sink_release_pad (psink, pad);
}

static void
gst_play_sink_handle_message (GstBin * bin, GstMessage * message)
{
  GstPlaySink *playsink;

  playsink = GST_PLAY_SINK_CAST (bin);

  switch (GST_MESSAGE_TYPE (message)) {
    case GST_MESSAGE_STEP_DONE:
    {
      GstFormat format;
      guint64 amount;
      gdouble rate;
      gboolean flush, intermediate, eos;
      guint64 duration;

      GST_INFO_OBJECT (playsink, "Handling step-done message");
      gst_message_parse_step_done (message, &format, &amount, &rate, &flush,
          &intermediate, &duration, &eos);

      if (format == GST_FORMAT_BUFFERS) {
        /* for the buffer format, we align the other streams */
        if (playsink->audiochain) {
          GstEvent *event;

          event =
              gst_event_new_step (GST_FORMAT_TIME, duration, rate, flush,
              intermediate);

          if (!gst_element_send_event (playsink->audiochain->chain.bin, event)) {
            GST_DEBUG_OBJECT (playsink, "Event failed when sent to audio sink");
          }
        }
      }
      GST_BIN_CLASS (gst_play_sink_parent_class)->handle_message (bin, message);
      break;
    }
    case GST_MESSAGE_ELEMENT:{
      if (gst_structure_has_name (message->structure, "prepare-xwindow-id")) {
        GstXOverlay *xoverlay;

        GST_OBJECT_LOCK (playsink);
        if (playsink->xoverlay_element
            && GST_OBJECT_CAST (playsink->xoverlay_element) !=
            GST_MESSAGE_SRC (message)) {
          gst_object_unref (playsink->xoverlay_element);
          playsink->xoverlay_element = NULL;
        }

        if (!playsink->xoverlay_element)
          playsink->xoverlay_element =
              GST_X_OVERLAY (gst_object_ref (GST_MESSAGE_SRC (message)));
        xoverlay = GST_X_OVERLAY (gst_object_ref (playsink->xoverlay_element));
        GST_OBJECT_UNLOCK (playsink);

        GST_DEBUG_OBJECT (playsink, "Got prepare-xwindow-id message");

        if (playsink->xoverlay_handle_set)
          gst_x_overlay_set_window_handle (playsink->xoverlay_element,
              playsink->xoverlay_handle);
        if (playsink->xoverlay_handle_events_set)
          gst_x_overlay_handle_events (playsink->xoverlay_element,
              playsink->xoverlay_handle_events);
        if (playsink->xoverlay_render_rectangle_set)
          gst_x_overlay_set_render_rectangle (playsink->xoverlay_element,
              playsink->xoverlay_x, playsink->xoverlay_y,
              playsink->xoverlay_width, playsink->xoverlay_height);

        gst_object_unref (xoverlay);
        gst_message_unref (message);
        gst_x_overlay_prepare_xwindow_id (GST_X_OVERLAY (playsink));
      }
      break;
    }
    default:
      GST_BIN_CLASS (gst_play_sink_parent_class)->handle_message (bin, message);
      break;
  }
}

/* Send an event to our sinks until one of them works; don't then send to the
 * remaining sinks (unlike GstBin)
 * Special case: If a text sink is set we need to send the event
 * to them in case it's source is different from the a/v stream's source.
 */
static gboolean
gst_play_sink_send_event_to_sink (GstPlaySink * playsink, GstEvent * event)
{
  gboolean res = TRUE;
  if (playsink->textchain && playsink->textchain->sink) {
    gst_event_ref (event);
    if ((res = gst_element_send_event (playsink->textchain->chain.bin, event))) {
      GST_DEBUG_OBJECT (playsink, "Sent event successfully to text sink");
    } else {
      GST_DEBUG_OBJECT (playsink, "Event failed when sent to text sink");
    }
  }

  if (playsink->videochain) {
    gst_event_ref (event);
    if ((res = gst_element_send_event (playsink->videochain->chain.bin, event))) {
      GST_DEBUG_OBJECT (playsink, "Sent event successfully to video sink");
      goto done;
    }
    GST_DEBUG_OBJECT (playsink, "Event failed when sent to video sink");
  }
  if (playsink->audiochain) {
    gst_event_ref (event);
    if ((res = gst_element_send_event (playsink->audiochain->chain.bin, event))) {
      GST_DEBUG_OBJECT (playsink, "Sent event successfully to audio sink");
      goto done;
    }
    GST_DEBUG_OBJECT (playsink, "Event failed when sent to audio sink");
  }

done:
  gst_event_unref (event);
  return res;
}

/* We only want to send the event to a single sink (overriding GstBin's
 * behaviour), but we want to keep GstPipeline's behaviour - wrapping seek
 * events appropriately. So, this is a messy duplication of code. */
static gboolean
gst_play_sink_send_event (GstElement * element, GstEvent * event)
{
  gboolean res = FALSE;
  GstEventType event_type = GST_EVENT_TYPE (event);
  GstPlaySink *playsink;
  playsink = GST_PLAY_SINK_CAST (element);
  switch (event_type) {
    case GST_EVENT_SEEK:
      GST_DEBUG_OBJECT (element, "Sending event to a sink");
      res = gst_play_sink_send_event_to_sink (playsink, event);
      break;
    case GST_EVENT_STEP:
    {
      GstFormat format;
      guint64 amount;
      gdouble rate;
      gboolean flush, intermediate;
      gst_event_parse_step (event, &format, &amount, &rate, &flush,
          &intermediate);
      if (format == GST_FORMAT_BUFFERS) {
        /* for buffers, we will try to step video frames, for other formats we
         * send the step to all sinks */
        res = gst_play_sink_send_event_to_sink (playsink, event);
      } else {
        res =
            GST_ELEMENT_CLASS (gst_play_sink_parent_class)->send_event (element,
            event);
      }
      break;
    }
    default:
      res =
          GST_ELEMENT_CLASS (gst_play_sink_parent_class)->send_event (element,
          event);
      break;
  }
  return res;
}

static GstStateChangeReturn
gst_play_sink_change_state (GstElement * element, GstStateChange transition)
{
  GstStateChangeReturn ret;
  GstStateChangeReturn bret;
  GstPlaySink *playsink;
  playsink = GST_PLAY_SINK (element);
  switch (transition) {
    case GST_STATE_CHANGE_READY_TO_PAUSED:
      playsink->need_async_start = TRUE;
      /* we want to go async to PAUSED until we managed to configure and add the
       * sinks */
      do_async_start (playsink);
      ret = GST_STATE_CHANGE_ASYNC;
      break;
    case GST_STATE_CHANGE_PAUSED_TO_READY:
      /* unblock all pads here */
      GST_PLAY_SINK_LOCK (playsink);
<<<<<<< HEAD
      video_set_blocked (playsink, FALSE);
      audio_set_blocked (playsink, FALSE);
      text_set_blocked (playsink, FALSE);
=======
      if (playsink->video_pad) {
        GstPad *opad =
            GST_PAD_CAST (gst_proxy_pad_get_internal (GST_PROXY_PAD
                (playsink->video_pad)));
        if (gst_pad_is_blocked (opad)) {
          gst_pad_set_blocked_async_full (opad, FALSE, sinkpad_blocked_cb,
              gst_object_ref (playsink), (GDestroyNotify) gst_object_unref);
        }
        gst_object_unref (opad);
        playsink->video_pad_blocked = FALSE;
      }

      if (playsink->audio_pad) {
        GstPad *opad =
            GST_PAD_CAST (gst_proxy_pad_get_internal (GST_PROXY_PAD
                (playsink->audio_pad)));
        if (gst_pad_is_blocked (opad)) {
          gst_pad_set_blocked_async_full (opad, FALSE, sinkpad_blocked_cb,
              gst_object_ref (playsink), (GDestroyNotify) gst_object_unref);
        }
        gst_object_unref (opad);
        playsink->audio_pad_blocked = FALSE;
      }

      if (playsink->text_pad) {
        GstPad *opad =
            GST_PAD_CAST (gst_proxy_pad_get_internal (GST_PROXY_PAD
                (playsink->text_pad)));
        if (gst_pad_is_blocked (opad)) {
          gst_pad_set_blocked_async_full (opad, FALSE, sinkpad_blocked_cb,
              gst_object_ref (playsink), (GDestroyNotify) gst_object_unref);
        }
        gst_object_unref (opad);
        playsink->text_pad_blocked = FALSE;
      }
>>>>>>> 87d41b87
      GST_PLAY_SINK_UNLOCK (playsink);
      /* fall through */
    case GST_STATE_CHANGE_READY_TO_NULL:
      if (playsink->audiochain && playsink->audiochain->sink_volume) {
        /* remove our links to the mute and volume elements when they were
         * provided by a sink */
        disconnect_chain (playsink->audiochain, playsink);
        playsink->audiochain->volume = NULL;
        playsink->audiochain->mute = NULL;
      }

      if (playsink->audiochain && playsink->audiochain->ts_offset) {
        gst_object_unref (playsink->audiochain->ts_offset);
        playsink->audiochain->ts_offset = NULL;
      }

      if (playsink->videochain && playsink->videochain->ts_offset) {
        gst_object_unref (playsink->videochain->ts_offset);
        playsink->videochain->ts_offset = NULL;
      }

      GST_OBJECT_LOCK (playsink);
      if (playsink->xoverlay_element)
        gst_object_unref (playsink->xoverlay_element);
      playsink->xoverlay_element = NULL;

      if (playsink->colorbalance_element) {
        g_signal_handlers_disconnect_by_func (playsink->colorbalance_element,
            G_CALLBACK (colorbalance_value_changed_cb), playsink);
        gst_object_unref (playsink->colorbalance_element);
      }
      playsink->colorbalance_element = NULL;
      GST_OBJECT_UNLOCK (playsink);

      ret = GST_STATE_CHANGE_SUCCESS;
      break;
    default:
      /* all other state changes return SUCCESS by default, this value can be
       * overridden by the result of the children */
      ret = GST_STATE_CHANGE_SUCCESS;
      break;
  }

  /* do the state change of the children */
  bret =
      GST_ELEMENT_CLASS (gst_play_sink_parent_class)->change_state (element,
      transition);
  /* now look at the result of our children and adjust the return value */
  switch (bret) {
    case GST_STATE_CHANGE_FAILURE:
      /* failure, we stop */
      goto activate_failed;
    case GST_STATE_CHANGE_NO_PREROLL:
      /* some child returned NO_PREROLL. This is strange but we never know. We
       * commit our async state change (if any) and return the NO_PREROLL */
      do_async_done (playsink);
      ret = bret;
      break;
    case GST_STATE_CHANGE_ASYNC:
      /* some child was async, return this */
      ret = bret;
      break;
    default:
      /* return our previously configured return value */
      break;
  }

  switch (transition) {
    case GST_STATE_CHANGE_READY_TO_PAUSED:
      break;
    case GST_STATE_CHANGE_PLAYING_TO_PAUSED:
      /* FIXME Release audio device when we implement that */
      playsink->need_async_start = TRUE;
      break;
    case GST_STATE_CHANGE_PAUSED_TO_READY:{
      if (playsink->video_sinkpad_stream_synchronizer) {
        gst_element_release_request_pad (GST_ELEMENT_CAST
            (playsink->stream_synchronizer),
            playsink->video_sinkpad_stream_synchronizer);
        gst_object_unref (playsink->video_sinkpad_stream_synchronizer);
        playsink->video_sinkpad_stream_synchronizer = NULL;
        gst_object_unref (playsink->video_srcpad_stream_synchronizer);
        playsink->video_srcpad_stream_synchronizer = NULL;
      }
      if (playsink->audio_sinkpad_stream_synchronizer) {
        gst_element_release_request_pad (GST_ELEMENT_CAST
            (playsink->stream_synchronizer),
            playsink->audio_sinkpad_stream_synchronizer);
        gst_object_unref (playsink->audio_sinkpad_stream_synchronizer);
        playsink->audio_sinkpad_stream_synchronizer = NULL;
        gst_object_unref (playsink->audio_srcpad_stream_synchronizer);
        playsink->audio_srcpad_stream_synchronizer = NULL;
      }
      if (playsink->text_sinkpad_stream_synchronizer) {
        gst_element_release_request_pad (GST_ELEMENT_CAST
            (playsink->stream_synchronizer),
            playsink->text_sinkpad_stream_synchronizer);
        gst_object_unref (playsink->text_sinkpad_stream_synchronizer);
        playsink->text_sinkpad_stream_synchronizer = NULL;
        gst_object_unref (playsink->text_srcpad_stream_synchronizer);
        playsink->text_srcpad_stream_synchronizer = NULL;
      }
    }
      /* fall through */
    case GST_STATE_CHANGE_READY_TO_NULL:
      /* remove sinks we added */
      if (playsink->videodeinterlacechain) {
        activate_chain (GST_PLAY_CHAIN (playsink->videodeinterlacechain),
            FALSE);
        add_chain (GST_PLAY_CHAIN (playsink->videodeinterlacechain), FALSE);
      }
      if (playsink->videochain) {
        activate_chain (GST_PLAY_CHAIN (playsink->videochain), FALSE);
        add_chain (GST_PLAY_CHAIN (playsink->videochain), FALSE);
      }
      if (playsink->audiochain) {
        activate_chain (GST_PLAY_CHAIN (playsink->audiochain), FALSE);
        add_chain (GST_PLAY_CHAIN (playsink->audiochain), FALSE);
      }
      if (playsink->vischain) {
        activate_chain (GST_PLAY_CHAIN (playsink->vischain), FALSE);
        add_chain (GST_PLAY_CHAIN (playsink->vischain), FALSE);
      }
      if (playsink->textchain) {
        activate_chain (GST_PLAY_CHAIN (playsink->textchain), FALSE);
        add_chain (GST_PLAY_CHAIN (playsink->textchain), FALSE);
      }
      do_async_done (playsink);
      /* when going to READY, keep elements around as long as possible,
       * so they may be re-used faster next time/url around.
       * when really going to NULL, clean up everything completely. */
      if (transition == GST_STATE_CHANGE_READY_TO_NULL) {

        /* Unparent the sinks to allow reuse */
        if (playsink->videochain && playsink->videochain->sink)
          gst_bin_remove (GST_BIN_CAST (playsink->videochain->chain.bin),
              playsink->videochain->sink);
        if (playsink->audiochain && playsink->audiochain->sink)
          gst_bin_remove (GST_BIN_CAST (playsink->audiochain->chain.bin),
              playsink->audiochain->sink);
        if (playsink->textchain && playsink->textchain->sink)
          gst_bin_remove (GST_BIN_CAST (playsink->textchain->chain.bin),
              playsink->textchain->sink);
        if (playsink->audio_sink != NULL)
          gst_element_set_state (playsink->audio_sink, GST_STATE_NULL);
        if (playsink->video_sink != NULL)
          gst_element_set_state (playsink->video_sink, GST_STATE_NULL);
        if (playsink->visualisation != NULL)
          gst_element_set_state (playsink->visualisation, GST_STATE_NULL);
        if (playsink->text_sink != NULL)
          gst_element_set_state (playsink->text_sink, GST_STATE_NULL);
        free_chain ((GstPlayChain *) playsink->videodeinterlacechain);
        playsink->videodeinterlacechain = NULL;
        free_chain ((GstPlayChain *) playsink->videochain);
        playsink->videochain = NULL;
        free_chain ((GstPlayChain *) playsink->audiochain);
        playsink->audiochain = NULL;
        free_chain ((GstPlayChain *) playsink->vischain);
        playsink->vischain = NULL;
        free_chain ((GstPlayChain *) playsink->textchain);
        playsink->textchain = NULL;
      }
      break;
    default:
      break;
  }
  return ret;
  /* ERRORS */
activate_failed:
  {
    GST_DEBUG_OBJECT (element,
        "element failed to change states -- activation problem?");
    return GST_STATE_CHANGE_FAILURE;
  }
}

static void
gst_play_sink_set_property (GObject * object, guint prop_id,
    const GValue * value, GParamSpec * spec)
{
  GstPlaySink *playsink = GST_PLAY_SINK (object);
  switch (prop_id) {
    case PROP_FLAGS:
      gst_play_sink_set_flags (playsink, g_value_get_flags (value));
      break;
    case PROP_VOLUME:
      gst_play_sink_set_volume (playsink, g_value_get_double (value));
      break;
    case PROP_MUTE:
      gst_play_sink_set_mute (playsink, g_value_get_boolean (value));
      break;
    case PROP_FONT_DESC:
      gst_play_sink_set_font_desc (playsink, g_value_get_string (value));
      break;
    case PROP_SUBTITLE_ENCODING:
      gst_play_sink_set_subtitle_encoding (playsink,
          g_value_get_string (value));
      break;
    case PROP_VIS_PLUGIN:
      gst_play_sink_set_vis_plugin (playsink, g_value_get_object (value));
      break;
    case PROP_AV_OFFSET:
      gst_play_sink_set_av_offset (playsink, g_value_get_int64 (value));
      break;
    case PROP_VIDEO_SINK:
      gst_play_sink_set_sink (playsink, GST_PLAY_SINK_TYPE_VIDEO,
          g_value_get_object (value));
      break;
    case PROP_AUDIO_SINK:
      gst_play_sink_set_sink (playsink, GST_PLAY_SINK_TYPE_AUDIO,
          g_value_get_object (value));
      break;
    case PROP_TEXT_SINK:
      gst_play_sink_set_sink (playsink, GST_PLAY_SINK_TYPE_TEXT,
          g_value_get_object (value));
      break;
    default:
      G_OBJECT_WARN_INVALID_PROPERTY_ID (object, prop_id, spec);
      break;
  }
}

static void
gst_play_sink_get_property (GObject * object, guint prop_id,
    GValue * value, GParamSpec * spec)
{
  GstPlaySink *playsink = GST_PLAY_SINK (object);
  switch (prop_id) {
    case PROP_FLAGS:
      g_value_set_flags (value, gst_play_sink_get_flags (playsink));
      break;
    case PROP_VOLUME:
      g_value_set_double (value, gst_play_sink_get_volume (playsink));
      break;
    case PROP_MUTE:
      g_value_set_boolean (value, gst_play_sink_get_mute (playsink));
      break;
    case PROP_FONT_DESC:
      g_value_take_string (value, gst_play_sink_get_font_desc (playsink));
      break;
    case PROP_SUBTITLE_ENCODING:
      g_value_take_string (value,
          gst_play_sink_get_subtitle_encoding (playsink));
      break;
    case PROP_VIS_PLUGIN:
      g_value_take_object (value, gst_play_sink_get_vis_plugin (playsink));
      break;
    case PROP_SAMPLE:
      gst_value_take_sample (value, gst_play_sink_get_last_sample (playsink));
      break;
    case PROP_AV_OFFSET:
      g_value_set_int64 (value, gst_play_sink_get_av_offset (playsink));
      break;
    case PROP_VIDEO_SINK:
      g_value_take_object (value, gst_play_sink_get_sink (playsink,
              GST_PLAY_SINK_TYPE_VIDEO));
      break;
    case PROP_AUDIO_SINK:
      g_value_take_object (value, gst_play_sink_get_sink (playsink,
              GST_PLAY_SINK_TYPE_AUDIO));
      break;
    case PROP_TEXT_SINK:
      g_value_take_object (value, gst_play_sink_get_sink (playsink,
              GST_PLAY_SINK_TYPE_TEXT));
      break;
    default:
      G_OBJECT_WARN_INVALID_PROPERTY_ID (object, prop_id, spec);
      break;
  }
}

static void
gst_play_sink_xoverlay_expose (GstXOverlay * overlay)
{
  GstPlaySink *playsink = GST_PLAY_SINK (overlay);
  GstXOverlay *xoverlay;

  GST_OBJECT_LOCK (playsink);
  if (playsink->xoverlay_element)
    xoverlay = GST_X_OVERLAY (gst_object_ref (playsink->xoverlay_element));
  else
    xoverlay = NULL;
  GST_OBJECT_UNLOCK (playsink);

  if (xoverlay) {
    gst_x_overlay_expose (xoverlay);
    gst_object_unref (xoverlay);
  }
}

static void
gst_play_sink_xoverlay_handle_events (GstXOverlay * overlay,
    gboolean handle_events)
{
  GstPlaySink *playsink = GST_PLAY_SINK (overlay);
  GstXOverlay *xoverlay;

  GST_OBJECT_LOCK (playsink);
  if (playsink->xoverlay_element)
    xoverlay = GST_X_OVERLAY (gst_object_ref (playsink->xoverlay_element));
  else
    xoverlay = NULL;
  GST_OBJECT_UNLOCK (playsink);

  playsink->xoverlay_handle_events_set = TRUE;
  playsink->xoverlay_handle_events = handle_events;

  if (xoverlay) {
    gst_x_overlay_handle_events (xoverlay, handle_events);
    gst_object_unref (xoverlay);
  }
}

static void
gst_play_sink_xoverlay_set_render_rectangle (GstXOverlay * overlay, gint x,
    gint y, gint width, gint height)
{
  GstPlaySink *playsink = GST_PLAY_SINK (overlay);
  GstXOverlay *xoverlay;

  GST_OBJECT_LOCK (playsink);
  if (playsink->xoverlay_element)
    xoverlay = GST_X_OVERLAY (gst_object_ref (playsink->xoverlay_element));
  else
    xoverlay = NULL;
  GST_OBJECT_UNLOCK (playsink);

  playsink->xoverlay_render_rectangle_set = TRUE;
  playsink->xoverlay_x = x;
  playsink->xoverlay_y = y;
  playsink->xoverlay_width = width;
  playsink->xoverlay_height = height;

  if (xoverlay) {
    gst_x_overlay_set_render_rectangle (xoverlay, x, y, width, height);
    gst_object_unref (xoverlay);
  }
}

static void
gst_play_sink_xoverlay_set_window_handle (GstXOverlay * overlay,
    guintptr handle)
{
  GstPlaySink *playsink = GST_PLAY_SINK (overlay);
  GstXOverlay *xoverlay;

  GST_OBJECT_LOCK (playsink);
  if (playsink->xoverlay_element)
    xoverlay = GST_X_OVERLAY (gst_object_ref (playsink->xoverlay_element));
  else
    xoverlay = NULL;
  GST_OBJECT_UNLOCK (playsink);

  playsink->xoverlay_handle_set = TRUE;
  playsink->xoverlay_handle = handle;

  if (xoverlay) {
    gst_x_overlay_set_window_handle (xoverlay, handle);
    gst_object_unref (xoverlay);
  }
}

static void
gst_play_sink_xoverlay_init (gpointer g_iface, gpointer g_iface_data)
{
  GstXOverlayClass *iface = (GstXOverlayClass *) g_iface;
  iface->expose = gst_play_sink_xoverlay_expose;
  iface->handle_events = gst_play_sink_xoverlay_handle_events;
  iface->set_render_rectangle = gst_play_sink_xoverlay_set_render_rectangle;
  iface->set_window_handle = gst_play_sink_xoverlay_set_window_handle;
}

static gboolean
gst_play_sink_implements_interface_supported (GstImplementsInterface * iface,
    GType type)
{
  if (type == GST_TYPE_X_OVERLAY || type == GST_TYPE_STREAM_VOLUME ||
      type == GST_TYPE_NAVIGATION || type == GST_TYPE_COLOR_BALANCE)
    return TRUE;
  else
    return FALSE;
}

static void
gst_play_sink_implements_interface_init (gpointer g_iface,
    gpointer g_iface_data)
{
  GstImplementsInterfaceClass *iface = (GstImplementsInterfaceClass *) g_iface;
  iface->supported = gst_play_sink_implements_interface_supported;
}

static void
gst_play_sink_navigation_send_event (GstNavigation * navigation,
    GstStructure * structure)
{
  GstPlaySink *playsink = GST_PLAY_SINK (navigation);
  GstBin *bin = NULL;

  GST_PLAY_SINK_LOCK (playsink);
  if (playsink->videochain && playsink->videochain->chain.bin)
    bin = GST_BIN (gst_object_ref (playsink->videochain->chain.bin));
  GST_PLAY_SINK_UNLOCK (playsink);

  if (bin) {
    GstElement *nav = gst_bin_get_by_interface (bin, GST_TYPE_NAVIGATION);

    if (nav) {
      gst_navigation_send_event (GST_NAVIGATION (nav), structure);
      structure = NULL;
      gst_object_unref (nav);
    }

    gst_object_unref (bin);
  }

  if (structure)
    gst_structure_free (structure);
}

static void
gst_play_sink_navigation_init (gpointer g_iface, gpointer g_iface_data)
{
  GstNavigationInterface *iface = (GstNavigationInterface *) g_iface;

  iface->send_event = gst_play_sink_navigation_send_event;
}

static const GList *
gst_play_sink_colorbalance_list_channels (GstColorBalance * balance)
{
  GstPlaySink *playsink = GST_PLAY_SINK (balance);

  return playsink->colorbalance_channels;
}

static void
gst_play_sink_colorbalance_set_value (GstColorBalance * balance,
    GstColorBalanceChannel * proxy, gint value)
{
  GstPlaySink *playsink = GST_PLAY_SINK (balance);
  GList *l;
  gint i;
  GstColorBalance *balance_element = NULL;

  GST_OBJECT_LOCK (playsink);
  if (playsink->colorbalance_element)
    balance_element =
        GST_COLOR_BALANCE (gst_object_ref (playsink->colorbalance_element));
  GST_OBJECT_UNLOCK (playsink);

  for (i = 0, l = playsink->colorbalance_channels; l; l = l->next, i++) {
    GstColorBalanceChannel *proxy_tmp = l->data;
    gdouble new_val;

    if (proxy_tmp != proxy)
      continue;

    playsink->colorbalance_values[i] = value;

    if (balance_element) {
      GstColorBalanceChannel *channel = NULL;
      const GList *channels, *k;

      channels = gst_color_balance_list_channels (balance_element);
      for (k = channels; k; k = k->next) {
        GstColorBalanceChannel *tmp = l->data;

        if (g_strrstr (tmp->label, proxy->label)) {
          channel = tmp;
          break;
        }
      }

      g_assert (channel);

      /* Convert to [0, 1] range */
      new_val =
          ((gdouble) value -
          (gdouble) proxy->min_value) / ((gdouble) proxy->max_value -
          (gdouble) proxy->min_value);
      /* Convert to channel range */
      new_val =
          channel->min_value + new_val * ((gdouble) channel->max_value -
          (gdouble) channel->min_value);

      gst_color_balance_set_value (balance_element, channel,
          (gint) (new_val + 0.5));

      gst_object_unref (balance_element);
    }

    gst_color_balance_value_changed (balance, proxy, value);
    break;
  }
}

static gint
gst_play_sink_colorbalance_get_value (GstColorBalance * balance,
    GstColorBalanceChannel * proxy)
{
  GstPlaySink *playsink = GST_PLAY_SINK (balance);
  GList *l;
  gint i;

  for (i = 0, l = playsink->colorbalance_channels; l; l = l->next, i++) {
    GstColorBalanceChannel *proxy_tmp = l->data;

    if (proxy_tmp != proxy)
      continue;

    return playsink->colorbalance_values[i];
  }

  g_return_val_if_reached (0);
}

static GstColorBalanceType
gst_play_sink_colorbalance_get_balance_type (GstColorBalance * balance)
{
  GstPlaySink *playsink = GST_PLAY_SINK (balance);
  GstColorBalance *balance_element = NULL;
  GstColorBalanceType t = GST_COLOR_BALANCE_SOFTWARE;

  GST_OBJECT_LOCK (playsink);
  if (playsink->colorbalance_element)
    balance_element =
        GST_COLOR_BALANCE (gst_object_ref (playsink->colorbalance_element));
  GST_OBJECT_UNLOCK (playsink);

  if (balance_element) {
    t = gst_color_balance_get_balance_type (balance_element);
    gst_object_unref (balance_element);
  }

  return t;
}

static void
gst_play_sink_colorbalance_init (gpointer g_iface, gpointer g_iface_data)
{
  GstColorBalanceClass *iface = (GstColorBalanceClass *) g_iface;

  iface->list_channels = gst_play_sink_colorbalance_list_channels;
  iface->set_value = gst_play_sink_colorbalance_set_value;
  iface->get_value = gst_play_sink_colorbalance_get_value;
  iface->get_balance_type = gst_play_sink_colorbalance_get_balance_type;
}

gboolean
gst_play_sink_plugin_init (GstPlugin * plugin)
{
  GST_DEBUG_CATEGORY_INIT (gst_play_sink_debug, "playsink", 0, "play bin");
  return gst_element_register (plugin, "playsink", GST_RANK_NONE,
      GST_TYPE_PLAY_SINK);
}<|MERGE_RESOLUTION|>--- conflicted
+++ resolved
@@ -28,9 +28,9 @@
 #include <gst/gst-i18n-plugin.h>
 #include <gst/pbutils/pbutils.h>
 #include <gst/video/video.h>
-#include <gst/interfaces/streamvolume.h>
-#include <gst/interfaces/colorbalance.h>
-#include <gst/interfaces/xoverlay.h>
+#include <gst/audio/streamvolume.h>
+#include <gst/video/colorbalance.h>
+#include <gst/video/videooverlay.h>
 #include <gst/interfaces/navigation.h>
 
 #include "gstplaysink.h"
@@ -207,14 +207,14 @@
   gboolean mute_changed;        /* ... has been created yet */
   gint64 av_offset;
 
-  /* xoverlay proxy interface */
-  GstXOverlay *xoverlay_element;        /* protected with LOCK */
-  gboolean xoverlay_handle_set;
-  guintptr xoverlay_handle;
-  gboolean xoverlay_render_rectangle_set;
-  gint xoverlay_x, xoverlay_y, xoverlay_width, xoverlay_height;
-  gboolean xoverlay_handle_events_set;
-  gboolean xoverlay_handle_events;
+  /* videooverlay proxy interface */
+  GstVideoOverlay *overlay_element;     /* protected with LOCK */
+  gboolean overlay_handle_set;
+  guintptr overlay_handle;
+  gboolean overlay_render_rectangle_set;
+  gint overlay_x, overlay_y, overlay_width, overlay_height;
+  gboolean overlay_handle_events_set;
+  gboolean overlay_handle_events;
 
   /* colorbalance proxy interface */
   GstColorBalance *colorbalance_element;
@@ -342,9 +342,7 @@
 
 /* static guint gst_play_sink_signals[LAST_SIGNAL] = { 0 }; */
 
-static void gst_play_sink_implements_interface_init (gpointer g_iface,
-    gpointer g_iface_data);
-static void gst_play_sink_xoverlay_init (gpointer g_iface,
+static void gst_play_sink_overlay_init (gpointer g_iface,
     gpointer g_iface_data);
 static void gst_play_sink_navigation_init (gpointer g_iface,
     gpointer g_iface_data);
@@ -354,15 +352,11 @@
 static void
 _do_init (GType type)
 {
-  static const GInterfaceInfo impl_info = {
-    gst_play_sink_implements_interface_init,
-    NULL, NULL
-  };
   static const GInterfaceInfo svol_info = {
     NULL, NULL, NULL
   };
-  static const GInterfaceInfo xov_info = {
-    gst_play_sink_xoverlay_init,
+  static const GInterfaceInfo ov_info = {
+    gst_play_sink_overlay_init,
     NULL, NULL
   };
   static const GInterfaceInfo nav_info = {
@@ -374,9 +368,8 @@
     NULL, NULL
   };
 
-  g_type_add_interface_static (type, GST_TYPE_IMPLEMENTS_INTERFACE, &impl_info);
   g_type_add_interface_static (type, GST_TYPE_STREAM_VOLUME, &svol_info);
-  g_type_add_interface_static (type, GST_TYPE_X_OVERLAY, &xov_info);
+  g_type_add_interface_static (type, GST_TYPE_VIDEO_OVERLAY, &ov_info);
   g_type_add_interface_static (type, GST_TYPE_NAVIGATION, &nav_info);
   g_type_add_interface_static (type, GST_TYPE_COLOR_BALANCE, &col_info);
 }
@@ -528,7 +521,6 @@
    */
   g_signal_new ("convert-sample", G_TYPE_FROM_CLASS (klass),
       G_SIGNAL_RUN_LAST | G_SIGNAL_ACTION,
-<<<<<<< HEAD
       G_STRUCT_OFFSET (GstPlaySinkClass, convert_sample), NULL, NULL,
       gst_play_marshal_SAMPLE__BOXED, GST_TYPE_SAMPLE, 1, GST_TYPE_CAPS);
 
@@ -542,18 +534,6 @@
       gst_static_pad_template_get (&videotemplate));
   gst_element_class_add_pad_template (gstelement_klass,
       gst_static_pad_template_get (&texttemplate));
-=======
-      G_STRUCT_OFFSET (GstPlaySinkClass, convert_frame), NULL, NULL,
-      gst_play_marshal_BUFFER__BOXED, GST_TYPE_BUFFER, 1, GST_TYPE_CAPS);
-
-  gst_element_class_add_static_pad_template (gstelement_klass,
-      &audiorawtemplate);
-  gst_element_class_add_static_pad_template (gstelement_klass, &audiotemplate);
-  gst_element_class_add_static_pad_template (gstelement_klass,
-      &videorawtemplate);
-  gst_element_class_add_static_pad_template (gstelement_klass, &videotemplate);
-  gst_element_class_add_static_pad_template (gstelement_klass, &texttemplate);
->>>>>>> 87d41b87
   gst_element_class_set_details_simple (gstelement_klass, "Player Sink",
       "Generic/Bin/Sink",
       "Convenience sink for multiple streams",
@@ -594,12 +574,8 @@
   gst_bin_add (GST_BIN_CAST (playsink),
       GST_ELEMENT_CAST (playsink->stream_synchronizer));
 
-<<<<<<< HEAD
   g_rec_mutex_init (&playsink->lock);
   GST_OBJECT_FLAG_SET (playsink, GST_ELEMENT_FLAG_SINK);
-=======
-  g_static_rec_mutex_init (&playsink->lock);
-  GST_OBJECT_FLAG_SET (playsink, GST_ELEMENT_IS_SINK);
 
   channel =
       GST_COLOR_BALANCE_CHANNEL (g_object_new (GST_TYPE_COLOR_BALANCE_CHANNEL,
@@ -640,7 +616,6 @@
   playsink->colorbalance_channels =
       g_list_append (playsink->colorbalance_channels, channel);
   playsink->colorbalance_values[3] = 0;
->>>>>>> 87d41b87
 }
 
 static void
@@ -1356,9 +1331,8 @@
 }
 
 static gboolean
-is_valid_color_balance_element (GstElement * element)
-{
-  GstColorBalance *bal = GST_COLOR_BALANCE (element);
+is_valid_color_balance_element (GstColorBalance * bal)
+{
   gboolean have_brightness = FALSE;
   gboolean have_contrast = FALSE;
   gboolean have_hue = FALSE;
@@ -1383,23 +1357,23 @@
 }
 
 static void
-iterate_color_balance_elements (gpointer data, gpointer user_data)
-{
-  gboolean valid = is_valid_color_balance_element (data);
-  GstColorBalance **cb_out = user_data;
-
+iterate_color_balance_elements (const GValue * item, gpointer user_data)
+{
+  gboolean valid;
+  GstColorBalance *cb, **cb_out = user_data;
+
+  cb = GST_COLOR_BALANCE (g_value_get_object (item));
+  valid = is_valid_color_balance_element (cb);
   if (valid) {
     if (*cb_out
         && gst_color_balance_get_balance_type (*cb_out) ==
         GST_COLOR_BALANCE_SOFTWARE) {
       gst_object_unref (*cb_out);
-      *cb_out = GST_COLOR_BALANCE (gst_object_ref (data));
+      *cb_out = GST_COLOR_BALANCE (gst_object_ref (cb));
     } else if (!*cb_out) {
-      *cb_out = GST_COLOR_BALANCE (gst_object_ref (data));
-    }
-  }
-
-  gst_object_unref (data);
+      *cb_out = GST_COLOR_BALANCE (gst_object_ref (cb));
+    }
+  }
 }
 
 static GstColorBalance *
@@ -1409,7 +1383,7 @@
   GstColorBalance *cb = NULL;
 
   if (GST_IS_COLOR_BALANCE (element)
-      && is_valid_color_balance_element (element))
+      && is_valid_color_balance_element (GST_COLOR_BALANCE (element)))
     return GST_COLOR_BALANCE (gst_object_ref (element));
   else if (!GST_IS_BIN (element))
     return FALSE;
@@ -1585,31 +1559,31 @@
   gst_object_ref_sink (bin);
   gst_bin_add (bin, chain->sink);
 
-  /* Get the XOverlay element */
+  /* Get the VideoOverlay element */
   {
-    GstXOverlay *xoverlay = NULL;
+    GstVideoOverlay *overlay = NULL;
 
     GST_OBJECT_LOCK (playsink);
-    if (playsink->xoverlay_element)
-      gst_object_unref (playsink->xoverlay_element);
-    playsink->xoverlay_element =
-        GST_X_OVERLAY (gst_bin_get_by_interface (GST_BIN (chain->chain.bin),
-            GST_TYPE_X_OVERLAY));
-    if (playsink->xoverlay_element)
-      xoverlay = GST_X_OVERLAY (gst_object_ref (playsink->xoverlay_element));
+    if (playsink->overlay_element)
+      gst_object_unref (playsink->overlay_element);
+    playsink->overlay_element =
+        GST_VIDEO_OVERLAY (gst_bin_get_by_interface (GST_BIN (chain->chain.bin),
+            GST_TYPE_VIDEO_OVERLAY));
+    if (playsink->overlay_element)
+      overlay = GST_VIDEO_OVERLAY (gst_object_ref (playsink->overlay_element));
     GST_OBJECT_UNLOCK (playsink);
 
-    if (xoverlay) {
-      if (playsink->xoverlay_handle_set)
-        gst_x_overlay_set_window_handle (xoverlay, playsink->xoverlay_handle);
-      if (playsink->xoverlay_handle_events_set)
-        gst_x_overlay_handle_events (xoverlay,
-            playsink->xoverlay_handle_events);
-      if (playsink->xoverlay_render_rectangle_set)
-        gst_x_overlay_set_render_rectangle (xoverlay,
-            playsink->xoverlay_x, playsink->xoverlay_y,
-            playsink->xoverlay_width, playsink->xoverlay_height);
-      gst_object_unref (xoverlay);
+    if (overlay) {
+      if (playsink->overlay_handle_set)
+        gst_video_overlay_set_window_handle (overlay, playsink->overlay_handle);
+      if (playsink->overlay_handle_events_set)
+        gst_video_overlay_handle_events (overlay,
+            playsink->overlay_handle_events);
+      if (playsink->overlay_render_rectangle_set)
+        gst_video_overlay_set_render_rectangle (overlay,
+            playsink->overlay_x, playsink->overlay_y,
+            playsink->overlay_width, playsink->overlay_height);
+      gst_object_unref (overlay);
     }
   }
 
@@ -1753,31 +1727,31 @@
   if (ret == GST_STATE_CHANGE_FAILURE)
     return FALSE;
 
-  /* Get the XOverlay element */
+  /* Get the VideoOverlay element */
   {
-    GstXOverlay *xoverlay = NULL;
+    GstVideoOverlay *overlay = NULL;
 
     GST_OBJECT_LOCK (playsink);
-    if (playsink->xoverlay_element)
-      gst_object_unref (playsink->xoverlay_element);
-    playsink->xoverlay_element =
-        GST_X_OVERLAY (gst_bin_get_by_interface (GST_BIN (chain->chain.bin),
-            GST_TYPE_X_OVERLAY));
-    if (playsink->xoverlay_element)
-      xoverlay = GST_X_OVERLAY (gst_object_ref (playsink->xoverlay_element));
+    if (playsink->overlay_element)
+      gst_object_unref (playsink->overlay_element);
+    playsink->overlay_element =
+        GST_VIDEO_OVERLAY (gst_bin_get_by_interface (GST_BIN (chain->chain.bin),
+            GST_TYPE_VIDEO_OVERLAY));
+    if (playsink->overlay_element)
+      overlay = GST_VIDEO_OVERLAY (gst_object_ref (playsink->overlay_element));
     GST_OBJECT_UNLOCK (playsink);
 
-    if (xoverlay) {
-      if (playsink->xoverlay_handle_set)
-        gst_x_overlay_set_window_handle (xoverlay, playsink->xoverlay_handle);
-      if (playsink->xoverlay_handle_events_set)
-        gst_x_overlay_handle_events (xoverlay,
-            playsink->xoverlay_handle_events);
-      if (playsink->xoverlay_render_rectangle_set)
-        gst_x_overlay_set_render_rectangle (xoverlay,
-            playsink->xoverlay_x, playsink->xoverlay_y,
-            playsink->xoverlay_width, playsink->xoverlay_height);
-      gst_object_unref (xoverlay);
+    if (overlay) {
+      if (playsink->overlay_handle_set)
+        gst_video_overlay_set_window_handle (overlay, playsink->overlay_handle);
+      if (playsink->overlay_handle_events_set)
+        gst_video_overlay_handle_events (overlay,
+            playsink->overlay_handle_events);
+      if (playsink->overlay_render_rectangle_set)
+        gst_video_overlay_set_render_rectangle (overlay,
+            playsink->overlay_x, playsink->overlay_y,
+            playsink->overlay_width, playsink->overlay_height);
+      gst_object_unref (overlay);
     }
   }
 
@@ -2556,9 +2530,9 @@
   }
 
   GST_OBJECT_LOCK (playsink);
-  if (playsink->xoverlay_element)
-    gst_object_unref (playsink->xoverlay_element);
-  playsink->xoverlay_element = NULL;
+  if (playsink->overlay_element)
+    gst_object_unref (playsink->overlay_element);
+  playsink->overlay_element = NULL;
 
   if (playsink->colorbalance_element) {
     g_signal_handlers_disconnect_by_func (playsink->colorbalance_element,
@@ -3760,39 +3734,40 @@
       break;
     }
     case GST_MESSAGE_ELEMENT:{
-      if (gst_structure_has_name (message->structure, "prepare-xwindow-id")) {
-        GstXOverlay *xoverlay;
+      if (gst_is_video_overlay_prepare_window_handle_message (message)) {
+        GstVideoOverlay *overlay;
 
         GST_OBJECT_LOCK (playsink);
-        if (playsink->xoverlay_element
-            && GST_OBJECT_CAST (playsink->xoverlay_element) !=
+        if (playsink->overlay_element
+            && GST_OBJECT_CAST (playsink->overlay_element) !=
             GST_MESSAGE_SRC (message)) {
-          gst_object_unref (playsink->xoverlay_element);
-          playsink->xoverlay_element = NULL;
+          gst_object_unref (playsink->overlay_element);
+          playsink->overlay_element = NULL;
         }
 
-        if (!playsink->xoverlay_element)
-          playsink->xoverlay_element =
-              GST_X_OVERLAY (gst_object_ref (GST_MESSAGE_SRC (message)));
-        xoverlay = GST_X_OVERLAY (gst_object_ref (playsink->xoverlay_element));
+        if (!playsink->overlay_element)
+          playsink->overlay_element =
+              GST_VIDEO_OVERLAY (gst_object_ref (GST_MESSAGE_SRC (message)));
+        overlay =
+            GST_VIDEO_OVERLAY (gst_object_ref (playsink->overlay_element));
         GST_OBJECT_UNLOCK (playsink);
 
         GST_DEBUG_OBJECT (playsink, "Got prepare-xwindow-id message");
 
-        if (playsink->xoverlay_handle_set)
-          gst_x_overlay_set_window_handle (playsink->xoverlay_element,
-              playsink->xoverlay_handle);
-        if (playsink->xoverlay_handle_events_set)
-          gst_x_overlay_handle_events (playsink->xoverlay_element,
-              playsink->xoverlay_handle_events);
-        if (playsink->xoverlay_render_rectangle_set)
-          gst_x_overlay_set_render_rectangle (playsink->xoverlay_element,
-              playsink->xoverlay_x, playsink->xoverlay_y,
-              playsink->xoverlay_width, playsink->xoverlay_height);
-
-        gst_object_unref (xoverlay);
+        if (playsink->overlay_handle_set)
+          gst_video_overlay_set_window_handle (playsink->overlay_element,
+              playsink->overlay_handle);
+        if (playsink->overlay_handle_events_set)
+          gst_video_overlay_handle_events (playsink->overlay_element,
+              playsink->overlay_handle_events);
+        if (playsink->overlay_render_rectangle_set)
+          gst_video_overlay_set_render_rectangle (playsink->overlay_element,
+              playsink->overlay_x, playsink->overlay_y,
+              playsink->overlay_width, playsink->overlay_height);
+
+        gst_object_unref (overlay);
         gst_message_unref (message);
-        gst_x_overlay_prepare_xwindow_id (GST_X_OVERLAY (playsink));
+        gst_video_overlay_prepare_window_handle (GST_VIDEO_OVERLAY (playsink));
       }
       break;
     }
@@ -3903,47 +3878,9 @@
     case GST_STATE_CHANGE_PAUSED_TO_READY:
       /* unblock all pads here */
       GST_PLAY_SINK_LOCK (playsink);
-<<<<<<< HEAD
       video_set_blocked (playsink, FALSE);
       audio_set_blocked (playsink, FALSE);
       text_set_blocked (playsink, FALSE);
-=======
-      if (playsink->video_pad) {
-        GstPad *opad =
-            GST_PAD_CAST (gst_proxy_pad_get_internal (GST_PROXY_PAD
-                (playsink->video_pad)));
-        if (gst_pad_is_blocked (opad)) {
-          gst_pad_set_blocked_async_full (opad, FALSE, sinkpad_blocked_cb,
-              gst_object_ref (playsink), (GDestroyNotify) gst_object_unref);
-        }
-        gst_object_unref (opad);
-        playsink->video_pad_blocked = FALSE;
-      }
-
-      if (playsink->audio_pad) {
-        GstPad *opad =
-            GST_PAD_CAST (gst_proxy_pad_get_internal (GST_PROXY_PAD
-                (playsink->audio_pad)));
-        if (gst_pad_is_blocked (opad)) {
-          gst_pad_set_blocked_async_full (opad, FALSE, sinkpad_blocked_cb,
-              gst_object_ref (playsink), (GDestroyNotify) gst_object_unref);
-        }
-        gst_object_unref (opad);
-        playsink->audio_pad_blocked = FALSE;
-      }
-
-      if (playsink->text_pad) {
-        GstPad *opad =
-            GST_PAD_CAST (gst_proxy_pad_get_internal (GST_PROXY_PAD
-                (playsink->text_pad)));
-        if (gst_pad_is_blocked (opad)) {
-          gst_pad_set_blocked_async_full (opad, FALSE, sinkpad_blocked_cb,
-              gst_object_ref (playsink), (GDestroyNotify) gst_object_unref);
-        }
-        gst_object_unref (opad);
-        playsink->text_pad_blocked = FALSE;
-      }
->>>>>>> 87d41b87
       GST_PLAY_SINK_UNLOCK (playsink);
       /* fall through */
     case GST_STATE_CHANGE_READY_TO_NULL:
@@ -3966,9 +3903,9 @@
       }
 
       GST_OBJECT_LOCK (playsink);
-      if (playsink->xoverlay_element)
-        gst_object_unref (playsink->xoverlay_element);
-      playsink->xoverlay_element = NULL;
+      if (playsink->overlay_element)
+        gst_object_unref (playsink->overlay_element);
+      playsink->overlay_element = NULL;
 
       if (playsink->colorbalance_element) {
         g_signal_handlers_disconnect_by_func (playsink->colorbalance_element,
@@ -4216,123 +4153,109 @@
 }
 
 static void
-gst_play_sink_xoverlay_expose (GstXOverlay * overlay)
+gst_play_sink_overlay_expose (GstVideoOverlay * overlay)
 {
   GstPlaySink *playsink = GST_PLAY_SINK (overlay);
-  GstXOverlay *xoverlay;
+  GstVideoOverlay *overlay_element;
 
   GST_OBJECT_LOCK (playsink);
-  if (playsink->xoverlay_element)
-    xoverlay = GST_X_OVERLAY (gst_object_ref (playsink->xoverlay_element));
+  if (playsink->overlay_element)
+    overlay_element =
+        GST_VIDEO_OVERLAY (gst_object_ref (playsink->overlay_element));
   else
-    xoverlay = NULL;
+    overlay_element = NULL;
   GST_OBJECT_UNLOCK (playsink);
 
-  if (xoverlay) {
-    gst_x_overlay_expose (xoverlay);
-    gst_object_unref (xoverlay);
+  if (overlay_element) {
+    gst_video_overlay_expose (overlay_element);
+    gst_object_unref (overlay_element);
   }
 }
 
 static void
-gst_play_sink_xoverlay_handle_events (GstXOverlay * overlay,
+gst_play_sink_overlay_handle_events (GstVideoOverlay * overlay,
     gboolean handle_events)
 {
   GstPlaySink *playsink = GST_PLAY_SINK (overlay);
-  GstXOverlay *xoverlay;
+  GstVideoOverlay *overlay_element;
 
   GST_OBJECT_LOCK (playsink);
-  if (playsink->xoverlay_element)
-    xoverlay = GST_X_OVERLAY (gst_object_ref (playsink->xoverlay_element));
+  if (playsink->overlay_element)
+    overlay_element =
+        GST_VIDEO_OVERLAY (gst_object_ref (playsink->overlay_element));
   else
-    xoverlay = NULL;
+    overlay_element = NULL;
   GST_OBJECT_UNLOCK (playsink);
 
-  playsink->xoverlay_handle_events_set = TRUE;
-  playsink->xoverlay_handle_events = handle_events;
-
-  if (xoverlay) {
-    gst_x_overlay_handle_events (xoverlay, handle_events);
-    gst_object_unref (xoverlay);
+  playsink->overlay_handle_events_set = TRUE;
+  playsink->overlay_handle_events = handle_events;
+
+  if (overlay_element) {
+    gst_video_overlay_handle_events (overlay_element, handle_events);
+    gst_object_unref (overlay_element);
   }
 }
 
 static void
-gst_play_sink_xoverlay_set_render_rectangle (GstXOverlay * overlay, gint x,
+gst_play_sink_overlay_set_render_rectangle (GstVideoOverlay * overlay, gint x,
     gint y, gint width, gint height)
 {
   GstPlaySink *playsink = GST_PLAY_SINK (overlay);
-  GstXOverlay *xoverlay;
+  GstVideoOverlay *overlay_element;
 
   GST_OBJECT_LOCK (playsink);
-  if (playsink->xoverlay_element)
-    xoverlay = GST_X_OVERLAY (gst_object_ref (playsink->xoverlay_element));
+  if (playsink->overlay_element)
+    overlay_element =
+        GST_VIDEO_OVERLAY (gst_object_ref (playsink->overlay_element));
   else
-    xoverlay = NULL;
+    overlay_element = NULL;
   GST_OBJECT_UNLOCK (playsink);
 
-  playsink->xoverlay_render_rectangle_set = TRUE;
-  playsink->xoverlay_x = x;
-  playsink->xoverlay_y = y;
-  playsink->xoverlay_width = width;
-  playsink->xoverlay_height = height;
-
-  if (xoverlay) {
-    gst_x_overlay_set_render_rectangle (xoverlay, x, y, width, height);
-    gst_object_unref (xoverlay);
+  playsink->overlay_render_rectangle_set = TRUE;
+  playsink->overlay_x = x;
+  playsink->overlay_y = y;
+  playsink->overlay_width = width;
+  playsink->overlay_height = height;
+
+  if (overlay_element) {
+    gst_video_overlay_set_render_rectangle (overlay_element, x, y, width,
+        height);
+    gst_object_unref (overlay_element);
   }
 }
 
 static void
-gst_play_sink_xoverlay_set_window_handle (GstXOverlay * overlay,
+gst_play_sink_overlay_set_window_handle (GstVideoOverlay * overlay,
     guintptr handle)
 {
   GstPlaySink *playsink = GST_PLAY_SINK (overlay);
-  GstXOverlay *xoverlay;
+  GstVideoOverlay *overlay_element;
 
   GST_OBJECT_LOCK (playsink);
-  if (playsink->xoverlay_element)
-    xoverlay = GST_X_OVERLAY (gst_object_ref (playsink->xoverlay_element));
+  if (playsink->overlay_element)
+    overlay_element =
+        GST_VIDEO_OVERLAY (gst_object_ref (playsink->overlay_element));
   else
-    xoverlay = NULL;
+    overlay_element = NULL;
   GST_OBJECT_UNLOCK (playsink);
 
-  playsink->xoverlay_handle_set = TRUE;
-  playsink->xoverlay_handle = handle;
-
-  if (xoverlay) {
-    gst_x_overlay_set_window_handle (xoverlay, handle);
-    gst_object_unref (xoverlay);
+  playsink->overlay_handle_set = TRUE;
+  playsink->overlay_handle = handle;
+
+  if (overlay_element) {
+    gst_video_overlay_set_window_handle (overlay_element, handle);
+    gst_object_unref (overlay_element);
   }
 }
 
 static void
-gst_play_sink_xoverlay_init (gpointer g_iface, gpointer g_iface_data)
-{
-  GstXOverlayClass *iface = (GstXOverlayClass *) g_iface;
-  iface->expose = gst_play_sink_xoverlay_expose;
-  iface->handle_events = gst_play_sink_xoverlay_handle_events;
-  iface->set_render_rectangle = gst_play_sink_xoverlay_set_render_rectangle;
-  iface->set_window_handle = gst_play_sink_xoverlay_set_window_handle;
-}
-
-static gboolean
-gst_play_sink_implements_interface_supported (GstImplementsInterface * iface,
-    GType type)
-{
-  if (type == GST_TYPE_X_OVERLAY || type == GST_TYPE_STREAM_VOLUME ||
-      type == GST_TYPE_NAVIGATION || type == GST_TYPE_COLOR_BALANCE)
-    return TRUE;
-  else
-    return FALSE;
-}
-
-static void
-gst_play_sink_implements_interface_init (gpointer g_iface,
-    gpointer g_iface_data)
-{
-  GstImplementsInterfaceClass *iface = (GstImplementsInterfaceClass *) g_iface;
-  iface->supported = gst_play_sink_implements_interface_supported;
+gst_play_sink_overlay_init (gpointer g_iface, gpointer g_iface_data)
+{
+  GstVideoOverlayInterface *iface = (GstVideoOverlayInterface *) g_iface;
+  iface->expose = gst_play_sink_overlay_expose;
+  iface->handle_events = gst_play_sink_overlay_handle_events;
+  iface->set_render_rectangle = gst_play_sink_overlay_set_render_rectangle;
+  iface->set_window_handle = gst_play_sink_overlay_set_window_handle;
 }
 
 static void
@@ -4484,7 +4407,7 @@
 static void
 gst_play_sink_colorbalance_init (gpointer g_iface, gpointer g_iface_data)
 {
-  GstColorBalanceClass *iface = (GstColorBalanceClass *) g_iface;
+  GstColorBalanceInterface *iface = (GstColorBalanceInterface *) g_iface;
 
   iface->list_channels = gst_play_sink_colorbalance_list_channels;
   iface->set_value = gst_play_sink_colorbalance_set_value;
