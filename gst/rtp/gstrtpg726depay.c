--- conflicted
+++ resolved
@@ -221,13 +221,9 @@
 
   if (depay->aal2 || depay->force_aal2) {
     /* AAL2, we can just copy the bytes */
-<<<<<<< HEAD
     outbuf = gst_rtp_buffer_get_payload_buffer (&rtp);
-=======
-    outbuf = gst_rtp_buffer_get_payload_buffer (buf);
     if (!outbuf)
       goto bad_len;
->>>>>>> 397dc60b
   } else {
     guint8 *in, *out, tmp, *odata;
     guint len;
@@ -237,23 +233,12 @@
     len = gst_rtp_buffer_get_payload_len (&rtp);
 
     outbuf = gst_rtp_buffer_get_payload_buffer (&rtp);
+    if (!outbuf)
+      goto bad_len;
     outbuf = gst_buffer_make_writable (outbuf);
 
-<<<<<<< HEAD
     odata = gst_buffer_map (outbuf, &osize, NULL, GST_MAP_WRITE);
     out = odata;
-=======
-      /* copy buffer */
-      copy = gst_buffer_copy (buf);
-      outbuf = gst_rtp_buffer_get_payload_buffer (copy);
-      gst_buffer_unref (copy);
-    }
-
-    if (!outbuf)
-      goto bad_len;
-
-    out = GST_BUFFER_DATA (outbuf);
->>>>>>> 397dc60b
 
     /* we need to reshuffle the bytes, input is always of the form
      * A B C D ... with the number of bits depending on the bitrate. */
