/* GStreamer
 * Copyright (C) 2004 Benjamin Otte <in7y118@public.uni-hamburg.de>
 *
 * This library is free software; you can redistribute it and/or
 * modify it under the terms of the GNU Library General Public
 * License as published by the Free Software Foundation; either
 * version 2 of the License, or (at your option) any later version.
 *
 * This library is distributed in the hope that it will be useful,
 * but WITHOUT ANY WARRANTY; without even the implied warranty of
 * MERCHANTABILITY or FITNESS FOR A PARTICULAR PURPOSE.  See the GNU
 * Library General Public License for more details.
 *
 * You should have received a copy of the GNU Library General Public
 * License along with this library; if not, write to the
 * Free Software Foundation, Inc., 59 Temple Place - Suite 330,
 * Boston, MA 02111-1307, USA.
 */

/**
 * SECTION:element-vorbisdec
 * @see_also: vorbisenc, oggdemux
 *
 * This element decodes a Vorbis stream to raw float audio.
 * <ulink url="http://www.vorbis.com/">Vorbis</ulink> is a royalty-free
 * audio codec maintained by the <ulink url="http://www.xiph.org/">Xiph.org
 * Foundation</ulink>.
 *
 * <refsect2>
 * <title>Example pipelines</title>
 * |[
 * gst-launch -v filesrc location=sine.ogg ! oggdemux ! vorbisdec ! audioconvert ! alsasink
 * ]| Decode an Ogg/Vorbis. To create an Ogg/Vorbis file refer to the documentation of vorbisenc.
 * </refsect2>
 *
 * Last reviewed on 2006-03-01 (0.10.4)
 */

#ifdef HAVE_CONFIG_H
#  include "config.h"
#endif

#include "gstvorbisdec.h"
#include <string.h>
#include <gst/audio/audio.h>
#include <gst/tag/tag.h>
#include <gst/audio/multichannel.h>

#include "gstvorbiscommon.h"

GST_DEBUG_CATEGORY_EXTERN (vorbisdec_debug);
#define GST_CAT_DEFAULT vorbisdec_debug

static GstStaticPadTemplate vorbis_dec_src_factory =
GST_STATIC_PAD_TEMPLATE ("src",
    GST_PAD_SRC,
    GST_PAD_ALWAYS,
    GST_VORBIS_DEC_SRC_CAPS);

static GstStaticPadTemplate vorbis_dec_sink_factory =
GST_STATIC_PAD_TEMPLATE ("sink",
    GST_PAD_SINK,
    GST_PAD_ALWAYS,
    GST_STATIC_CAPS ("audio/x-vorbis")
    );

<<<<<<< HEAD
#define gst_vorbis_dec_parent_class parent_class
G_DEFINE_TYPE (GST_VORBIS_DEC_GLIB_TYPE_NAME, gst_vorbis_dec, GST_TYPE_ELEMENT);

static void vorbis_dec_finalize (GObject * object);
static gboolean vorbis_dec_sink_event (GstPad * pad, GstEvent * event);
static GstFlowReturn vorbis_dec_chain (GstPad * pad, GstBuffer * buffer);
static GstFlowReturn vorbis_dec_chain_forward (GstVorbisDec * vd,
    gboolean discont, GstBuffer * buffer);
static GstFlowReturn vorbis_dec_chain_reverse (GstVorbisDec * vd,
    gboolean discont, GstBuffer * buf);
static GstStateChangeReturn vorbis_dec_change_state (GstElement * element,
    GstStateChange transition);

static gboolean vorbis_dec_src_event (GstPad * pad, GstEvent * event);
static gboolean vorbis_dec_src_query (GstPad * pad, GstQuery * query);
static gboolean vorbis_dec_convert (GstPad * pad,
    GstFormat src_format, gint64 src_value,
    GstFormat dest_format, gint64 * dest_value);

static gboolean vorbis_dec_sink_query (GstPad * pad, GstQuery * query);
=======
GST_BOILERPLATE (GstVorbisDec, gst_vorbis_dec, GstAudioDecoder,
    GST_TYPE_AUDIO_DECODER);

static void vorbis_dec_finalize (GObject * object);

static gboolean vorbis_dec_start (GstAudioDecoder * dec);
static gboolean vorbis_dec_stop (GstAudioDecoder * dec);
static GstFlowReturn vorbis_dec_handle_frame (GstAudioDecoder * dec,
    GstBuffer * buffer);
static void vorbis_dec_flush (GstAudioDecoder * dec, gboolean hard);
>>>>>>> f63f0948

static void
gst_vorbis_dec_class_init (GstVorbisDecClass * klass)
{
  GObjectClass *gobject_class = G_OBJECT_CLASS (klass);
  GstElementClass *gstelement_class = GST_ELEMENT_CLASS (klass);

  gobject_class->finalize = vorbis_dec_finalize;

  gst_element_class_add_pad_template (gstelement_class,
      gst_static_pad_template_get (&vorbis_dec_src_factory));

  gst_element_class_add_pad_template (gstelement_class,
      gst_static_pad_template_get (&vorbis_dec_sink_factory));

  gst_element_class_set_details_simple (gstelement_class,
      "Vorbis audio decoder", "Codec/Decoder/Audio",
      GST_VORBIS_DEC_DESCRIPTION,
      "Benjamin Otte <otte@gnome.org>, Chris Lord <chris@openedhand.com>");
<<<<<<< HEAD
=======
}

static void
gst_vorbis_dec_class_init (GstVorbisDecClass * klass)
{
  GObjectClass *gobject_class = G_OBJECT_CLASS (klass);
  GstAudioDecoderClass *base_class = GST_AUDIO_DECODER_CLASS (klass);

  gobject_class->finalize = vorbis_dec_finalize;
>>>>>>> f63f0948

  base_class->start = GST_DEBUG_FUNCPTR (vorbis_dec_start);
  base_class->stop = GST_DEBUG_FUNCPTR (vorbis_dec_stop);
  base_class->handle_frame = GST_DEBUG_FUNCPTR (vorbis_dec_handle_frame);
  base_class->flush = GST_DEBUG_FUNCPTR (vorbis_dec_flush);
}

static void
gst_vorbis_dec_init (GstVorbisDec * dec)
{
}

static void
vorbis_dec_finalize (GObject * object)
{
  /* Release any possibly allocated libvorbis data.
   * _clear functions can safely be called multiple times
   */
  GstVorbisDec *vd = GST_VORBIS_DEC (object);

#ifndef USE_TREMOLO
  vorbis_block_clear (&vd->vb);
#endif
  vorbis_dsp_clear (&vd->vd);
  vorbis_comment_clear (&vd->vc);
  vorbis_info_clear (&vd->vi);

  G_OBJECT_CLASS (parent_class)->finalize (object);
}

static void
gst_vorbis_dec_reset (GstVorbisDec * dec)
{
  if (dec->taglist)
    gst_tag_list_free (dec->taglist);
  dec->taglist = NULL;
}

static gboolean
<<<<<<< HEAD
vorbis_dec_convert (GstPad * pad,
    GstFormat src_format, gint64 src_value,
    GstFormat dest_format, gint64 * dest_value)
{
  gboolean res = TRUE;
  GstVorbisDec *dec;

  if (src_format == dest_format) {
    *dest_value = src_value;
    return TRUE;
  }
=======
vorbis_dec_start (GstAudioDecoder * dec)
{
  GstVorbisDec *vd = GST_VORBIS_DEC (dec);
>>>>>>> f63f0948

  GST_DEBUG_OBJECT (dec, "start");
  vorbis_info_init (&vd->vi);
  vorbis_comment_init (&vd->vc);
  vd->initialized = FALSE;
  gst_vorbis_dec_reset (vd);

<<<<<<< HEAD
  if (!dec->initialized)
    goto no_header;

  if (dec->sinkpad == pad &&
      (src_format == GST_FORMAT_BYTES || dest_format == GST_FORMAT_BYTES))
    goto no_format;

  res = gst_audio_info_convert (&dec->info, src_format, src_value, dest_format,
      dest_value);

done:
  gst_object_unref (dec);

  return res;

  /* ERRORS */
no_header:
  {
    GST_DEBUG_OBJECT (dec, "no header packets received");
    res = FALSE;
    goto done;
  }
no_format:
  {
    GST_DEBUG_OBJECT (dec, "formats unsupported");
    res = FALSE;
    goto done;
  }
=======
  return TRUE;
>>>>>>> f63f0948
}

static gboolean
vorbis_dec_stop (GstAudioDecoder * dec)
{
  GstVorbisDec *vd = GST_VORBIS_DEC (dec);

<<<<<<< HEAD
  switch (GST_QUERY_TYPE (query)) {
    case GST_QUERY_POSITION:
    {
      gint64 value;
      GstFormat format;
      gint64 time;

      gst_query_parse_position (query, &format, NULL);

      /* we start from the last seen time */
      time = dec->last_timestamp;
      /* correct for the segment values */
      time = gst_segment_to_stream_time (&dec->segment, GST_FORMAT_TIME, time);

      GST_LOG_OBJECT (dec,
          "query %p: our time: %" GST_TIME_FORMAT, query, GST_TIME_ARGS (time));

      /* and convert to the final format */
      if (!(res =
              vorbis_dec_convert (pad, GST_FORMAT_TIME, time, format, &value)))
        goto error;

      gst_query_set_position (query, format, value);

      GST_LOG_OBJECT (dec,
          "query %p: we return %" G_GINT64_FORMAT " (format %u)", query, value,
          format);

      break;
    }
    case GST_QUERY_DURATION:
    {
      res = gst_pad_peer_query (dec->sinkpad, query);
      if (!res)
        goto error;

      break;
    }
    case GST_QUERY_CONVERT:
    {
      GstFormat src_fmt, dest_fmt;
      gint64 src_val, dest_val;

      gst_query_parse_convert (query, &src_fmt, &src_val, &dest_fmt, &dest_val);
      if (!(res =
              vorbis_dec_convert (pad, src_fmt, src_val, dest_fmt, &dest_val)))
        goto error;
      gst_query_set_convert (query, src_fmt, src_val, dest_fmt, dest_val);
      break;
    }
    default:
      res = gst_pad_query_default (pad, query);
      break;
  }
done:
  gst_object_unref (dec);

  return res;

  /* ERRORS */
error:
  {
    GST_WARNING_OBJECT (dec, "error handling query");
    goto done;
  }
}

static gboolean
vorbis_dec_sink_query (GstPad * pad, GstQuery * query)
{
  GstVorbisDec *dec;
  gboolean res;

  dec = GST_VORBIS_DEC (gst_pad_get_parent (pad));

  switch (GST_QUERY_TYPE (query)) {
    case GST_QUERY_CONVERT:
    {
      GstFormat src_fmt, dest_fmt;
      gint64 src_val, dest_val;

      gst_query_parse_convert (query, &src_fmt, &src_val, &dest_fmt, &dest_val);
      if (!(res =
              vorbis_dec_convert (pad, src_fmt, src_val, dest_fmt, &dest_val)))
        goto error;
      gst_query_set_convert (query, src_fmt, src_val, dest_fmt, dest_val);
      break;
    }
    default:
      res = gst_pad_query_default (pad, query);
      break;
  }

done:
  gst_object_unref (dec);

  return res;
=======
  GST_DEBUG_OBJECT (dec, "stop");
  vd->initialized = FALSE;
#ifndef USE_TREMOLO
  vorbis_block_clear (&vd->vb);
#endif
  vorbis_dsp_clear (&vd->vd);
  vorbis_comment_clear (&vd->vc);
  vorbis_info_clear (&vd->vi);
  gst_vorbis_dec_reset (vd);
>>>>>>> f63f0948

  return TRUE;
}

#if 0
static gboolean
vorbis_dec_src_event (GstPad * pad, GstEvent * event)
{
  gboolean res = TRUE;
  GstVorbisDec *dec;

  dec = GST_VORBIS_DEC (gst_pad_get_parent (pad));

  switch (GST_EVENT_TYPE (event)) {
    case GST_EVENT_SEEK:
    {
      GstFormat format, tformat;
      gdouble rate;
      GstEvent *real_seek;
      GstSeekFlags flags;
      GstSeekType cur_type, stop_type;
      gint64 cur, stop;
      gint64 tcur, tstop;
      guint32 seqnum;

      gst_event_parse_seek (event, &rate, &format, &flags, &cur_type, &cur,
          &stop_type, &stop);
      seqnum = gst_event_get_seqnum (event);
      gst_event_unref (event);

      /* First bring the requested format to time */
      tformat = GST_FORMAT_TIME;
      if (!(res = vorbis_dec_convert (pad, format, cur, tformat, &tcur)))
        goto convert_error;
      if (!(res = vorbis_dec_convert (pad, format, stop, tformat, &tstop)))
        goto convert_error;

      /* then seek with time on the peer */
      real_seek = gst_event_new_seek (rate, GST_FORMAT_TIME,
          flags, cur_type, tcur, stop_type, tstop);
      gst_event_set_seqnum (real_seek, seqnum);

      res = gst_pad_push_event (dec->sinkpad, real_seek);
      break;
    }
    default:
      res = gst_pad_push_event (dec->sinkpad, event);
      break;
  }
done:
  gst_object_unref (dec);

  return res;

  /* ERRORS */
convert_error:
  {
    GST_DEBUG_OBJECT (dec, "cannot convert start/stop for seek");
    goto done;
  }
}
#endif
<<<<<<< HEAD
      gst_vorbis_dec_reset (dec);
      ret = gst_pad_push_event (dec->srcpad, event);
      break;
    case GST_EVENT_SEGMENT:
    {
      const GstSegment *segment;

      gst_event_parse_segment (event, &segment);

      /* we need time for now */
      if (segment->format != GST_FORMAT_TIME)
        goto newseg_wrong_format;

      GST_DEBUG_OBJECT (dec, "segment: %" GST_SEGMENT_FORMAT, segment);

      /* now configure the values */
      gst_segment_copy_into (segment, &dec->segment);
      dec->seqnum = gst_event_get_seqnum (event);

      if (dec->initialized)
        /* and forward */
        ret = gst_pad_push_event (dec->srcpad, event);
      else {
        /* store it to send once we're initialized */
        dec->pendingevents = g_list_append (dec->pendingevents, event);
        ret = TRUE;
      }
      break;
    }
    case GST_EVENT_TAG:
    {
      if (dec->initialized)
        /* and forward */
        ret = gst_pad_push_event (dec->srcpad, event);
      else {
        /* store it to send once we're initialized */
        dec->pendingevents = g_list_append (dec->pendingevents, event);
        ret = TRUE;
      }
      break;
    }
    default:
      ret = gst_pad_event_default (pad, event);
      break;
  }
done:
  gst_object_unref (dec);

  return ret;

  /* ERRORS */
newseg_wrong_format:
  {
    GST_DEBUG_OBJECT (dec, "received non TIME newsegment");
    goto done;
  }
}
=======
>>>>>>> f63f0948

static GstFlowReturn
vorbis_handle_identification_packet (GstVorbisDec * vd)
{
  GstCaps *caps;
  GstAudioInfo info;

  gst_audio_info_set_format (&info, GST_VORBIS_AUDIO_FORMAT, vd->vi.rate,
      vd->vi.channels);

  switch (info.channels) {
    case 1:
    case 2:
      /* nothing */
      break;
    case 3:
    case 4:
    case 5:
    case 6:
    case 7:
    case 8:{
      const GstAudioChannelPosition *pos;
      gint i;

      pos = gst_vorbis_channel_positions[info.channels - 1];
      for (i = 0; i < info.channels; i++)
        info.position[i] = pos[i];
      break;
    }
    default:{
      gint i, max_pos = MAX (info.channels, 64);

      GST_ELEMENT_WARNING (vd, STREAM, DECODE,
          (NULL), ("Using NONE channel layout for more than 8 channels"));
      for (i = 0; i < max_pos; i++)
        info.position[i] = GST_AUDIO_CHANNEL_POSITION_NONE;
      break;
    }
  }

<<<<<<< HEAD
  caps = gst_audio_info_to_caps (&info);
  gst_pad_set_caps (vd->srcpad, caps);
  gst_caps_unref (caps);
=======
  /* negotiate width with downstream */
  caps = gst_pad_get_allowed_caps (GST_AUDIO_DECODER_SRC_PAD (vd));
  if (caps) {
    if (!gst_caps_is_empty (caps)) {
      GstStructure *s;

      s = gst_caps_get_structure (caps, 0);
      /* template ensures 16 or 32 */
      gst_structure_get_int (s, "width", &width);

      GST_INFO_OBJECT (vd, "using %s with %d channels and %d bit audio depth",
          gst_structure_get_name (s), vd->vi.channels, width);
    }
    gst_caps_unref (caps);
  }
  vd->width = width >> 3;
>>>>>>> f63f0948

  vd->info = info;
  /* select a copy_samples function, this way we can have specialized versions
   * for mono/stereo and avoid the depth switch in tremor case */
<<<<<<< HEAD
  vd->copy_samples = get_copy_sample_func (info.channels);
=======
  vd->copy_samples = get_copy_sample_func (vd->vi.channels, vd->width);

  caps =
      gst_caps_copy (gst_pad_get_pad_template_caps
      (GST_AUDIO_DECODER_SRC_PAD (vd)));
  gst_caps_set_simple (caps, "rate", G_TYPE_INT, vd->vi.rate, "channels",
      G_TYPE_INT, vd->vi.channels, "width", G_TYPE_INT, width, NULL);

  if (pos) {
    gst_audio_set_channel_positions (gst_caps_get_structure (caps, 0), pos);
  }

  if (vd->vi.channels > 8) {
    g_free ((GstAudioChannelPosition *) pos);
  }

  gst_pad_set_caps (GST_AUDIO_DECODER_SRC_PAD (vd), caps);
  gst_caps_unref (caps);
>>>>>>> f63f0948

  return GST_FLOW_OK;
}

static GstFlowReturn
vorbis_handle_comment_packet (GstVorbisDec * vd, ogg_packet * packet)
{
  guint bitrate = 0;
  gchar *encoder = NULL;
  GstTagList *list, *old_list;
  guint8 *data;
  gsize size;

  GST_DEBUG_OBJECT (vd, "parsing comment packet");

  data = gst_ogg_packet_data (packet);
  size = gst_ogg_packet_size (packet);

  list =
      gst_tag_list_from_vorbiscomment (data, size, (guint8 *) "\003vorbis", 7,
      &encoder);

  old_list = vd->taglist;
  vd->taglist = gst_tag_list_merge (vd->taglist, list, GST_TAG_MERGE_REPLACE);

  if (old_list)
    gst_tag_list_free (old_list);
  gst_tag_list_free (list);

  if (!vd->taglist) {
    GST_ERROR_OBJECT (vd, "couldn't decode comments");
    vd->taglist = gst_tag_list_new ();
  }
  if (encoder) {
    if (encoder[0])
      gst_tag_list_add (vd->taglist, GST_TAG_MERGE_REPLACE,
          GST_TAG_ENCODER, encoder, NULL);
    g_free (encoder);
  }
  gst_tag_list_add (vd->taglist, GST_TAG_MERGE_REPLACE,
      GST_TAG_ENCODER_VERSION, vd->vi.version,
      GST_TAG_AUDIO_CODEC, "Vorbis", NULL);
  if (vd->vi.bitrate_nominal > 0 && vd->vi.bitrate_nominal <= 0x7FFFFFFF) {
    gst_tag_list_add (vd->taglist, GST_TAG_MERGE_REPLACE,
        GST_TAG_NOMINAL_BITRATE, (guint) vd->vi.bitrate_nominal, NULL);
    bitrate = vd->vi.bitrate_nominal;
  }
  if (vd->vi.bitrate_upper > 0 && vd->vi.bitrate_upper <= 0x7FFFFFFF) {
    gst_tag_list_add (vd->taglist, GST_TAG_MERGE_REPLACE,
        GST_TAG_MAXIMUM_BITRATE, (guint) vd->vi.bitrate_upper, NULL);
    if (!bitrate)
      bitrate = vd->vi.bitrate_upper;
  }
  if (vd->vi.bitrate_lower > 0 && vd->vi.bitrate_lower <= 0x7FFFFFFF) {
    gst_tag_list_add (vd->taglist, GST_TAG_MERGE_REPLACE,
        GST_TAG_MINIMUM_BITRATE, (guint) vd->vi.bitrate_lower, NULL);
    if (!bitrate)
      bitrate = vd->vi.bitrate_lower;
  }
  if (bitrate) {
    gst_tag_list_add (vd->taglist, GST_TAG_MERGE_REPLACE,
        GST_TAG_BITRATE, (guint) bitrate, NULL);
  }

  if (vd->initialized) {
    gst_element_found_tags_for_pad (GST_ELEMENT_CAST (vd),
        GST_AUDIO_DECODER_SRC_PAD (vd), vd->taglist);
    vd->taglist = NULL;
  } else {
    /* Only post them as messages for the time being. *
     * They will be pushed on the pad once the decoder is initialized */
    gst_element_post_message (GST_ELEMENT_CAST (vd),
        gst_message_new_tag (GST_OBJECT (vd), gst_tag_list_copy (vd->taglist)));
  }

  return GST_FLOW_OK;
}

static GstFlowReturn
vorbis_handle_type_packet (GstVorbisDec * vd)
{
  gint res;

  g_assert (vd->initialized == FALSE);

#ifdef USE_TREMOLO
  if (G_UNLIKELY ((res = vorbis_dsp_init (&vd->vd, &vd->vi))))
    goto synthesis_init_error;
#else
  if (G_UNLIKELY ((res = vorbis_synthesis_init (&vd->vd, &vd->vi))))
    goto synthesis_init_error;

  if (G_UNLIKELY ((res = vorbis_block_init (&vd->vd, &vd->vb))))
    goto block_init_error;
#endif

  vd->initialized = TRUE;

  if (vd->taglist) {
    /* The tags have already been sent on the bus as messages. */
    gst_pad_push_event (GST_AUDIO_DECODER_SRC_PAD (vd),
        gst_event_new_tag (vd->taglist));
    vd->taglist = NULL;
  }
  return GST_FLOW_OK;

  /* ERRORS */
synthesis_init_error:
  {
    GST_ELEMENT_ERROR (GST_ELEMENT (vd), STREAM, DECODE,
        (NULL), ("couldn't initialize synthesis (%d)", res));
    return GST_FLOW_ERROR;
  }
block_init_error:
  {
    GST_ELEMENT_ERROR (GST_ELEMENT (vd), STREAM, DECODE,
        (NULL), ("couldn't initialize block (%d)", res));
    return GST_FLOW_ERROR;
  }
}

static GstFlowReturn
vorbis_handle_header_packet (GstVorbisDec * vd, ogg_packet * packet)
{
  GstFlowReturn res;
  gint ret;

  GST_DEBUG_OBJECT (vd, "parsing header packet");

  /* Packetno = 0 if the first byte is exactly 0x01 */
  packet->b_o_s = ((gst_ogg_packet_data (packet))[0] == 0x1) ? 1 : 0;

#ifdef USE_TREMELO
  if ((ret = vorbis_dsp_headerin (&vd->vi, &vd->vc, packet)))
#else
  if ((ret = vorbis_synthesis_headerin (&vd->vi, &vd->vc, packet)))
#endif
    goto header_read_error;

  switch ((gst_ogg_packet_data (packet))[0]) {
    case 0x01:
      res = vorbis_handle_identification_packet (vd);
      break;
    case 0x03:
      res = vorbis_handle_comment_packet (vd, packet);
      break;
    case 0x05:
      res = vorbis_handle_type_packet (vd);
      break;
    default:
      /* ignore */
      g_warning ("unknown vorbis header packet found");
      res = GST_FLOW_OK;
      break;
  }

  /* consumer header packet/frame */
  gst_audio_decoder_finish_frame (GST_AUDIO_DECODER (vd), NULL, 1);

  return res;

  /* ERRORS */
header_read_error:
  {
    GST_ELEMENT_ERROR (GST_ELEMENT (vd), STREAM, DECODE,
        (NULL), ("couldn't read header packet (%d)", ret));
    return GST_FLOW_ERROR;
  }
}

static GstFlowReturn
vorbis_dec_handle_header_buffer (GstVorbisDec * vd, GstBuffer * buffer)
{
<<<<<<< HEAD
  GstFlowReturn result;

  /* clip */
  if (!(buf = gst_audio_buffer_clip (buf, &dec->segment, dec->vi.rate,
              dec->info.bpf))) {
    GST_LOG_OBJECT (dec, "clipped buffer");
    return GST_FLOW_OK;
  }

  if (dec->discont) {
    GST_LOG_OBJECT (dec, "setting DISCONT");
    GST_BUFFER_FLAG_SET (buf, GST_BUFFER_FLAG_DISCONT);
    dec->discont = FALSE;
  }

  GST_DEBUG_OBJECT (dec,
      "pushing time %" GST_TIME_FORMAT ", dur %" GST_TIME_FORMAT,
      GST_TIME_ARGS (GST_BUFFER_TIMESTAMP (buf)),
      GST_TIME_ARGS (GST_BUFFER_DURATION (buf)));
=======
  ogg_packet *packet;
  ogg_packet_wrapper packet_wrapper;
>>>>>>> f63f0948

  gst_ogg_packet_wrapper_from_buffer (&packet_wrapper, buffer);
  packet = gst_ogg_packet_from_wrapper (&packet_wrapper);

  return vorbis_handle_header_packet (vd, packet);
}

#define MIN_NUM_HEADERS 3
static GstFlowReturn
vorbis_dec_handle_header_caps (GstVorbisDec * vd)
{
  GstFlowReturn result = GST_FLOW_OK;
  GstCaps *caps;
  GstStructure *s = NULL;
  const GValue *array = NULL;

  caps = GST_PAD_CAPS (GST_AUDIO_DECODER_SINK_PAD (vd));
  if (caps)
    s = gst_caps_get_structure (caps, 0);
  if (s)
    array = gst_structure_get_value (s, "streamheader");

  if (array && (gst_value_array_get_size (array) >= MIN_NUM_HEADERS)) {
    const GValue *value = NULL;
    GstBuffer *buf = NULL;
    gint i = 0;

    while (result == GST_FLOW_OK) {
      value = gst_value_array_get_value (array, i);
      buf = gst_value_get_buffer (value);
      if (!buf)
        goto null_buffer;
      result = vorbis_dec_handle_header_buffer (vd, buf);
      i++;
    }
  } else
    goto array_error;

done:
  return (result != GST_FLOW_OK ? GST_FLOW_NOT_NEGOTIATED : GST_FLOW_OK);

  /* ERRORS */
array_error:
  {
    GST_WARNING_OBJECT (vd, "streamheader array not found");
    result = GST_FLOW_ERROR;
    goto done;
  }
null_buffer:
  {
    GST_WARNING_OBJECT (vd, "streamheader with null buffer received");
    result = GST_FLOW_ERROR;
    goto done;
  }
}


static GstFlowReturn
vorbis_handle_data_packet (GstVorbisDec * vd, ogg_packet * packet,
    GstClockTime timestamp, GstClockTime duration)
{
<<<<<<< HEAD
#ifndef USE_TREMOLO
=======
#ifdef USE_TREMELO
  vorbis_sample_t *pcm;
#else
>>>>>>> f63f0948
  vorbis_sample_t **pcm;
#endif
  guint sample_count;
  GstBuffer *out = NULL;
  GstFlowReturn result;
  guint8 *data;
  gsize size;

  if (G_UNLIKELY (!vd->initialized)) {
    result = vorbis_dec_handle_header_caps (vd);
    if (result != GST_FLOW_OK)
      goto not_initialized;
  }

  /* normal data packet */
  /* FIXME, we can skip decoding if the packet is outside of the
   * segment, this is however not very trivial as we need a previous
   * packet to decode the current one so we must be carefull not to
   * throw away too much. For now we decode everything and clip right
   * before pushing data. */

#ifdef USE_TREMELO
  if (G_UNLIKELY (vorbis_dsp_synthesis (&vd->vb, packet, 1)))
    goto could_not_read;
#else
  if (G_UNLIKELY (vorbis_synthesis (&vd->vb, packet)))
    goto could_not_read;

  if (G_UNLIKELY (vorbis_synthesis_blockin (&vd->vd, &vd->vb) < 0))
    goto not_accepted;
#endif

  /* assume all goes well here */
  result = GST_FLOW_OK;

  /* count samples ready for reading */
#ifdef USE_TREMOLO
  if ((sample_count = vorbis_dsp_pcmout (&vd->vd, NULL, 0)) == 0)
#else
  if ((sample_count = vorbis_synthesis_pcmout (&vd->vd, NULL)) == 0)
    goto done;
#endif

  size = sample_count * vd->info.bpf;
  GST_LOG_OBJECT (vd, "%d samples ready for reading, size %" G_GSIZE_FORMAT,
      sample_count, size);

  /* alloc buffer for it */
<<<<<<< HEAD
  out = gst_buffer_new_and_alloc (size);
=======
  result =
      gst_pad_alloc_buffer_and_set_caps (GST_AUDIO_DECODER_SRC_PAD (vd),
      GST_BUFFER_OFFSET_NONE, size,
      GST_PAD_CAPS (GST_AUDIO_DECODER_SRC_PAD (vd)), &out);
  if (G_UNLIKELY (result != GST_FLOW_OK))
    goto done;
>>>>>>> f63f0948

  data = gst_buffer_map (out, NULL, NULL, GST_MAP_WRITE);
  /* get samples ready for reading now, should be sample_count */
#ifdef USE_TREMOLO
<<<<<<< HEAD
  if (G_UNLIKELY ((vorbis_dsp_pcmout (&vd->vd, data,
                  sample_count)) != sample_count))
=======
  pcm = GST_BUFFER_DATA (out);
  if (G_UNLIKELY (vorbis_dsp_pcmout (&vd->vd, pcm, sample_count) !=
          sample_count))
>>>>>>> f63f0948
#else
  if (G_UNLIKELY (vorbis_synthesis_pcmout (&vd->vd, &pcm) != sample_count))
#endif
    goto wrong_samples;

#ifndef USE_TREMOLO
  /* copy samples in buffer */
  vd->copy_samples ((vorbis_sample_t *) data, pcm,
      sample_count, vd->info.channels);
#endif

  GST_LOG_OBJECT (vd, "setting output size to %" G_GSIZE_FORMAT, size);
  gst_buffer_unmap (out, data, size);

done:
  /* whether or not data produced, consume one frame and advance time */
  result = gst_audio_decoder_finish_frame (GST_AUDIO_DECODER (vd), out, 1);

#ifdef USE_TREMOLO
  vorbis_dsp_read (&vd->vd, sample_count);
#else
  vorbis_synthesis_read (&vd->vd, sample_count);
#endif

  return result;

  /* ERRORS */
not_initialized:
  {
    GST_ELEMENT_ERROR (GST_ELEMENT (vd), STREAM, DECODE,
        (NULL), ("no header sent yet"));
    return GST_FLOW_NOT_NEGOTIATED;
  }
could_not_read:
  {
    GST_ELEMENT_ERROR (GST_ELEMENT (vd), STREAM, DECODE,
        (NULL), ("couldn't read data packet"));
    return GST_FLOW_ERROR;
  }
not_accepted:
  {
    GST_ELEMENT_ERROR (GST_ELEMENT (vd), STREAM, DECODE,
        (NULL), ("vorbis decoder did not accept data packet"));
    return GST_FLOW_ERROR;
  }
wrong_samples:
  {
    gst_buffer_unref (out);
    GST_ELEMENT_ERROR (GST_ELEMENT (vd), STREAM, DECODE,
        (NULL), ("vorbis decoder reported wrong number of samples"));
    return GST_FLOW_ERROR;
  }
}

static GstFlowReturn
vorbis_dec_handle_frame (GstAudioDecoder * dec, GstBuffer * buffer)
{
  ogg_packet *packet;
  ogg_packet_wrapper packet_wrapper;
<<<<<<< HEAD
  GstFlowReturn ret;

  gst_ogg_packet_wrapper_map (&packet_wrapper, buffer);
  packet = gst_ogg_packet_from_wrapper (&packet_wrapper);

  ret = vorbis_handle_header_packet (vd, packet);

  gst_ogg_packet_wrapper_unmap (&packet_wrapper, buffer);

  return ret;
}


#define MIN_NUM_HEADERS 3
static GstFlowReturn
vorbis_dec_handle_header_caps (GstVorbisDec * vd, GstBuffer * buffer)
{
  GstFlowReturn result = GST_FLOW_OK;
  GstCaps *caps;
  GstStructure *s;
  const GValue *array;
  const GValue *value = NULL;
  GstBuffer *buf = NULL;

  if ((caps = gst_pad_get_current_caps (vd->sinkpad)) == NULL)
    goto no_caps;

  if ((s = gst_caps_get_structure (caps, 0)) == NULL)
    goto no_caps;

  array = gst_structure_get_value (s, "streamheader");

  if (array == NULL || (gst_value_array_get_size (array) < MIN_NUM_HEADERS))
    goto array_error;

  /* initial header */
  value = gst_value_array_get_value (array, 0);
  buf = gst_value_get_buffer (value);
  if (!buf)
    goto null_buffer;
  result = vorbis_dec_handle_header_buffer (vd, buf);
  if (result != GST_FLOW_OK)
    goto buffer_error;

  /* comment header */
  value = gst_value_array_get_value (array, 1);
  buf = gst_value_get_buffer (value);
  if (!buf)
    goto null_buffer;
  result = vorbis_dec_handle_header_buffer (vd, buf);
  if (result != GST_FLOW_OK)
    goto buffer_error;

  /* bitstream codebook header */
  value = gst_value_array_get_value (array, 2);
  buf = gst_value_get_buffer (value);
  if (!buf)
    goto null_buffer;
  result = vorbis_dec_handle_header_buffer (vd, buf);
  if (result != GST_FLOW_OK)
    goto buffer_error;

  return result;

no_caps:
  {
    GST_WARNING_OBJECT (vd, "no caps negotiated");
    return GST_FLOW_NOT_NEGOTIATED;
  }
array_error:
  {
    GST_WARNING_OBJECT (vd, "streamheader array not found");
    return GST_FLOW_NOT_NEGOTIATED;
  }
null_buffer:
  {
    GST_WARNING_OBJECT (vd, "streamheader with null buffer received");
    return GST_FLOW_NOT_NEGOTIATED;
  }
buffer_error:
  {
    GST_WARNING_OBJECT (vd, "error handling buffer");
    return GST_FLOW_NOT_NEGOTIATED;
  }
}

static GstFlowReturn
vorbis_dec_decode_buffer (GstVorbisDec * vd, GstBuffer * buffer)
{
  ogg_packet *packet;
  ogg_packet_wrapper packet_wrapper;
  GstFlowReturn result = GST_FLOW_OK;
=======
  GstFlowReturn result = GST_FLOW_OK;
  GstVorbisDec *vd = GST_VORBIS_DEC (dec);

  /* no draining etc */
  if (G_UNLIKELY (!buffer))
    return GST_FLOW_OK;
>>>>>>> f63f0948

  /* make ogg_packet out of the buffer */
  gst_ogg_packet_wrapper_map (&packet_wrapper, buffer);
  packet = gst_ogg_packet_from_wrapper (&packet_wrapper);
  /* set some more stuff */
  packet->granulepos = -1;
  packet->packetno = 0;         /* we don't care */
  /* EOS does not matter, it is used in vorbis to implement clipping the last
   * block of samples based on the granulepos. We clip based on segments. */
  packet->e_o_s = 0;

  GST_LOG_OBJECT (vd, "decode buffer of size %ld", packet->bytes);

  /* error out on empty header packets, but just skip empty data packets */
  if (G_UNLIKELY (packet->bytes == 0)) {
    if (vd->initialized)
      goto empty_buffer;
    else
      goto empty_header;
  }

  /* switch depending on packet type */
  if ((gst_ogg_packet_data (packet))[0] & 1) {
    if (vd->initialized) {
      GST_WARNING_OBJECT (vd, "Already initialized, so ignoring header packet");
      goto done;
    }
    result = vorbis_handle_header_packet (vd, packet);
  } else {
    GstClockTime timestamp, duration;

    timestamp = GST_BUFFER_TIMESTAMP (buffer);
    duration = GST_BUFFER_DURATION (buffer);

    result = vorbis_handle_data_packet (vd, packet, timestamp, duration);
  }

done:
  gst_ogg_packet_wrapper_unmap (&packet_wrapper, buffer);

  return result;

empty_buffer:
  {
    /* don't error out here, just ignore the buffer, it's invalid for vorbis
     * but not fatal. */
    GST_WARNING_OBJECT (vd, "empty buffer received, ignoring");
    result = GST_FLOW_OK;
    goto done;
  }

/* ERRORS */
empty_header:
  {
    GST_ELEMENT_ERROR (vd, STREAM, DECODE, (NULL), ("empty header received"));
    result = GST_FLOW_ERROR;
    goto done;
  }
}

<<<<<<< HEAD
/*
 * Input:
 *  Buffer decoding order:  7  8  9  4  5  6  3  1  2  EOS
 *  Discont flag:           D        D        D  D
 *
 * - Each Discont marks a discont in the decoding order.
 *
 * for vorbis, each buffer is a keyframe when we have the previous
 * buffer. This means that to decode buffer 7, we need buffer 6, which
 * arrives out of order.
 *
 * we first gather buffers in the gather queue until we get a DISCONT. We
 * prepend each incomming buffer so that they are in reversed order.
 *
 *    gather queue:    9  8  7
 *    decode queue:
 *    output queue:
 *
 * When a DISCONT is received (buffer 4), we move the gather queue to the
 * decode queue. This is simply done be taking the head of the gather queue
 * and prepending it to the decode queue. This yields:
 *
 *    gather queue:
 *    decode queue:    7  8  9
 *    output queue:
 *
 * Then we decode each buffer in the decode queue in order and put the output
 * buffer in the output queue. The first buffer (7) will not produce any output
 * because it needs the previous buffer (6) which did not arrive yet. This
 * yields:
 *
 *    gather queue:
 *    decode queue:    7  8  9
 *    output queue:    9  8
 *
 * Then we remove the consumed buffers from the decode queue. Buffer 7 is not
 * completely consumed, we need to keep it around for when we receive buffer
 * 6. This yields:
 *
 *    gather queue:
 *    decode queue:    7
 *    output queue:    9  8
 *
 * Then we accumulate more buffers:
 *
 *    gather queue:    6  5  4
 *    decode queue:    7
 *    output queue:
 *
 * prepending to the decode queue on DISCONT yields:
 *
 *    gather queue:
 *    decode queue:    4  5  6  7
 *    output queue:
 *
 * after decoding and keeping buffer 4:
 *
 *    gather queue:
 *    decode queue:    4
 *    output queue:    7  6  5
 *
 * Etc..
 */
static GstFlowReturn
vorbis_dec_flush_decode (GstVorbisDec * dec)
{
  GstFlowReturn res = GST_FLOW_OK;
  GList *walk;

  walk = dec->decode;

  GST_DEBUG_OBJECT (dec, "flushing buffers to decoder");

  while (walk) {
    GList *next;
    GstBuffer *buf = GST_BUFFER_CAST (walk->data);

    GST_DEBUG_OBJECT (dec, "decoding buffer %p, ts %" GST_TIME_FORMAT,
        buf, GST_TIME_ARGS (GST_BUFFER_TIMESTAMP (buf)));

    next = g_list_next (walk);

    /* decode buffer, prepend to output queue */
    res = vorbis_dec_decode_buffer (dec, buf);

    /* if we generated output, we can discard the buffer, else we
     * keep it in the queue */
    if (dec->queued) {
      GST_DEBUG_OBJECT (dec, "decoded buffer to %p", dec->queued->data);
      dec->decode = g_list_delete_link (dec->decode, walk);
      gst_buffer_unref (buf);
    } else {
      GST_DEBUG_OBJECT (dec, "buffer did not decode, keeping");
    }
    walk = next;
  }
  while (dec->queued) {
    GstBuffer *buf = GST_BUFFER_CAST (dec->queued->data);
    GstClockTime timestamp, duration;

    timestamp = GST_BUFFER_TIMESTAMP (buf);
    duration = GST_BUFFER_DURATION (buf);

    vorbis_do_timestamps (dec, buf, TRUE, timestamp, duration);
    res = vorbis_dec_push_forward (dec, buf);

    dec->queued = g_list_delete_link (dec->queued, dec->queued);
  }
  return res;
}

static GstFlowReturn
vorbis_dec_chain_reverse (GstVorbisDec * vd, gboolean discont, GstBuffer * buf)
{
  GstFlowReturn result = GST_FLOW_OK;

  /* if we have a discont, move buffers to the decode list */
  if (G_UNLIKELY (discont)) {
    GST_DEBUG_OBJECT (vd, "received discont");
    while (vd->gather) {
      GstBuffer *gbuf;

      gbuf = GST_BUFFER_CAST (vd->gather->data);
      /* remove from the gather list */
      vd->gather = g_list_delete_link (vd->gather, vd->gather);
      /* copy to decode queue */
      vd->decode = g_list_prepend (vd->decode, gbuf);
    }
    /* flush and decode the decode queue */
    result = vorbis_dec_flush_decode (vd);
  }

  if (G_LIKELY (buf)) {
    GST_DEBUG_OBJECT (vd,
        "gathering buffer %p of size %" G_GSIZE_FORMAT
        ", time %" GST_TIME_FORMAT ", dur %" GST_TIME_FORMAT,
        buf, gst_buffer_get_size (buf),
        GST_TIME_ARGS (GST_BUFFER_TIMESTAMP (buf)),
        GST_TIME_ARGS (GST_BUFFER_DURATION (buf)));

    /* add buffer to gather queue */
    vd->gather = g_list_prepend (vd->gather, buf);
  }

  return result;
}

static GstFlowReturn
vorbis_dec_chain_forward (GstVorbisDec * vd, gboolean discont,
    GstBuffer * buffer)
=======
static void
vorbis_dec_flush (GstAudioDecoder * dec, gboolean hard)
>>>>>>> f63f0948
{
  GstVorbisDec *vd = GST_VORBIS_DEC (dec);

#ifdef HAVE_VORBIS_SYNTHESIS_RESTART
<<<<<<< HEAD
    vorbis_synthesis_restart (&vd->vd);
#endif
    vd->discont = TRUE;
  }

  if (vd->segment.rate >= 0.0)
    result = vorbis_dec_chain_forward (vd, discont, buffer);
  else
    result = vorbis_dec_chain_reverse (vd, discont, buffer);

  gst_object_unref (vd);

  return result;
}

static GstStateChangeReturn
vorbis_dec_change_state (GstElement * element, GstStateChange transition)
{
  GstVorbisDec *vd = GST_VORBIS_DEC (element);
  GstStateChangeReturn res;

  switch (transition) {
    case GST_STATE_CHANGE_NULL_TO_READY:
      break;
    case GST_STATE_CHANGE_READY_TO_PAUSED:
      vorbis_info_init (&vd->vi);
      vorbis_comment_init (&vd->vc);
      vd->initialized = FALSE;
      gst_vorbis_dec_reset (vd);
      break;
    case GST_STATE_CHANGE_PAUSED_TO_PLAYING:
      break;
    default:
      break;
  }

  res = GST_ELEMENT_CLASS (parent_class)->change_state (element, transition);

  switch (transition) {
    case GST_STATE_CHANGE_PLAYING_TO_PAUSED:
      break;
    case GST_STATE_CHANGE_PAUSED_TO_READY:
      GST_DEBUG_OBJECT (vd, "PAUSED -> READY, clearing vorbis structures");
      vd->initialized = FALSE;

#ifndef USE_TREMOLO
      vorbis_block_clear (&vd->vb);
=======
  vorbis_synthesis_restart (&vd->vd);
>>>>>>> f63f0948
#endif

  if (hard)
    gst_vorbis_dec_reset (vd);
}<|MERGE_RESOLUTION|>--- conflicted
+++ resolved
@@ -64,29 +64,8 @@
     GST_STATIC_CAPS ("audio/x-vorbis")
     );
 
-<<<<<<< HEAD
 #define gst_vorbis_dec_parent_class parent_class
-G_DEFINE_TYPE (GST_VORBIS_DEC_GLIB_TYPE_NAME, gst_vorbis_dec, GST_TYPE_ELEMENT);
-
-static void vorbis_dec_finalize (GObject * object);
-static gboolean vorbis_dec_sink_event (GstPad * pad, GstEvent * event);
-static GstFlowReturn vorbis_dec_chain (GstPad * pad, GstBuffer * buffer);
-static GstFlowReturn vorbis_dec_chain_forward (GstVorbisDec * vd,
-    gboolean discont, GstBuffer * buffer);
-static GstFlowReturn vorbis_dec_chain_reverse (GstVorbisDec * vd,
-    gboolean discont, GstBuffer * buf);
-static GstStateChangeReturn vorbis_dec_change_state (GstElement * element,
-    GstStateChange transition);
-
-static gboolean vorbis_dec_src_event (GstPad * pad, GstEvent * event);
-static gboolean vorbis_dec_src_query (GstPad * pad, GstQuery * query);
-static gboolean vorbis_dec_convert (GstPad * pad,
-    GstFormat src_format, gint64 src_value,
-    GstFormat dest_format, gint64 * dest_value);
-
-static gboolean vorbis_dec_sink_query (GstPad * pad, GstQuery * query);
-=======
-GST_BOILERPLATE (GstVorbisDec, gst_vorbis_dec, GstAudioDecoder,
+G_DEFINE_TYPE (GST_VORBIS_DEC_GLIB_TYPE_NAME, gst_vorbis_dec,
     GST_TYPE_AUDIO_DECODER);
 
 static void vorbis_dec_finalize (GObject * object);
@@ -96,19 +75,18 @@
 static GstFlowReturn vorbis_dec_handle_frame (GstAudioDecoder * dec,
     GstBuffer * buffer);
 static void vorbis_dec_flush (GstAudioDecoder * dec, gboolean hard);
->>>>>>> f63f0948
 
 static void
 gst_vorbis_dec_class_init (GstVorbisDecClass * klass)
 {
   GObjectClass *gobject_class = G_OBJECT_CLASS (klass);
   GstElementClass *gstelement_class = GST_ELEMENT_CLASS (klass);
+  GstAudioDecoderClass *base_class = GST_AUDIO_DECODER_CLASS (klass);
 
   gobject_class->finalize = vorbis_dec_finalize;
 
   gst_element_class_add_pad_template (gstelement_class,
       gst_static_pad_template_get (&vorbis_dec_src_factory));
-
   gst_element_class_add_pad_template (gstelement_class,
       gst_static_pad_template_get (&vorbis_dec_sink_factory));
 
@@ -116,18 +94,6 @@
       "Vorbis audio decoder", "Codec/Decoder/Audio",
       GST_VORBIS_DEC_DESCRIPTION,
       "Benjamin Otte <otte@gnome.org>, Chris Lord <chris@openedhand.com>");
-<<<<<<< HEAD
-=======
-}
-
-static void
-gst_vorbis_dec_class_init (GstVorbisDecClass * klass)
-{
-  GObjectClass *gobject_class = G_OBJECT_CLASS (klass);
-  GstAudioDecoderClass *base_class = GST_AUDIO_DECODER_CLASS (klass);
-
-  gobject_class->finalize = vorbis_dec_finalize;
->>>>>>> f63f0948
 
   base_class->start = GST_DEBUG_FUNCPTR (vorbis_dec_start);
   base_class->stop = GST_DEBUG_FUNCPTR (vorbis_dec_stop);
@@ -167,23 +133,9 @@
 }
 
 static gboolean
-<<<<<<< HEAD
-vorbis_dec_convert (GstPad * pad,
-    GstFormat src_format, gint64 src_value,
-    GstFormat dest_format, gint64 * dest_value)
-{
-  gboolean res = TRUE;
-  GstVorbisDec *dec;
-
-  if (src_format == dest_format) {
-    *dest_value = src_value;
-    return TRUE;
-  }
-=======
 vorbis_dec_start (GstAudioDecoder * dec)
 {
   GstVorbisDec *vd = GST_VORBIS_DEC (dec);
->>>>>>> f63f0948
 
   GST_DEBUG_OBJECT (dec, "start");
   vorbis_info_init (&vd->vi);
@@ -191,38 +143,7 @@
   vd->initialized = FALSE;
   gst_vorbis_dec_reset (vd);
 
-<<<<<<< HEAD
-  if (!dec->initialized)
-    goto no_header;
-
-  if (dec->sinkpad == pad &&
-      (src_format == GST_FORMAT_BYTES || dest_format == GST_FORMAT_BYTES))
-    goto no_format;
-
-  res = gst_audio_info_convert (&dec->info, src_format, src_value, dest_format,
-      dest_value);
-
-done:
-  gst_object_unref (dec);
-
-  return res;
-
-  /* ERRORS */
-no_header:
-  {
-    GST_DEBUG_OBJECT (dec, "no header packets received");
-    res = FALSE;
-    goto done;
-  }
-no_format:
-  {
-    GST_DEBUG_OBJECT (dec, "formats unsupported");
-    res = FALSE;
-    goto done;
-  }
-=======
   return TRUE;
->>>>>>> f63f0948
 }
 
 static gboolean
@@ -230,105 +151,6 @@
 {
   GstVorbisDec *vd = GST_VORBIS_DEC (dec);
 
-<<<<<<< HEAD
-  switch (GST_QUERY_TYPE (query)) {
-    case GST_QUERY_POSITION:
-    {
-      gint64 value;
-      GstFormat format;
-      gint64 time;
-
-      gst_query_parse_position (query, &format, NULL);
-
-      /* we start from the last seen time */
-      time = dec->last_timestamp;
-      /* correct for the segment values */
-      time = gst_segment_to_stream_time (&dec->segment, GST_FORMAT_TIME, time);
-
-      GST_LOG_OBJECT (dec,
-          "query %p: our time: %" GST_TIME_FORMAT, query, GST_TIME_ARGS (time));
-
-      /* and convert to the final format */
-      if (!(res =
-              vorbis_dec_convert (pad, GST_FORMAT_TIME, time, format, &value)))
-        goto error;
-
-      gst_query_set_position (query, format, value);
-
-      GST_LOG_OBJECT (dec,
-          "query %p: we return %" G_GINT64_FORMAT " (format %u)", query, value,
-          format);
-
-      break;
-    }
-    case GST_QUERY_DURATION:
-    {
-      res = gst_pad_peer_query (dec->sinkpad, query);
-      if (!res)
-        goto error;
-
-      break;
-    }
-    case GST_QUERY_CONVERT:
-    {
-      GstFormat src_fmt, dest_fmt;
-      gint64 src_val, dest_val;
-
-      gst_query_parse_convert (query, &src_fmt, &src_val, &dest_fmt, &dest_val);
-      if (!(res =
-              vorbis_dec_convert (pad, src_fmt, src_val, dest_fmt, &dest_val)))
-        goto error;
-      gst_query_set_convert (query, src_fmt, src_val, dest_fmt, dest_val);
-      break;
-    }
-    default:
-      res = gst_pad_query_default (pad, query);
-      break;
-  }
-done:
-  gst_object_unref (dec);
-
-  return res;
-
-  /* ERRORS */
-error:
-  {
-    GST_WARNING_OBJECT (dec, "error handling query");
-    goto done;
-  }
-}
-
-static gboolean
-vorbis_dec_sink_query (GstPad * pad, GstQuery * query)
-{
-  GstVorbisDec *dec;
-  gboolean res;
-
-  dec = GST_VORBIS_DEC (gst_pad_get_parent (pad));
-
-  switch (GST_QUERY_TYPE (query)) {
-    case GST_QUERY_CONVERT:
-    {
-      GstFormat src_fmt, dest_fmt;
-      gint64 src_val, dest_val;
-
-      gst_query_parse_convert (query, &src_fmt, &src_val, &dest_fmt, &dest_val);
-      if (!(res =
-              vorbis_dec_convert (pad, src_fmt, src_val, dest_fmt, &dest_val)))
-        goto error;
-      gst_query_set_convert (query, src_fmt, src_val, dest_fmt, dest_val);
-      break;
-    }
-    default:
-      res = gst_pad_query_default (pad, query);
-      break;
-  }
-
-done:
-  gst_object_unref (dec);
-
-  return res;
-=======
   GST_DEBUG_OBJECT (dec, "stop");
   vd->initialized = FALSE;
 #ifndef USE_TREMOLO
@@ -338,7 +160,6 @@
   vorbis_comment_clear (&vd->vc);
   vorbis_info_clear (&vd->vi);
   gst_vorbis_dec_reset (vd);
->>>>>>> f63f0948
 
   return TRUE;
 }
@@ -401,66 +222,6 @@
   }
 }
 #endif
-<<<<<<< HEAD
-      gst_vorbis_dec_reset (dec);
-      ret = gst_pad_push_event (dec->srcpad, event);
-      break;
-    case GST_EVENT_SEGMENT:
-    {
-      const GstSegment *segment;
-
-      gst_event_parse_segment (event, &segment);
-
-      /* we need time for now */
-      if (segment->format != GST_FORMAT_TIME)
-        goto newseg_wrong_format;
-
-      GST_DEBUG_OBJECT (dec, "segment: %" GST_SEGMENT_FORMAT, segment);
-
-      /* now configure the values */
-      gst_segment_copy_into (segment, &dec->segment);
-      dec->seqnum = gst_event_get_seqnum (event);
-
-      if (dec->initialized)
-        /* and forward */
-        ret = gst_pad_push_event (dec->srcpad, event);
-      else {
-        /* store it to send once we're initialized */
-        dec->pendingevents = g_list_append (dec->pendingevents, event);
-        ret = TRUE;
-      }
-      break;
-    }
-    case GST_EVENT_TAG:
-    {
-      if (dec->initialized)
-        /* and forward */
-        ret = gst_pad_push_event (dec->srcpad, event);
-      else {
-        /* store it to send once we're initialized */
-        dec->pendingevents = g_list_append (dec->pendingevents, event);
-        ret = TRUE;
-      }
-      break;
-    }
-    default:
-      ret = gst_pad_event_default (pad, event);
-      break;
-  }
-done:
-  gst_object_unref (dec);
-
-  return ret;
-
-  /* ERRORS */
-newseg_wrong_format:
-  {
-    GST_DEBUG_OBJECT (dec, "received non TIME newsegment");
-    goto done;
-  }
-}
-=======
->>>>>>> f63f0948
 
 static GstFlowReturn
 vorbis_handle_identification_packet (GstVorbisDec * vd)
@@ -501,54 +262,14 @@
     }
   }
 
-<<<<<<< HEAD
   caps = gst_audio_info_to_caps (&info);
-  gst_pad_set_caps (vd->srcpad, caps);
+  gst_pad_set_caps (GST_AUDIO_DECODER_SRC_PAD (vd), caps);
   gst_caps_unref (caps);
-=======
-  /* negotiate width with downstream */
-  caps = gst_pad_get_allowed_caps (GST_AUDIO_DECODER_SRC_PAD (vd));
-  if (caps) {
-    if (!gst_caps_is_empty (caps)) {
-      GstStructure *s;
-
-      s = gst_caps_get_structure (caps, 0);
-      /* template ensures 16 or 32 */
-      gst_structure_get_int (s, "width", &width);
-
-      GST_INFO_OBJECT (vd, "using %s with %d channels and %d bit audio depth",
-          gst_structure_get_name (s), vd->vi.channels, width);
-    }
-    gst_caps_unref (caps);
-  }
-  vd->width = width >> 3;
->>>>>>> f63f0948
 
   vd->info = info;
   /* select a copy_samples function, this way we can have specialized versions
    * for mono/stereo and avoid the depth switch in tremor case */
-<<<<<<< HEAD
   vd->copy_samples = get_copy_sample_func (info.channels);
-=======
-  vd->copy_samples = get_copy_sample_func (vd->vi.channels, vd->width);
-
-  caps =
-      gst_caps_copy (gst_pad_get_pad_template_caps
-      (GST_AUDIO_DECODER_SRC_PAD (vd)));
-  gst_caps_set_simple (caps, "rate", G_TYPE_INT, vd->vi.rate, "channels",
-      G_TYPE_INT, vd->vi.channels, "width", G_TYPE_INT, width, NULL);
-
-  if (pos) {
-    gst_audio_set_channel_positions (gst_caps_get_structure (caps, 0), pos);
-  }
-
-  if (vd->vi.channels > 8) {
-    g_free ((GstAudioChannelPosition *) pos);
-  }
-
-  gst_pad_set_caps (GST_AUDIO_DECODER_SRC_PAD (vd), caps);
-  gst_caps_unref (caps);
->>>>>>> f63f0948
 
   return GST_FLOW_OK;
 }
@@ -722,35 +443,18 @@
 static GstFlowReturn
 vorbis_dec_handle_header_buffer (GstVorbisDec * vd, GstBuffer * buffer)
 {
-<<<<<<< HEAD
-  GstFlowReturn result;
-
-  /* clip */
-  if (!(buf = gst_audio_buffer_clip (buf, &dec->segment, dec->vi.rate,
-              dec->info.bpf))) {
-    GST_LOG_OBJECT (dec, "clipped buffer");
-    return GST_FLOW_OK;
-  }
-
-  if (dec->discont) {
-    GST_LOG_OBJECT (dec, "setting DISCONT");
-    GST_BUFFER_FLAG_SET (buf, GST_BUFFER_FLAG_DISCONT);
-    dec->discont = FALSE;
-  }
-
-  GST_DEBUG_OBJECT (dec,
-      "pushing time %" GST_TIME_FORMAT ", dur %" GST_TIME_FORMAT,
-      GST_TIME_ARGS (GST_BUFFER_TIMESTAMP (buf)),
-      GST_TIME_ARGS (GST_BUFFER_DURATION (buf)));
-=======
   ogg_packet *packet;
   ogg_packet_wrapper packet_wrapper;
->>>>>>> f63f0948
-
-  gst_ogg_packet_wrapper_from_buffer (&packet_wrapper, buffer);
+  GstFlowReturn ret;
+
+  gst_ogg_packet_wrapper_map (&packet_wrapper, buffer);
   packet = gst_ogg_packet_from_wrapper (&packet_wrapper);
 
-  return vorbis_handle_header_packet (vd, packet);
+  ret = vorbis_handle_header_packet (vd, packet);
+
+  gst_ogg_packet_wrapper_unmap (&packet_wrapper, buffer);
+
+  return ret;
 }
 
 #define MIN_NUM_HEADERS 3
@@ -762,11 +466,14 @@
   GstStructure *s = NULL;
   const GValue *array = NULL;
 
-  caps = GST_PAD_CAPS (GST_AUDIO_DECODER_SINK_PAD (vd));
+  caps = gst_pad_get_current_caps (GST_AUDIO_DECODER_SINK_PAD (vd));
   if (caps)
     s = gst_caps_get_structure (caps, 0);
   if (s)
     array = gst_structure_get_value (s, "streamheader");
+
+  if (caps)
+    gst_caps_unref (caps);
 
   if (array && (gst_value_array_get_size (array) >= MIN_NUM_HEADERS)) {
     const GValue *value = NULL;
@@ -807,13 +514,9 @@
 vorbis_handle_data_packet (GstVorbisDec * vd, ogg_packet * packet,
     GstClockTime timestamp, GstClockTime duration)
 {
-<<<<<<< HEAD
-#ifndef USE_TREMOLO
-=======
 #ifdef USE_TREMELO
   vorbis_sample_t *pcm;
 #else
->>>>>>> f63f0948
   vorbis_sample_t **pcm;
 #endif
   guint sample_count;
@@ -862,28 +565,13 @@
       sample_count, size);
 
   /* alloc buffer for it */
-<<<<<<< HEAD
   out = gst_buffer_new_and_alloc (size);
-=======
-  result =
-      gst_pad_alloc_buffer_and_set_caps (GST_AUDIO_DECODER_SRC_PAD (vd),
-      GST_BUFFER_OFFSET_NONE, size,
-      GST_PAD_CAPS (GST_AUDIO_DECODER_SRC_PAD (vd)), &out);
-  if (G_UNLIKELY (result != GST_FLOW_OK))
-    goto done;
->>>>>>> f63f0948
 
   data = gst_buffer_map (out, NULL, NULL, GST_MAP_WRITE);
   /* get samples ready for reading now, should be sample_count */
 #ifdef USE_TREMOLO
-<<<<<<< HEAD
   if (G_UNLIKELY ((vorbis_dsp_pcmout (&vd->vd, data,
                   sample_count)) != sample_count))
-=======
-  pcm = GST_BUFFER_DATA (out);
-  if (G_UNLIKELY (vorbis_dsp_pcmout (&vd->vd, pcm, sample_count) !=
-          sample_count))
->>>>>>> f63f0948
 #else
   if (G_UNLIKELY (vorbis_synthesis_pcmout (&vd->vd, &pcm) != sample_count))
 #endif
@@ -943,107 +631,12 @@
 {
   ogg_packet *packet;
   ogg_packet_wrapper packet_wrapper;
-<<<<<<< HEAD
-  GstFlowReturn ret;
-
-  gst_ogg_packet_wrapper_map (&packet_wrapper, buffer);
-  packet = gst_ogg_packet_from_wrapper (&packet_wrapper);
-
-  ret = vorbis_handle_header_packet (vd, packet);
-
-  gst_ogg_packet_wrapper_unmap (&packet_wrapper, buffer);
-
-  return ret;
-}
-
-
-#define MIN_NUM_HEADERS 3
-static GstFlowReturn
-vorbis_dec_handle_header_caps (GstVorbisDec * vd, GstBuffer * buffer)
-{
-  GstFlowReturn result = GST_FLOW_OK;
-  GstCaps *caps;
-  GstStructure *s;
-  const GValue *array;
-  const GValue *value = NULL;
-  GstBuffer *buf = NULL;
-
-  if ((caps = gst_pad_get_current_caps (vd->sinkpad)) == NULL)
-    goto no_caps;
-
-  if ((s = gst_caps_get_structure (caps, 0)) == NULL)
-    goto no_caps;
-
-  array = gst_structure_get_value (s, "streamheader");
-
-  if (array == NULL || (gst_value_array_get_size (array) < MIN_NUM_HEADERS))
-    goto array_error;
-
-  /* initial header */
-  value = gst_value_array_get_value (array, 0);
-  buf = gst_value_get_buffer (value);
-  if (!buf)
-    goto null_buffer;
-  result = vorbis_dec_handle_header_buffer (vd, buf);
-  if (result != GST_FLOW_OK)
-    goto buffer_error;
-
-  /* comment header */
-  value = gst_value_array_get_value (array, 1);
-  buf = gst_value_get_buffer (value);
-  if (!buf)
-    goto null_buffer;
-  result = vorbis_dec_handle_header_buffer (vd, buf);
-  if (result != GST_FLOW_OK)
-    goto buffer_error;
-
-  /* bitstream codebook header */
-  value = gst_value_array_get_value (array, 2);
-  buf = gst_value_get_buffer (value);
-  if (!buf)
-    goto null_buffer;
-  result = vorbis_dec_handle_header_buffer (vd, buf);
-  if (result != GST_FLOW_OK)
-    goto buffer_error;
-
-  return result;
-
-no_caps:
-  {
-    GST_WARNING_OBJECT (vd, "no caps negotiated");
-    return GST_FLOW_NOT_NEGOTIATED;
-  }
-array_error:
-  {
-    GST_WARNING_OBJECT (vd, "streamheader array not found");
-    return GST_FLOW_NOT_NEGOTIATED;
-  }
-null_buffer:
-  {
-    GST_WARNING_OBJECT (vd, "streamheader with null buffer received");
-    return GST_FLOW_NOT_NEGOTIATED;
-  }
-buffer_error:
-  {
-    GST_WARNING_OBJECT (vd, "error handling buffer");
-    return GST_FLOW_NOT_NEGOTIATED;
-  }
-}
-
-static GstFlowReturn
-vorbis_dec_decode_buffer (GstVorbisDec * vd, GstBuffer * buffer)
-{
-  ogg_packet *packet;
-  ogg_packet_wrapper packet_wrapper;
-  GstFlowReturn result = GST_FLOW_OK;
-=======
   GstFlowReturn result = GST_FLOW_OK;
   GstVorbisDec *vd = GST_VORBIS_DEC (dec);
 
   /* no draining etc */
   if (G_UNLIKELY (!buffer))
     return GST_FLOW_OK;
->>>>>>> f63f0948
 
   /* make ogg_packet out of the buffer */
   gst_ogg_packet_wrapper_map (&packet_wrapper, buffer);
@@ -1104,216 +697,13 @@
   }
 }
 
-<<<<<<< HEAD
-/*
- * Input:
- *  Buffer decoding order:  7  8  9  4  5  6  3  1  2  EOS
- *  Discont flag:           D        D        D  D
- *
- * - Each Discont marks a discont in the decoding order.
- *
- * for vorbis, each buffer is a keyframe when we have the previous
- * buffer. This means that to decode buffer 7, we need buffer 6, which
- * arrives out of order.
- *
- * we first gather buffers in the gather queue until we get a DISCONT. We
- * prepend each incomming buffer so that they are in reversed order.
- *
- *    gather queue:    9  8  7
- *    decode queue:
- *    output queue:
- *
- * When a DISCONT is received (buffer 4), we move the gather queue to the
- * decode queue. This is simply done be taking the head of the gather queue
- * and prepending it to the decode queue. This yields:
- *
- *    gather queue:
- *    decode queue:    7  8  9
- *    output queue:
- *
- * Then we decode each buffer in the decode queue in order and put the output
- * buffer in the output queue. The first buffer (7) will not produce any output
- * because it needs the previous buffer (6) which did not arrive yet. This
- * yields:
- *
- *    gather queue:
- *    decode queue:    7  8  9
- *    output queue:    9  8
- *
- * Then we remove the consumed buffers from the decode queue. Buffer 7 is not
- * completely consumed, we need to keep it around for when we receive buffer
- * 6. This yields:
- *
- *    gather queue:
- *    decode queue:    7
- *    output queue:    9  8
- *
- * Then we accumulate more buffers:
- *
- *    gather queue:    6  5  4
- *    decode queue:    7
- *    output queue:
- *
- * prepending to the decode queue on DISCONT yields:
- *
- *    gather queue:
- *    decode queue:    4  5  6  7
- *    output queue:
- *
- * after decoding and keeping buffer 4:
- *
- *    gather queue:
- *    decode queue:    4
- *    output queue:    7  6  5
- *
- * Etc..
- */
-static GstFlowReturn
-vorbis_dec_flush_decode (GstVorbisDec * dec)
-{
-  GstFlowReturn res = GST_FLOW_OK;
-  GList *walk;
-
-  walk = dec->decode;
-
-  GST_DEBUG_OBJECT (dec, "flushing buffers to decoder");
-
-  while (walk) {
-    GList *next;
-    GstBuffer *buf = GST_BUFFER_CAST (walk->data);
-
-    GST_DEBUG_OBJECT (dec, "decoding buffer %p, ts %" GST_TIME_FORMAT,
-        buf, GST_TIME_ARGS (GST_BUFFER_TIMESTAMP (buf)));
-
-    next = g_list_next (walk);
-
-    /* decode buffer, prepend to output queue */
-    res = vorbis_dec_decode_buffer (dec, buf);
-
-    /* if we generated output, we can discard the buffer, else we
-     * keep it in the queue */
-    if (dec->queued) {
-      GST_DEBUG_OBJECT (dec, "decoded buffer to %p", dec->queued->data);
-      dec->decode = g_list_delete_link (dec->decode, walk);
-      gst_buffer_unref (buf);
-    } else {
-      GST_DEBUG_OBJECT (dec, "buffer did not decode, keeping");
-    }
-    walk = next;
-  }
-  while (dec->queued) {
-    GstBuffer *buf = GST_BUFFER_CAST (dec->queued->data);
-    GstClockTime timestamp, duration;
-
-    timestamp = GST_BUFFER_TIMESTAMP (buf);
-    duration = GST_BUFFER_DURATION (buf);
-
-    vorbis_do_timestamps (dec, buf, TRUE, timestamp, duration);
-    res = vorbis_dec_push_forward (dec, buf);
-
-    dec->queued = g_list_delete_link (dec->queued, dec->queued);
-  }
-  return res;
-}
-
-static GstFlowReturn
-vorbis_dec_chain_reverse (GstVorbisDec * vd, gboolean discont, GstBuffer * buf)
-{
-  GstFlowReturn result = GST_FLOW_OK;
-
-  /* if we have a discont, move buffers to the decode list */
-  if (G_UNLIKELY (discont)) {
-    GST_DEBUG_OBJECT (vd, "received discont");
-    while (vd->gather) {
-      GstBuffer *gbuf;
-
-      gbuf = GST_BUFFER_CAST (vd->gather->data);
-      /* remove from the gather list */
-      vd->gather = g_list_delete_link (vd->gather, vd->gather);
-      /* copy to decode queue */
-      vd->decode = g_list_prepend (vd->decode, gbuf);
-    }
-    /* flush and decode the decode queue */
-    result = vorbis_dec_flush_decode (vd);
-  }
-
-  if (G_LIKELY (buf)) {
-    GST_DEBUG_OBJECT (vd,
-        "gathering buffer %p of size %" G_GSIZE_FORMAT
-        ", time %" GST_TIME_FORMAT ", dur %" GST_TIME_FORMAT,
-        buf, gst_buffer_get_size (buf),
-        GST_TIME_ARGS (GST_BUFFER_TIMESTAMP (buf)),
-        GST_TIME_ARGS (GST_BUFFER_DURATION (buf)));
-
-    /* add buffer to gather queue */
-    vd->gather = g_list_prepend (vd->gather, buf);
-  }
-
-  return result;
-}
-
-static GstFlowReturn
-vorbis_dec_chain_forward (GstVorbisDec * vd, gboolean discont,
-    GstBuffer * buffer)
-=======
 static void
 vorbis_dec_flush (GstAudioDecoder * dec, gboolean hard)
->>>>>>> f63f0948
 {
   GstVorbisDec *vd = GST_VORBIS_DEC (dec);
 
 #ifdef HAVE_VORBIS_SYNTHESIS_RESTART
-<<<<<<< HEAD
-    vorbis_synthesis_restart (&vd->vd);
-#endif
-    vd->discont = TRUE;
-  }
-
-  if (vd->segment.rate >= 0.0)
-    result = vorbis_dec_chain_forward (vd, discont, buffer);
-  else
-    result = vorbis_dec_chain_reverse (vd, discont, buffer);
-
-  gst_object_unref (vd);
-
-  return result;
-}
-
-static GstStateChangeReturn
-vorbis_dec_change_state (GstElement * element, GstStateChange transition)
-{
-  GstVorbisDec *vd = GST_VORBIS_DEC (element);
-  GstStateChangeReturn res;
-
-  switch (transition) {
-    case GST_STATE_CHANGE_NULL_TO_READY:
-      break;
-    case GST_STATE_CHANGE_READY_TO_PAUSED:
-      vorbis_info_init (&vd->vi);
-      vorbis_comment_init (&vd->vc);
-      vd->initialized = FALSE;
-      gst_vorbis_dec_reset (vd);
-      break;
-    case GST_STATE_CHANGE_PAUSED_TO_PLAYING:
-      break;
-    default:
-      break;
-  }
-
-  res = GST_ELEMENT_CLASS (parent_class)->change_state (element, transition);
-
-  switch (transition) {
-    case GST_STATE_CHANGE_PLAYING_TO_PAUSED:
-      break;
-    case GST_STATE_CHANGE_PAUSED_TO_READY:
-      GST_DEBUG_OBJECT (vd, "PAUSED -> READY, clearing vorbis structures");
-      vd->initialized = FALSE;
-
-#ifndef USE_TREMOLO
-      vorbis_block_clear (&vd->vb);
-=======
   vorbis_synthesis_restart (&vd->vd);
->>>>>>> f63f0948
 #endif
 
   if (hard)
