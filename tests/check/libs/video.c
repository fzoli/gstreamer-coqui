/* GStreamer unit test for video
 *
 * Copyright (C) <2003> David A. Schleef <ds@schleef.org>
 * Copyright (C) <2006> Jan Schmidt <thaytan@mad.scientist.com>
 * Copyright (C) <2008,2011> Tim-Philipp Müller <tim centricular net>
 * Copyright (C) <2012> Collabora Ltd. <tim.muller@collabora.co.uk>
 *
 * This library is free software; you can redistribute it and/or
 * modify it under the terms of the GNU Library General Public
 * License as published by the Free Software Foundation; either
 * version 2 of the License, or (at your option) any later version.
 *
 * This library is distributed in the hope that it will be useful,
 * but WITHOUT ANY WARRANTY; without even the implied warranty of
 * MERCHANTABILITY or FITNESS FOR A PARTICULAR PURPOSE.  See the GNU
 * Library General Public License for more details.
 *
 * You should have received a copy of the GNU Library General Public
 * License along with this library; if not, write to the
 * Free Software Foundation, Inc., 59 Temple Place - Suite 330,
 * Boston, MA 02111-1307, USA.
 */

#ifdef HAVE_CONFIG_H
#include "config.h"
#endif

#ifdef HAVE_VALGRIND
# include <valgrind/valgrind.h>
#endif

#include <unistd.h>

#include <gst/check/gstcheck.h>

#include <gst/video/video.h>
#if 0
#include <gst/video/video-overlay-composition.h>
#endif
#include <string.h>

/* These are from the current/old videotestsrc; we check our new public API
 * in libgstvideo against the old one to make sure the sizes and offsets
 * end up the same */

typedef struct paintinfo_struct paintinfo;
struct paintinfo_struct
{
  unsigned char *dest;          /* pointer to first byte of video data */
  unsigned char *yp, *up, *vp;  /* pointers to first byte of each component
                                 * for both packed/planar YUV and RGB */
  unsigned char *ap;            /* pointer to first byte of alpha component */
  unsigned char *endptr;        /* pointer to byte beyond last video data */
  int ystride;
  int ustride;
  int vstride;
  int width;
  int height;
};

struct fourcc_list_struct
{
  const char *fourcc;
  const char *name;
  int bitspp;
  void (*paint_setup) (paintinfo * p, unsigned char *dest);
};

static void paint_setup_I420 (paintinfo * p, unsigned char *dest);
static void paint_setup_YV12 (paintinfo * p, unsigned char *dest);
static void paint_setup_YUY2 (paintinfo * p, unsigned char *dest);
static void paint_setup_UYVY (paintinfo * p, unsigned char *dest);
static void paint_setup_YVYU (paintinfo * p, unsigned char *dest);
static void paint_setup_IYU2 (paintinfo * p, unsigned char *dest);
static void paint_setup_Y41B (paintinfo * p, unsigned char *dest);
static void paint_setup_Y42B (paintinfo * p, unsigned char *dest);
static void paint_setup_GRAY8 (paintinfo * p, unsigned char *dest);
static void paint_setup_AYUV (paintinfo * p, unsigned char *dest);

#if 0
static void paint_setup_IMC1 (paintinfo * p, unsigned char *dest);
static void paint_setup_IMC2 (paintinfo * p, unsigned char *dest);
static void paint_setup_IMC3 (paintinfo * p, unsigned char *dest);
static void paint_setup_IMC4 (paintinfo * p, unsigned char *dest);
#endif
static void paint_setup_YUV9 (paintinfo * p, unsigned char *dest);
static void paint_setup_YVU9 (paintinfo * p, unsigned char *dest);

int fourcc_get_size (struct fourcc_list_struct *fourcc, int w, int h);

struct fourcc_list_struct fourcc_list[] = {
/* packed */
  {"YUY2", "YUY2", 16, paint_setup_YUY2},
  {"UYVY", "UYVY", 16, paint_setup_UYVY},
  {"Y422", "Y422", 16, paint_setup_UYVY},
  {"UYNV", "UYNV", 16, paint_setup_UYVY},       /* FIXME: UYNV? */
  {"YVYU", "YVYU", 16, paint_setup_YVYU},
  {"AYUV", "AYUV", 32, paint_setup_AYUV},

  /* interlaced */
  /*{   "IUYV", "IUY2", 16, paint_setup_YVYU }, */

  /* inverted */
  /*{   "cyuv", "cyuv", 16, paint_setup_YVYU }, */

  /*{   "Y41P", "Y41P", 12, paint_setup_YVYU }, */

  /* interlaced */
  /*{   "IY41", "IY41", 12, paint_setup_YVYU }, */

  /*{   "Y211", "Y211", 8, paint_setup_YVYU }, */

  /*{   "Y41T", "Y41T", 12, paint_setup_YVYU }, */
  /*{   "Y42P", "Y42P", 16, paint_setup_YVYU }, */
  /*{   "CLJR", "CLJR", 8, paint_setup_YVYU }, */
  /*{   "IYU1", "IYU1", 12, paint_setup_YVYU }, */
  {"IYU2", "IYU2", 24, paint_setup_IYU2},

/* planar */
  /* YVU9 */
  {"YVU9", "YVU9", 9, paint_setup_YVU9},
  /* YUV9 */
  {"YUV9", "YUV9", 9, paint_setup_YUV9},
  /* IF09 */
  /* YV12 */
  {"YV12", "YV12", 12, paint_setup_YV12},
  /* I420 */
  {"I420", "I420", 12, paint_setup_I420},
  /* NV12 */
  /* NV21 */
#if 0
  /* IMC1 */
  {"IMC1", "IMC1", 16, paint_setup_IMC1},
  /* IMC2 */
  {"IMC2", "IMC2", 12, paint_setup_IMC2},
  /* IMC3 */
  {"IMC3", "IMC3", 16, paint_setup_IMC3},
  /* IMC4 */
  {"IMC4", "IMC4", 12, paint_setup_IMC4},
#endif
  /* CLPL */
  /* Y41B */
  {"Y41B", "Y41B", 12, paint_setup_Y41B},
  /* Y42B */
  {"Y42B", "Y42B", 16, paint_setup_Y42B},
  /* GRAY8 grayscale */
  {"GRAY8", "GRAY8", 8, paint_setup_GRAY8}
};

/* returns the size in bytes for one video frame of the given dimensions
 * given the fourcc */
int
fourcc_get_size (struct fourcc_list_struct *fourcc, int w, int h)
{
  paintinfo pi = { NULL, };
  paintinfo *p = &pi;

  p->width = w;
  p->height = h;

  fourcc->paint_setup (p, NULL);

  return (unsigned long) p->endptr;
}

static void
paint_setup_I420 (paintinfo * p, unsigned char *dest)
{
  p->yp = dest;
  p->ystride = GST_ROUND_UP_4 (p->width);
  p->up = p->yp + p->ystride * GST_ROUND_UP_2 (p->height);
  p->ustride = GST_ROUND_UP_8 (p->width) / 2;
  p->vp = p->up + p->ustride * GST_ROUND_UP_2 (p->height) / 2;
  p->vstride = GST_ROUND_UP_8 (p->ystride) / 2;
  p->endptr = p->vp + p->vstride * GST_ROUND_UP_2 (p->height) / 2;
}

static void
paint_setup_YV12 (paintinfo * p, unsigned char *dest)
{
  p->yp = dest;
  p->ystride = GST_ROUND_UP_4 (p->width);
  p->vp = p->yp + p->ystride * GST_ROUND_UP_2 (p->height);
  p->vstride = GST_ROUND_UP_8 (p->ystride) / 2;
  p->up = p->vp + p->vstride * GST_ROUND_UP_2 (p->height) / 2;
  p->ustride = GST_ROUND_UP_8 (p->ystride) / 2;
  p->endptr = p->up + p->ustride * GST_ROUND_UP_2 (p->height) / 2;
}

static void
paint_setup_AYUV (paintinfo * p, unsigned char *dest)
{
  p->ap = dest;
  p->yp = dest + 1;
  p->up = dest + 2;
  p->vp = dest + 3;
  p->ystride = p->width * 4;
  p->endptr = dest + p->ystride * p->height;
}

static void
paint_setup_YUY2 (paintinfo * p, unsigned char *dest)
{
  p->yp = dest;
  p->up = dest + 1;
  p->vp = dest + 3;
  p->ystride = GST_ROUND_UP_2 (p->width) * 2;
  p->endptr = dest + p->ystride * p->height;
}

static void
paint_setup_UYVY (paintinfo * p, unsigned char *dest)
{
  p->yp = dest + 1;
  p->up = dest;
  p->vp = dest + 2;
  p->ystride = GST_ROUND_UP_2 (p->width) * 2;
  p->endptr = dest + p->ystride * p->height;
}

static void
paint_setup_YVYU (paintinfo * p, unsigned char *dest)
{
  p->yp = dest;
  p->up = dest + 3;
  p->vp = dest + 1;
  p->ystride = GST_ROUND_UP_2 (p->width) * 2;
  p->endptr = dest + p->ystride * p->height;
}

static void
paint_setup_IYU2 (paintinfo * p, unsigned char *dest)
{
  /* untested */
  p->yp = dest + 1;
  p->up = dest + 0;
  p->vp = dest + 2;
  p->ystride = GST_ROUND_UP_4 (p->width * 3);
  p->endptr = dest + p->ystride * p->height;
}

static void
paint_setup_Y41B (paintinfo * p, unsigned char *dest)
{
  p->yp = dest;
  p->ystride = GST_ROUND_UP_4 (p->width);
  p->up = p->yp + p->ystride * p->height;
  p->ustride = GST_ROUND_UP_16 (p->width) / 4;
  p->vp = p->up + p->ustride * p->height;
  p->vstride = GST_ROUND_UP_16 (p->width) / 4;
  p->endptr = p->vp + p->vstride * p->height;
}

static void
paint_setup_Y42B (paintinfo * p, unsigned char *dest)
{
  p->yp = dest;
  p->ystride = GST_ROUND_UP_4 (p->width);
  p->up = p->yp + p->ystride * p->height;
  p->ustride = GST_ROUND_UP_8 (p->width) / 2;
  p->vp = p->up + p->ustride * p->height;
  p->vstride = GST_ROUND_UP_8 (p->width) / 2;
  p->endptr = p->vp + p->vstride * p->height;
}

static void
paint_setup_GRAY8 (paintinfo * p, unsigned char *dest)
{
  /* untested */
  p->yp = dest;
  p->ystride = GST_ROUND_UP_4 (p->width);
  p->endptr = dest + p->ystride * p->height;
}

#if 0
static void
paint_setup_IMC1 (paintinfo * p, unsigned char *dest)
{
  p->yp = dest;
  p->up = dest + p->width * p->height;
  p->vp = dest + p->width * p->height + p->width * p->height / 2;
}

static void
paint_setup_IMC2 (paintinfo * p, unsigned char *dest)
{
  p->yp = dest;
  p->vp = dest + p->width * p->height;
  p->up = dest + p->width * p->height + p->width / 2;
}

static void
paint_setup_IMC3 (paintinfo * p, unsigned char *dest)
{
  p->yp = dest;
  p->up = dest + p->width * p->height + p->width * p->height / 2;
  p->vp = dest + p->width * p->height;
}

static void
paint_setup_IMC4 (paintinfo * p, unsigned char *dest)
{
  p->yp = dest;
  p->vp = dest + p->width * p->height + p->width / 2;
  p->up = dest + p->width * p->height;
}
#endif

static void
paint_setup_YVU9 (paintinfo * p, unsigned char *dest)
{
  p->yp = dest;
  p->ystride = GST_ROUND_UP_4 (p->width);
  p->vp = p->yp + p->ystride * p->height;
  p->vstride = GST_ROUND_UP_4 (p->ystride / 4);
  p->up = p->vp + p->vstride * (GST_ROUND_UP_4 (p->height) / 4);
  p->ustride = GST_ROUND_UP_4 (p->ystride / 4);
  p->endptr = p->up + p->ustride * (GST_ROUND_UP_4 (p->height) / 4);
}

static void
paint_setup_YUV9 (paintinfo * p, unsigned char *dest)
{
  p->yp = dest;
  p->ystride = GST_ROUND_UP_4 (p->width);
  p->up = p->yp + p->ystride * p->height;
  p->ustride = GST_ROUND_UP_4 (p->ystride / 4);
  p->vp = p->up + p->ustride * (GST_ROUND_UP_4 (p->height) / 4);
  p->vstride = GST_ROUND_UP_4 (p->ystride / 4);
  p->endptr = p->vp + p->vstride * (GST_ROUND_UP_4 (p->height) / 4);
}

#define gst_video_format_is_packed video_format_is_packed
static gboolean
video_format_is_packed (GstVideoFormat fmt)
{
  switch (fmt) {
    case GST_VIDEO_FORMAT_I420:
    case GST_VIDEO_FORMAT_YV12:
    case GST_VIDEO_FORMAT_Y41B:
    case GST_VIDEO_FORMAT_Y42B:
    case GST_VIDEO_FORMAT_GRAY8:
    case GST_VIDEO_FORMAT_YUV9:
    case GST_VIDEO_FORMAT_YVU9:
      return FALSE;
    case GST_VIDEO_FORMAT_IYU1:
    case GST_VIDEO_FORMAT_YUY2:
    case GST_VIDEO_FORMAT_YVYU:
    case GST_VIDEO_FORMAT_UYVY:
    case GST_VIDEO_FORMAT_AYUV:
    case GST_VIDEO_FORMAT_RGBx:
    case GST_VIDEO_FORMAT_BGRx:
    case GST_VIDEO_FORMAT_xRGB:
    case GST_VIDEO_FORMAT_xBGR:
    case GST_VIDEO_FORMAT_RGBA:
    case GST_VIDEO_FORMAT_BGRA:
    case GST_VIDEO_FORMAT_ARGB:
    case GST_VIDEO_FORMAT_ABGR:
    case GST_VIDEO_FORMAT_RGB:
    case GST_VIDEO_FORMAT_BGR:
    case GST_VIDEO_FORMAT_RGB8_PALETTED:
      return TRUE;
    default:
      g_return_val_if_reached (FALSE);
  }
  return FALSE;
}

GST_START_TEST (test_video_formats_all)
{
  GstStructure *s;
  const GValue *val, *list_val;
  GstCaps *caps;
  guint num, n, num_formats;

  num_formats = 100;
  fail_unless (gst_video_format_to_string (num_formats) == NULL);
  while (gst_video_format_to_string (num_formats) == NULL)
    --num_formats;
  GST_INFO ("number of known video formats: %d", num_formats);

  caps = gst_caps_from_string ("video/x-raw, format=" GST_VIDEO_FORMATS_ALL);
  s = gst_caps_get_structure (caps, 0);
  val = gst_structure_get_value (s, "format");
  fail_unless (val != NULL);
  fail_unless (GST_VALUE_HOLDS_LIST (val));
  num = gst_value_list_get_size (val);
  fail_unless (num > 0);
  for (n = 0; n < num; ++n) {
    const gchar *fmt_str;

    list_val = gst_value_list_get_value (val, n);
    fail_unless (G_VALUE_HOLDS_STRING (list_val));
    fmt_str = g_value_get_string (list_val);
    GST_INFO ("format: %s", fmt_str);
    fail_if (gst_video_format_from_string (fmt_str) ==
        GST_VIDEO_FORMAT_UNKNOWN);
  }
  fail_unless_equals_int (num, num_formats);

  gst_caps_unref (caps);
}

GST_END_TEST;

GST_START_TEST (test_video_formats)
{
  guint i;

  for (i = 0; i < G_N_ELEMENTS (fourcc_list); ++i) {
    const GstVideoFormatInfo *vf_info;
    GstVideoFormat fmt;
    const gchar *s;
    guint32 fourcc;
    guint w, h;

    s = fourcc_list[i].fourcc;
    fourcc = GST_MAKE_FOURCC (s[0], s[1], s[2], s[3]);
    fmt = gst_video_format_from_fourcc (fourcc);

    if (fmt == GST_VIDEO_FORMAT_UNKNOWN) {
      GST_DEBUG ("Unknown format %s, skipping tests", fourcc_list[i].fourcc);
      continue;
    }

    vf_info = gst_video_format_get_info (fmt);
    fail_unless (vf_info != NULL);

    fail_unless_equals_int (GST_VIDEO_FORMAT_INFO_FORMAT (vf_info), fmt);

    GST_INFO ("Fourcc %s, packed=%d", fourcc_list[i].fourcc,
        gst_video_format_is_packed (fmt));

    fail_unless (GST_VIDEO_FORMAT_INFO_IS_YUV (vf_info));

    /* use any non-NULL pointer so we can compare against NULL */
    {
      paintinfo paintinfo = { 0, };
      fourcc_list[i].paint_setup (&paintinfo, (unsigned char *) s);
      if (paintinfo.ap != NULL) {
        fail_unless (GST_VIDEO_FORMAT_INFO_HAS_ALPHA (vf_info));
      } else {
        fail_if (GST_VIDEO_FORMAT_INFO_HAS_ALPHA (vf_info));
      }
    }

    for (w = 1; w <= 65; ++w) {
      for (h = 1; h <= 65; ++h) {
        GstVideoInfo vinfo;
        paintinfo paintinfo = { 0, };
        guint off0, off1, off2, off3;
        guint cs0, cs1, cs2, cs3;
        guint size;

        GST_LOG ("%s, %dx%d", fourcc_list[i].fourcc, w, h);

        gst_video_info_init (&vinfo);
        gst_video_info_set_format (&vinfo, fmt, w, h);

        paintinfo.width = w;
        paintinfo.height = h;
        fourcc_list[i].paint_setup (&paintinfo, NULL);
        fail_unless_equals_int (GST_VIDEO_INFO_COMP_STRIDE (&vinfo, 0),
            paintinfo.ystride);
        if (!gst_video_format_is_packed (fmt)
            && !GST_VIDEO_INFO_N_PLANES (&vinfo) > 2) {
          /* planar */
          fail_unless_equals_int (GST_VIDEO_INFO_COMP_STRIDE (&vinfo, 1),
              paintinfo.ustride);
          fail_unless_equals_int (GST_VIDEO_INFO_COMP_STRIDE (&vinfo, 2),
              paintinfo.vstride);
          /* check component_width * height against offsets/size somehow? */
        }

        size = GST_VIDEO_INFO_SIZE (&vinfo);
        off0 = GST_VIDEO_INFO_COMP_OFFSET (&vinfo, 0);
        off1 = GST_VIDEO_INFO_COMP_OFFSET (&vinfo, 1);
        off2 = GST_VIDEO_INFO_COMP_OFFSET (&vinfo, 2);

        GST_INFO ("size %d <> %d", size, paintinfo.endptr);
        GST_INFO ("off0 %d <> %d", off0, paintinfo.yp);
        GST_INFO ("off1 %d <> %d", off1, paintinfo.up);
        GST_INFO ("off2 %d <> %d", off2, paintinfo.vp);

        fail_unless_equals_int (size, (unsigned long) paintinfo.endptr);
        fail_unless_equals_int (off0, (unsigned long) paintinfo.yp);
        fail_unless_equals_int (off1, (unsigned long) paintinfo.up);
        fail_unless_equals_int (off2, (unsigned long) paintinfo.vp);

        /* should be 0 if there's no alpha component */
        off3 = GST_VIDEO_INFO_COMP_OFFSET (&vinfo, 3);
        fail_unless_equals_int (off3, (unsigned long) paintinfo.ap);

        cs0 = GST_VIDEO_INFO_COMP_WIDTH (&vinfo, 0) *
            GST_VIDEO_INFO_COMP_HEIGHT (&vinfo, 0);
        cs1 = GST_VIDEO_INFO_COMP_WIDTH (&vinfo, 1) *
            GST_VIDEO_INFO_COMP_HEIGHT (&vinfo, 1);
        cs2 = GST_VIDEO_INFO_COMP_WIDTH (&vinfo, 2) *
            GST_VIDEO_INFO_COMP_HEIGHT (&vinfo, 2);

        /* GST_LOG ("cs0=%d,cs1=%d,cs2=%d,off0=%d,off1=%d,off2=%d,size=%d",
           cs0, cs1, cs2, off0, off1, off2, size); */

        if (!gst_video_format_is_packed (fmt))
          fail_unless (cs0 <= off1);

        if (GST_VIDEO_FORMAT_INFO_HAS_ALPHA (vinfo.finfo)) {
          cs3 = GST_VIDEO_INFO_COMP_WIDTH (&vinfo, 3) *
              GST_VIDEO_INFO_COMP_HEIGHT (&vinfo, 2);
          fail_unless (cs3 < size);
          /* U/V/alpha shouldn't take up more space than the Y component */
          fail_if (cs1 > cs0, "cs1 (%d) should be <= cs0 (%d)", cs1, cs0);
          fail_if (cs2 > cs0, "cs2 (%d) should be <= cs0 (%d)", cs2, cs0);
          fail_if (cs3 > cs0, "cs3 (%d) should be <= cs0 (%d)", cs3, cs0);

          /* all components together shouldn't take up more space than size */
          fail_unless (cs0 + cs1 + cs2 + cs3 <= size);
        } else {
          /* U/V shouldn't take up more space than the Y component */
          fail_if (cs1 > cs0, "cs1 (%d) should be <= cs0 (%d)", cs1, cs0);
          fail_if (cs2 > cs0, "cs2 (%d) should be <= cs0 (%d)", cs2, cs0);

          /* all components together shouldn't take up more space than size */
          fail_unless (cs0 + cs1 + cs2 <= size,
              "cs0 (%d) + cs1 (%d) + cs2 (%d) should be <= size (%d)",
              cs0, cs1, cs2, size);
        }
      }
    }
  }
}

GST_END_TEST;

GST_START_TEST (test_video_formats_rgb)
{
  GstVideoInfo vinfo;
  gint width, height, framerate_n, framerate_d, par_n, par_d;
  GstCaps *caps;
  GstStructure *structure;

  gst_video_info_set_format (&vinfo, GST_VIDEO_FORMAT_RGB, 800, 600);
  vinfo.par_n = 1;
  vinfo.par_d = 1;
  vinfo.fps_n = 0;
  vinfo.fps_d = 1;
  caps = gst_video_info_to_caps (&vinfo);
  structure = gst_caps_get_structure (caps, 0);

  fail_unless (gst_structure_get_int (structure, "width", &width));
  fail_unless (gst_structure_get_int (structure, "height", &height));
  fail_unless (gst_structure_get_fraction (structure, "framerate", &framerate_n,
          &framerate_d));
  fail_unless (gst_structure_get_fraction (structure, "pixel-aspect-ratio",
          &par_n, &par_d));

  fail_unless (width == 800);
  fail_unless (height == 600);
  fail_unless (framerate_n == 0);
  fail_unless (framerate_d == 1);
  fail_unless (par_n == 1);
  fail_unless (par_d == 1);

  gst_caps_unref (caps);
}

GST_END_TEST;

GST_START_TEST (test_dar_calc)
{
  guint display_ratio_n, display_ratio_d;

  /* Ensure that various Display Ratio calculations are correctly done */
  /* video 768x576, par 16/15, display par 16/15 = 4/3 */
  fail_unless (gst_video_calculate_display_ratio (&display_ratio_n,
          &display_ratio_d, 768, 576, 16, 15, 16, 15));
  fail_unless (display_ratio_n == 4 && display_ratio_d == 3);

  /* video 720x480, par 32/27, display par 1/1 = 16/9 */
  fail_unless (gst_video_calculate_display_ratio (&display_ratio_n,
          &display_ratio_d, 720, 480, 32, 27, 1, 1));
  fail_unless (display_ratio_n == 16 && display_ratio_d == 9);

  /* video 360x288, par 533333/500000, display par 16/15 = 
   * dar 1599999/1600000 */
  fail_unless (gst_video_calculate_display_ratio (&display_ratio_n,
          &display_ratio_d, 360, 288, 533333, 500000, 16, 15));
  fail_unless (display_ratio_n == 1599999 && display_ratio_d == 1280000);
}

GST_END_TEST;

GST_START_TEST (test_parse_caps_rgb)
{
  struct
  {
    const gchar *tmpl_caps_string;
    GstVideoFormat fmt;
  } formats[] = {
    /* 24 bit */
    {
    GST_VIDEO_CAPS_MAKE ("RGB"), GST_VIDEO_FORMAT_RGB}, {
    GST_VIDEO_CAPS_MAKE ("BGR"), GST_VIDEO_FORMAT_BGR},
        /* 32 bit (no alpha) */
    {
    GST_VIDEO_CAPS_MAKE ("RGBx"), GST_VIDEO_FORMAT_RGBx}, {
    GST_VIDEO_CAPS_MAKE ("xRGB"), GST_VIDEO_FORMAT_xRGB}, {
    GST_VIDEO_CAPS_MAKE ("BGRx"), GST_VIDEO_FORMAT_BGRx}, {
    GST_VIDEO_CAPS_MAKE ("xBGR"), GST_VIDEO_FORMAT_xBGR},
        /* 32 bit (with alpha) */
    {
    GST_VIDEO_CAPS_MAKE ("RGBA"), GST_VIDEO_FORMAT_RGBA}, {
    GST_VIDEO_CAPS_MAKE ("ARGB"), GST_VIDEO_FORMAT_ARGB}, {
    GST_VIDEO_CAPS_MAKE ("BGRA"), GST_VIDEO_FORMAT_BGRA}, {
    GST_VIDEO_CAPS_MAKE ("ABGR"), GST_VIDEO_FORMAT_ABGR},
        /* 16 bit */
    {
    GST_VIDEO_CAPS_MAKE ("RGB16"), GST_VIDEO_FORMAT_RGB16}, {
    GST_VIDEO_CAPS_MAKE ("BGR16"), GST_VIDEO_FORMAT_BGR16}, {
    GST_VIDEO_CAPS_MAKE ("RGB15"), GST_VIDEO_FORMAT_RGB15}, {
    GST_VIDEO_CAPS_MAKE ("BGR15"), GST_VIDEO_FORMAT_BGR15}
  };
  gint i;

  for (i = 0; i < G_N_ELEMENTS (formats); ++i) {
    GstVideoInfo vinfo;
    GstCaps *caps, *caps2;

    caps = gst_caps_from_string (formats[i].tmpl_caps_string);
    gst_caps_set_simple (caps, "width", G_TYPE_INT, 2 * (i + 1), "height",
        G_TYPE_INT, i + 1, "framerate", GST_TYPE_FRACTION, 15, 1,
        "pixel-aspect-ratio", GST_TYPE_FRACTION, 1, 1,
        "interlace-mode", G_TYPE_STRING, "progressive", NULL);
    g_assert (gst_caps_is_fixed (caps));

    GST_DEBUG ("testing caps: %" GST_PTR_FORMAT, caps);

    gst_video_info_init (&vinfo);
    fail_unless (gst_video_info_from_caps (&vinfo, caps));
    fail_unless_equals_int (GST_VIDEO_INFO_FORMAT (&vinfo), formats[i].fmt);
    fail_unless_equals_int (GST_VIDEO_INFO_WIDTH (&vinfo), 2 * (i + 1));
    fail_unless_equals_int (GST_VIDEO_INFO_HEIGHT (&vinfo), i + 1);

    /* make sure they're serialised back correctly */
    caps2 = gst_video_info_to_caps (&vinfo);
    fail_unless (caps != NULL);
    fail_unless (gst_caps_is_equal (caps, caps2),
        "caps [%" GST_PTR_FORMAT "] not equal to caps2 [%" GST_PTR_FORMAT "]",
        caps, caps2);

    gst_caps_unref (caps);
    gst_caps_unref (caps2);
  }
}

GST_END_TEST;

GST_START_TEST (test_events)
{
  GstEvent *e;
  gboolean in_still;

  e = gst_video_event_new_still_frame (TRUE);
  fail_if (e == NULL, "Failed to create still frame event");
  fail_unless (gst_video_event_parse_still_frame (e, &in_still),
      "Failed to parse still frame event");
  fail_unless (gst_video_event_parse_still_frame (e, NULL),
      "Failed to parse still frame event w/ in_still == NULL");
  fail_unless (in_still == TRUE);
  gst_event_unref (e);

  e = gst_video_event_new_still_frame (FALSE);
  fail_if (e == NULL, "Failed to create still frame event");
  fail_unless (gst_video_event_parse_still_frame (e, &in_still),
      "Failed to parse still frame event");
  fail_unless (gst_video_event_parse_still_frame (e, NULL),
      "Failed to parse still frame event w/ in_still == NULL");
  fail_unless (in_still == FALSE);
  gst_event_unref (e);
}

GST_END_TEST;

GST_START_TEST (test_convert_frame)
{
  GstVideoInfo vinfo;
  GstCaps *from_caps, *to_caps;
  GstBuffer *from_buffer;
  GstSample *from_sample, *to_sample;
  GError *error = NULL;
  gint i;
  GstMapInfo map;

  gst_debug_set_threshold_for_name ("default", GST_LEVEL_NONE);

  from_buffer = gst_buffer_new_and_alloc (640 * 480 * 4);

  gst_buffer_map (from_buffer, &map, GST_MAP_WRITE);
  for (i = 0; i < 640 * 480; i++) {
    map.data[4 * i + 0] = 0;    /* x */
    map.data[4 * i + 1] = 255;  /* R */
    map.data[4 * i + 2] = 0;    /* G */
    map.data[4 * i + 3] = 0;    /* B */
  }
  gst_buffer_unmap (from_buffer, &map);

  gst_video_info_init (&vinfo);
  gst_video_info_set_format (&vinfo, GST_VIDEO_FORMAT_xRGB, 640, 480);
  vinfo.fps_n = 25;
  vinfo.fps_d = 1;
  vinfo.par_n = 1;
  vinfo.par_d = 1;
  from_caps = gst_video_info_to_caps (&vinfo);

  from_sample = gst_sample_new (from_buffer, from_caps, NULL, NULL);

  to_caps =
      gst_caps_from_string
      ("something/that, does=(string)not, exist=(boolean)FALSE");

  to_sample =
      gst_video_convert_sample (from_sample, to_caps,
      GST_CLOCK_TIME_NONE, &error);
  fail_if (to_sample != NULL);
  fail_unless (error != NULL);
  g_error_free (error);
  error = NULL;

  gst_caps_unref (to_caps);
  gst_video_info_set_format (&vinfo, GST_VIDEO_FORMAT_I420, 240, 320);
  vinfo.fps_n = 25;
  vinfo.fps_d = 1;
  vinfo.par_n = 1;
  vinfo.par_d = 2;
  to_caps = gst_video_info_to_caps (&vinfo);

  to_sample =
      gst_video_convert_sample (from_sample, to_caps,
      GST_CLOCK_TIME_NONE, &error);
  fail_unless (to_sample != NULL);
  fail_unless (error == NULL);

  gst_buffer_unref (from_buffer);
  gst_caps_unref (from_caps);
  gst_sample_unref (from_sample);
  gst_sample_unref (to_sample);
  gst_caps_unref (to_caps);
}

GST_END_TEST;

typedef struct
{
  GMainLoop *loop;
  GstSample *sample;
  GError *error;
} ConvertFrameContext;

static void
convert_sample_async_callback (GstSample * sample, GError * err,
    ConvertFrameContext * cf_data)
{
  cf_data->sample = sample;
  cf_data->error = err;

  g_main_loop_quit (cf_data->loop);
}

GST_START_TEST (test_convert_frame_async)
{
  GstVideoInfo vinfo;
  GstCaps *from_caps, *to_caps;
  GstBuffer *from_buffer;
  GstSample *from_sample;
  gint i;
  GstMapInfo map;
  GMainLoop *loop;
  ConvertFrameContext cf_data = { NULL, NULL, NULL };

  gst_debug_set_threshold_for_name ("default", GST_LEVEL_NONE);

  from_buffer = gst_buffer_new_and_alloc (640 * 480 * 4);

  gst_buffer_map (from_buffer, &map, GST_MAP_WRITE);
  for (i = 0; i < 640 * 480; i++) {
    map.data[4 * i + 0] = 0;    /* x */
    map.data[4 * i + 1] = 255;  /* R */
    map.data[4 * i + 2] = 0;    /* G */
    map.data[4 * i + 3] = 0;    /* B */
  }
  gst_buffer_unmap (from_buffer, &map);

  gst_video_info_init (&vinfo);
  gst_video_info_set_format (&vinfo, GST_VIDEO_FORMAT_xRGB, 640, 470);
  vinfo.par_n = 1;
  vinfo.par_d = 1;
  vinfo.fps_n = 25;
  vinfo.fps_d = 1;
  from_caps = gst_video_info_to_caps (&vinfo);

  to_caps =
      gst_caps_from_string
      ("something/that, does=(string)not, exist=(boolean)FALSE");

  loop = cf_data.loop = g_main_loop_new (NULL, FALSE);

  from_sample = gst_sample_new (from_buffer, from_caps, NULL, NULL);
  gst_buffer_unref (from_buffer);
  gst_caps_unref (from_caps);

  gst_video_convert_sample_async (from_sample, to_caps,
      GST_CLOCK_TIME_NONE,
      (GstVideoConvertSampleCallback) convert_sample_async_callback, &cf_data,
      NULL);

  g_main_loop_run (loop);

  fail_if (cf_data.sample != NULL);
  fail_unless (cf_data.error != NULL);
  g_error_free (cf_data.error);
  cf_data.error = NULL;

  gst_caps_unref (to_caps);
  gst_video_info_init (&vinfo);
  gst_video_info_set_format (&vinfo, GST_VIDEO_FORMAT_I420, 240, 320);
  vinfo.par_n = 1;
  vinfo.par_d = 2;
  vinfo.fps_n = 25;
  vinfo.fps_d = 1;
  to_caps = gst_video_info_to_caps (&vinfo);
  gst_video_convert_sample_async (from_sample, to_caps,
      GST_CLOCK_TIME_NONE,
      (GstVideoConvertSampleCallback) convert_sample_async_callback, &cf_data,
      NULL);
  g_main_loop_run (loop);
  fail_unless (cf_data.sample != NULL);
  fail_unless (cf_data.error == NULL);

  gst_sample_unref (cf_data.sample);
  gst_caps_unref (to_caps);

  g_main_loop_unref (loop);
}

GST_END_TEST;

GST_START_TEST (test_video_size_from_caps)
{
  GstVideoInfo vinfo;
  GstCaps *caps;

  caps = gst_caps_new_simple ("video/x-raw",
      "format", G_TYPE_STRING, "YV12",
      "width", G_TYPE_INT, 640,
      "height", G_TYPE_INT, 480, "framerate", GST_TYPE_FRACTION, 25, 1, NULL);

  gst_video_info_init (&vinfo);
  fail_unless (gst_video_info_from_caps (&vinfo, caps));
  fail_unless (GST_VIDEO_INFO_SIZE (&vinfo) == (640 * 480 * 12 / 8));

  gst_caps_unref (caps);
}

GST_END_TEST;

#if 0
/* FIXME 0.11: port overlay composition to buffer meta */
GST_START_TEST (test_overlay_composition)
{
  GstVideoOverlayComposition *comp1, *comp2;
  GstVideoOverlayRectangle *rect1, *rect2;
  GstBuffer *pix1, *pix2, *buf;
  guint seq1, seq2;
  guint w, h, stride;
  gint x, y;

  pix1 = gst_buffer_new_and_alloc (200 * sizeof (guint32) * 50);
  memset (GST_BUFFER_DATA (pix1), 0, GST_BUFFER_SIZE (pix1));

  rect1 = gst_video_overlay_rectangle_new_argb (pix1, 200, 50, 200 * 4,
      600, 50, 300, 50, GST_VIDEO_OVERLAY_FORMAT_FLAG_NONE);

  gst_buffer_unref (pix1);
  pix1 = NULL;

  comp1 = gst_video_overlay_composition_new (rect1);
  fail_unless (gst_video_overlay_composition_n_rectangles (comp1) == 1);
  fail_unless (gst_video_overlay_composition_get_rectangle (comp1, 0) == rect1);
  fail_unless (gst_video_overlay_composition_get_rectangle (comp1, 1) == NULL);

  /* rectangle was created first, sequence number should be smaller */
  seq1 = gst_video_overlay_rectangle_get_seqnum (rect1);
  seq2 = gst_video_overlay_composition_get_seqnum (comp1);
  fail_unless (seq1 < seq2);

  /* composition took own ref, so refcount is 2 now, so this should fail */
  ASSERT_CRITICAL (gst_video_overlay_rectangle_set_render_rectangle (rect1, 50,
          600, 300, 50));

  /* drop our ref, so refcount is 1 (we know it will continue to be valid) */
  gst_video_overlay_rectangle_unref (rect1);
  gst_video_overlay_rectangle_set_render_rectangle (rect1, 50, 600, 300, 50);

  comp2 = gst_video_overlay_composition_new (rect1);
  fail_unless (gst_video_overlay_composition_n_rectangles (comp2) == 1);
  fail_unless (gst_video_overlay_composition_get_rectangle (comp2, 0) == rect1);
  fail_unless (gst_video_overlay_composition_get_rectangle (comp2, 1) == NULL);

  fail_unless (seq1 < gst_video_overlay_composition_get_seqnum (comp2));
  fail_unless (seq2 < gst_video_overlay_composition_get_seqnum (comp2));

  /* now refcount is 2 again because comp2 has also taken a ref, so must fail */
  ASSERT_CRITICAL (gst_video_overlay_rectangle_set_render_rectangle (rect1, 0,
          0, 1, 1));

  /* this should make a copy of the rectangles so drop the original
   * second ref on rect1 */
  comp2 = gst_video_overlay_composition_make_writable (comp2);
  gst_video_overlay_rectangle_set_render_rectangle (rect1, 51, 601, 301, 51);

  rect2 = gst_video_overlay_composition_get_rectangle (comp2, 0);
  fail_unless (gst_video_overlay_composition_n_rectangles (comp2) == 1);
  fail_unless (gst_video_overlay_composition_get_rectangle (comp2, 0) == rect2);
  fail_unless (gst_video_overlay_composition_get_rectangle (comp2, 1) == NULL);
  fail_unless (rect1 != rect2);

  gst_video_overlay_composition_add_rectangle (comp1, rect2);
  gst_video_overlay_composition_ref (comp1);
  ASSERT_CRITICAL (gst_video_overlay_composition_add_rectangle (comp1, rect2));
  gst_video_overlay_composition_unref (comp1);

  /* make sure the copy really worked */
  gst_video_overlay_rectangle_get_render_rectangle (rect1, &x, &y, &w, &h);
  fail_unless_equals_int (x, 51);
  fail_unless_equals_int (y, 601);
  fail_unless_equals_int (w, 301);
  fail_unless_equals_int (h, 51);

  /* get scaled pixbuf and touch last byte */
  pix1 = gst_video_overlay_rectangle_get_pixels_argb (rect1, &stride,
      GST_VIDEO_OVERLAY_FORMAT_FLAG_NONE);
  fail_unless (GST_BUFFER_SIZE (pix1) > ((h - 1) * stride + (w * 4) - 1),
      "size %u vs. last pixel offset %u", GST_BUFFER_SIZE (pix1),
      ((h - 1) * stride + (w * 4) - 1));
  fail_unless_equals_int (*(GST_BUFFER_DATA (pix1) + ((h - 1) * stride +
              (w * 4) - 1)), 0);

  gst_video_overlay_rectangle_get_render_rectangle (rect2, &x, &y, &w, &h);
  fail_unless_equals_int (x, 50);
  fail_unless_equals_int (y, 600);
  fail_unless_equals_int (w, 300);
  fail_unless_equals_int (h, 50);

  /* get scaled pixbuf and touch last byte */
  pix2 = gst_video_overlay_rectangle_get_pixels_argb (rect2, &stride,
      GST_VIDEO_OVERLAY_FORMAT_FLAG_NONE);
  fail_unless (GST_BUFFER_SIZE (pix2) > ((h - 1) * stride + (w * 4) - 1),
      "size %u vs. last pixel offset %u", GST_BUFFER_SIZE (pix1),
      ((h - 1) * stride + (w * 4) - 1));
  fail_unless_equals_int (*(GST_BUFFER_DATA (pix2) + ((h - 1) * stride +
              (w * 4) - 1)), 0);

  /* get scaled pixbuf again, should be the same buffer as before (caching) */
  pix1 = gst_video_overlay_rectangle_get_pixels_argb (rect2, &stride,
      GST_VIDEO_OVERLAY_FORMAT_FLAG_NONE);
  fail_unless (pix1 == pix2);

  /* now compare the original unscaled ones */
  pix1 = gst_video_overlay_rectangle_get_pixels_unscaled_argb (rect1, &w, &h,
      &stride, GST_VIDEO_OVERLAY_FORMAT_FLAG_NONE);
  pix2 = gst_video_overlay_rectangle_get_pixels_unscaled_argb (rect2, &w, &h,
      &stride, GST_VIDEO_OVERLAY_FORMAT_FLAG_NONE);

  /* the original pixel buffers should be identical */
  fail_unless (pix1 == pix2);
  fail_unless_equals_int (w, 200);
  fail_unless_equals_int (h, 50);

  /* touch last byte */
  fail_unless (GST_BUFFER_SIZE (pix1) > ((h - 1) * stride + (w * 4) - 1),
      "size %u vs. last pixel offset %u", GST_BUFFER_SIZE (pix1),
      ((h - 1) * stride + (w * 4) - 1));
  fail_unless_equals_int (*(GST_BUFFER_DATA (pix1) + ((h - 1) * stride +
              (w * 4) - 1)), 0);

  /* test attaching and retrieving of compositions to/from buffers */
  buf = gst_buffer_new ();
  fail_unless (gst_video_buffer_get_overlay_composition (buf) == NULL);

  gst_buffer_ref (buf);
  /* buffer now has refcount of 2, so its metadata is not writable.
   * only check this if we are not running in valgrind, as it leaks */
#ifdef HAVE_VALGRIND
  if (!RUNNING_ON_VALGRIND) {
    ASSERT_CRITICAL (gst_video_buffer_set_overlay_composition (buf, comp1));
  }
#endif
  gst_buffer_unref (buf);
  gst_video_buffer_set_overlay_composition (buf, comp1);
  fail_unless (gst_video_buffer_get_overlay_composition (buf) == comp1);
  gst_video_buffer_set_overlay_composition (buf, comp2);
  fail_unless (gst_video_buffer_get_overlay_composition (buf) == comp2);
  gst_video_buffer_set_overlay_composition (buf, NULL);
  fail_unless (gst_video_buffer_get_overlay_composition (buf) == NULL);

  /* make sure the buffer cleans up its composition ref when unreffed */
  gst_video_buffer_set_overlay_composition (buf, comp2);
  gst_buffer_unref (buf);

  gst_video_overlay_composition_unref (comp2);
  gst_video_overlay_composition_unref (comp1);
}

GST_END_TEST;

GST_START_TEST (test_overlay_composition_premultiplied_alpha)
{
  GstVideoOverlayRectangle *rect1;
  GstBuffer *pix1, *pix2, *pix3, *pix4, *pix5;
  GstBuffer *pix6, *pix7, *pix8, *pix9, *pix10;
  guint8 *data5, *data7;
  guint w, h, stride, w2, h2, stride2;

  pix1 = gst_buffer_new_and_alloc (200 * sizeof (guint32) * 50);
  memset (GST_BUFFER_DATA (pix1), 0x80, GST_BUFFER_SIZE (pix1));

  rect1 = gst_video_overlay_rectangle_new_argb (pix1, 200, 50, 200 * 4,
      600, 50, 300, 50, GST_VIDEO_OVERLAY_FORMAT_FLAG_NONE);
  gst_buffer_unref (pix1);

  /* same flags, unscaled, should be the same buffer */
  pix2 = gst_video_overlay_rectangle_get_pixels_unscaled_argb (rect1, &w, &h,
      &stride, GST_VIDEO_OVERLAY_FORMAT_FLAG_NONE);
  fail_unless (pix1 == pix2);

  /* same flags, but scaled */
  pix3 = gst_video_overlay_rectangle_get_pixels_argb (rect1, &stride,
      GST_VIDEO_OVERLAY_FORMAT_FLAG_NONE);
  fail_if (pix3 == pix1 || pix3 == pix2);

  /* same again, should hopefully get the same (cached) buffer as before */
  pix4 = gst_video_overlay_rectangle_get_pixels_argb (rect1, &stride,
      GST_VIDEO_OVERLAY_FORMAT_FLAG_NONE);
  fail_unless (pix4 == pix3);

  /* just to update the vars */
  pix2 = gst_video_overlay_rectangle_get_pixels_unscaled_argb (rect1, &w, &h,
      &stride, GST_VIDEO_OVERLAY_FORMAT_FLAG_NONE);

  /* now, let's try to get premultiplied alpha from the unpremultiplied input */
  pix5 = gst_video_overlay_rectangle_get_pixels_unscaled_argb (rect1, &w2, &h2,
      &stride2, GST_VIDEO_OVERLAY_FORMAT_FLAG_PREMULTIPLIED_ALPHA);
  fail_if (pix5 == pix1 || pix5 == pix2 || pix5 == pix3);
  fail_unless_equals_int (stride, stride2);
  fail_unless_equals_int (w, w2);
  fail_unless_equals_int (h, h2);
  fail_unless_equals_int (GST_BUFFER_SIZE (pix2), GST_BUFFER_SIZE (pix5));
  data5 = GST_BUFFER_DATA (pix5);
  fail_if (memcmp (data5, GST_BUFFER_DATA (pix2), GST_BUFFER_SIZE (pix5)) == 0);

  /* make sure it actually did what we expected it to do (input=0x80808080) */
#if G_BYTE_ORDER == G_LITTLE_ENDIAN
  /* B - G - R - A */
  fail_unless_equals_int (data5[0], 0x40);
  fail_unless_equals_int (data5[1], 0x40);
  fail_unless_equals_int (data5[2], 0x40);
  fail_unless_equals_int (data5[3], 0x80);
#else
  /* A - R - G - B */
  fail_unless_equals_int (data5[0], 0x40);
  fail_unless_equals_int (data5[1], 0x40);
  fail_unless_equals_int (data5[2], 0x40);
  fail_unless_equals_int (data5[3], 0x80);
#endif

  /* same again, now we should be getting back the same buffer as before,
   * as it should have been cached */
  pix6 = gst_video_overlay_rectangle_get_pixels_unscaled_argb (rect1, &w2, &h2,
      &stride2, GST_VIDEO_OVERLAY_FORMAT_FLAG_PREMULTIPLIED_ALPHA);
  fail_unless (pix6 == pix5);

  /* just to update the stride var */
  pix3 = gst_video_overlay_rectangle_get_pixels_argb (rect1, &stride,
      GST_VIDEO_OVERLAY_FORMAT_FLAG_NONE);
  fail_unless (pix3 == pix4);

  /* now try to get scaled premultiplied alpha from unpremultiplied input */
  pix7 = gst_video_overlay_rectangle_get_pixels_argb (rect1, &stride2,
      GST_VIDEO_OVERLAY_FORMAT_FLAG_PREMULTIPLIED_ALPHA);
  fail_if (pix7 == pix1 || pix7 == pix2 || pix7 == pix3 || pix7 == pix5);
  fail_unless_equals_int (stride, stride2);

  data7 = GST_BUFFER_DATA (pix7);
  /* make sure it actually did what we expected it to do (input=0x80808080)
   * hoping that the scaling didn't mess up our values */
#if G_BYTE_ORDER == G_LITTLE_ENDIAN
  /* B - G - R - A */
  fail_unless_equals_int (data7[0], 0x40);
  fail_unless_equals_int (data7[1], 0x40);
  fail_unless_equals_int (data7[2], 0x40);
  fail_unless_equals_int (data7[3], 0x80);
#else
  /* A - R - G - B */
  fail_unless_equals_int (data7[0], 0x40);
  fail_unless_equals_int (data7[1], 0x40);
  fail_unless_equals_int (data7[2], 0x40);
  fail_unless_equals_int (data7[3], 0x80);
#endif

  /* and the same again, it should be cached now */
  pix8 = gst_video_overlay_rectangle_get_pixels_argb (rect1, &stride2,
      GST_VIDEO_OVERLAY_FORMAT_FLAG_PREMULTIPLIED_ALPHA);
  fail_unless (pix8 == pix7);

  /* make sure other cached stuff is still there */
  pix9 = gst_video_overlay_rectangle_get_pixels_argb (rect1, &stride,
      GST_VIDEO_OVERLAY_FORMAT_FLAG_NONE);
  fail_unless (pix9 == pix3);
  pix10 = gst_video_overlay_rectangle_get_pixels_unscaled_argb (rect1, &w2, &h2,
      &stride2, GST_VIDEO_OVERLAY_FORMAT_FLAG_PREMULTIPLIED_ALPHA);
  fail_unless (pix10 == pix5);

  gst_video_overlay_rectangle_unref (rect1);
}

GST_END_TEST;
#endif


GST_START_TEST (test_overlay_composition_global_alpha)
{
  GstVideoOverlayRectangle *rect1;
  GstBuffer *pix1, *pix2, *pix3, *pix4, *pix5;
  guint8 *data2, *data4, *data5;
  guint w, h, stride, stride3, w4, h4, stride4, stride5;
  guint seq1, seq2;
  gfloat ga1, ga2;
  GstVideoOverlayFormatFlags flags1;

  pix1 = gst_buffer_new_and_alloc (200 * sizeof (guint32) * 50);
  memset (GST_BUFFER_DATA (pix1), 0x80, GST_BUFFER_SIZE (pix1));

  rect1 = gst_video_overlay_rectangle_new_argb (pix1, 200, 50, 200 * 4,
      600, 50, 300, 50, GST_VIDEO_OVERLAY_FORMAT_FLAG_NONE);
  gst_buffer_unref (pix1);

  /* same flags, unscaled, should be the same buffer */
  pix2 = gst_video_overlay_rectangle_get_pixels_unscaled_argb (rect1, &w, &h,
      &stride, GST_VIDEO_OVERLAY_FORMAT_FLAG_NONE);
  fail_unless (pix1 == pix2);

  /* same flags, but scaled */
  pix3 = gst_video_overlay_rectangle_get_pixels_argb (rect1, &stride3,
      GST_VIDEO_OVERLAY_FORMAT_FLAG_NONE);
  fail_if (pix3 == pix1 || pix3 == pix2);

  /* get unscaled premultiplied data, new cached rectangle should be created */
  pix4 = gst_video_overlay_rectangle_get_pixels_unscaled_argb (rect1, &w4, &h4,
      &stride4, GST_VIDEO_OVERLAY_FORMAT_FLAG_PREMULTIPLIED_ALPHA);
  fail_if (pix4 == pix2 || pix4 == pix3);
  fail_unless_equals_int (stride, stride4);
  fail_unless_equals_int (w, w4);
  fail_unless_equals_int (h, h4);
  fail_unless_equals_int (GST_BUFFER_SIZE (pix2), GST_BUFFER_SIZE (pix4));
  data4 = GST_BUFFER_DATA (pix4);
  fail_if (memcmp (data4, GST_BUFFER_DATA (pix1), GST_BUFFER_SIZE (pix1)) == 0);
  /* make sure it actually did what we expected it to do (input=0x80808080) */
#if G_BYTE_ORDER == G_LITTLE_ENDIAN
  /* B - G - R - A */
  fail_unless_equals_int (data4[0], 0x40);
  fail_unless_equals_int (data4[1], 0x40);
  fail_unless_equals_int (data4[2], 0x40);
  fail_unless_equals_int (data4[3], 0x80);
#else
  /* A - R - G - B */
  fail_unless_equals_int (data4[0], 0x80);
  fail_unless_equals_int (data4[1], 0x40);
  fail_unless_equals_int (data4[2], 0x40);
  fail_unless_equals_int (data4[3], 0x40);
#endif

  /* now premultiplied and scaled, again a new cached rectangle should be cached */
  pix5 = gst_video_overlay_rectangle_get_pixels_argb (rect1, &stride5,
      GST_VIDEO_OVERLAY_FORMAT_FLAG_PREMULTIPLIED_ALPHA);
  fail_if (pix5 == pix2 || pix5 == pix3 || pix5 == pix4);
  /* stride and size should be equal to the first scaled rect */
  fail_unless_equals_int (stride5, stride3);
  fail_unless_equals_int (GST_BUFFER_SIZE (pix3), GST_BUFFER_SIZE (pix3));
  data5 = GST_BUFFER_DATA (pix5);
  /* data should be different (premutliplied) though */
  fail_if (memcmp (data5, GST_BUFFER_DATA (pix3), GST_BUFFER_SIZE (pix3)) == 0);
  /* make sure it actually did what we expected it to do (input=0x80808080) */
#if G_BYTE_ORDER == G_LITTLE_ENDIAN
  /* B - G - R - A */
  fail_unless_equals_int (data5[0], 0x40);
  fail_unless_equals_int (data5[1], 0x40);
  fail_unless_equals_int (data5[2], 0x40);
  fail_unless_equals_int (data5[3], 0x80);
#else
  /* A - R - G - B */
  fail_unless_equals_int (data5[0], 0x80);
  fail_unless_equals_int (data5[1], 0x40);
  fail_unless_equals_int (data5[2], 0x40);
  fail_unless_equals_int (data5[3], 0x40);
#endif

  /* global_alpha should initially be 1.0 */
  ga1 = gst_video_overlay_rectangle_get_global_alpha (rect1);
  fail_unless_equals_float (ga1, 1.0);

  /* now set global_alpha */
  seq1 = gst_video_overlay_rectangle_get_seqnum (rect1);
  gst_video_overlay_rectangle_set_global_alpha (rect1, 0.5);
  ga2 = gst_video_overlay_rectangle_get_global_alpha (rect1);
  fail_unless_equals_float (ga2, 0.5);

  /* seqnum should have changed */
  seq2 = gst_video_overlay_rectangle_get_seqnum (rect1);
  fail_unless (seq1 < seq2);

  /* internal flags should have been set */
  flags1 = gst_video_overlay_rectangle_get_flags (rect1);
  fail_unless_equals_int (flags1, GST_VIDEO_OVERLAY_FORMAT_FLAG_GLOBAL_ALPHA);

  /* request unscaled pixel-data, global-alpha not applied */
  pix2 = gst_video_overlay_rectangle_get_pixels_unscaled_argb (rect1, &w, &h,
      &stride, GST_VIDEO_OVERLAY_FORMAT_FLAG_GLOBAL_ALPHA);
  /* this should just return the same buffer */
  fail_unless (pix2 == pix1);
  data2 = GST_BUFFER_DATA (pix2);
  fail_unless (memcmp (data2, GST_BUFFER_DATA (pix1),
          GST_BUFFER_SIZE (pix1)) == 0);
  /* make sure we got the initial data (input=0x80808080) */
#if G_BYTE_ORDER == G_LITTLE_ENDIAN
  /* B - G - R - A */
  fail_unless_equals_int (data2[0], 0x80);
  fail_unless_equals_int (data2[1], 0x80);
  fail_unless_equals_int (data2[2], 0x80);
  fail_unless_equals_int (data2[3], 0x80);
#else
  /* A - R - G - B */
  fail_unless_equals_int (data2[0], 0x80);
  fail_unless_equals_int (data2[1], 0x80);
  fail_unless_equals_int (data2[2], 0x80);
  fail_unless_equals_int (data2[3], 0x80);
#endif

  /* unscaled pixel-data, global-alpha applied */
  pix2 = gst_video_overlay_rectangle_get_pixels_unscaled_argb (rect1, &w, &h,
      &stride, GST_VIDEO_OVERLAY_FORMAT_FLAG_NONE);
  /* this should be the same buffer with on-the-fly modified alpha-channel */
  fail_unless (pix2 == pix1);
  data2 = GST_BUFFER_DATA (pix2);
  fail_unless (memcmp (data2, GST_BUFFER_DATA (pix1),
          GST_BUFFER_SIZE (pix1)) == 0);
  /* make sure we got the initial data with adjusted alpha-channel */
#if G_BYTE_ORDER == G_LITTLE_ENDIAN
  /* B - G - R - A */
  fail_unless_equals_int (data2[0], 0x80);
  fail_unless_equals_int (data2[1], 0x80);
  fail_unless_equals_int (data2[2], 0x80);
  fail_unless_equals_int (data2[3], 0x40);
#else
  /* A - R - G - B */
  fail_unless_equals_int (data2[0], 0x40);
  fail_unless_equals_int (data2[1], 0x80);
  fail_unless_equals_int (data2[2], 0x80);
  fail_unless_equals_int (data2[3], 0x80);
#endif

  /* adjust global_alpha once more */
  gst_video_overlay_rectangle_set_global_alpha (rect1, 0.25);
  ga2 = gst_video_overlay_rectangle_get_global_alpha (rect1);
  fail_unless_equals_float (ga2, 0.25);
  /* and again request unscaled pixel-data, global-alpha applied */
  pix2 = gst_video_overlay_rectangle_get_pixels_unscaled_argb (rect1, &w, &h,
      &stride, GST_VIDEO_OVERLAY_FORMAT_FLAG_NONE);
  fail_unless (pix2 == pix1);
  data2 = GST_BUFFER_DATA (pix2);
  fail_unless (memcmp (data2, GST_BUFFER_DATA (pix1),
          GST_BUFFER_SIZE (pix1)) == 0);
  /* make sure we got the initial data with adjusted alpha-channel */
#if G_BYTE_ORDER == G_LITTLE_ENDIAN
  /* B - G - R - A */
  fail_unless_equals_int (data2[0], 0x80);
  fail_unless_equals_int (data2[1], 0x80);
  fail_unless_equals_int (data2[2], 0x80);
  fail_unless_equals_int (data2[3], 0x20);
#else
  /* A - R - G - B */
  fail_unless_equals_int (data2[0], 0x20);
  fail_unless_equals_int (data2[1], 0x80);
  fail_unless_equals_int (data2[2], 0x80);
  fail_unless_equals_int (data2[3], 0x80);
#endif

  /* again: unscaled pixel-data, global-alpha not applied,
   * this should revert alpha-channel to initial values */
  pix2 = gst_video_overlay_rectangle_get_pixels_unscaled_argb (rect1, &w, &h,
      &stride, GST_VIDEO_OVERLAY_FORMAT_FLAG_GLOBAL_ALPHA);
  fail_unless (pix2 == pix1);
  data2 = GST_BUFFER_DATA (pix2);
  fail_unless (memcmp (data2, GST_BUFFER_DATA (pix1),
          GST_BUFFER_SIZE (pix1)) == 0);
  /* make sure we got the initial data (input=0x80808080) */
#if G_BYTE_ORDER == G_LITTLE_ENDIAN
  /* B - G - R - A */
  fail_unless_equals_int (data2[0], 0x80);
  fail_unless_equals_int (data2[1], 0x80);
  fail_unless_equals_int (data2[2], 0x80);
  fail_unless_equals_int (data2[3], 0x80);
#else
  /* A - R - G - B */
  fail_unless_equals_int (data2[0], 0x80);
  fail_unless_equals_int (data2[1], 0x80);
  fail_unless_equals_int (data2[2], 0x80);
  fail_unless_equals_int (data2[3], 0x80);
#endif

  /* now scaled, global-alpha not applied */
  pix2 = gst_video_overlay_rectangle_get_pixels_argb (rect1, &stride,
      GST_VIDEO_OVERLAY_FORMAT_FLAG_GLOBAL_ALPHA);
  /* this should just return the rect/buffer, that was cached for these
   * scaling dimensions */
  fail_unless (pix2 == pix3);
  data2 = GST_BUFFER_DATA (pix2);
  fail_unless (memcmp (data2, GST_BUFFER_DATA (pix3),
          GST_BUFFER_SIZE (pix3)) == 0);
  /* make sure we got the initial data (input=0x80808080) */
#if G_BYTE_ORDER == G_LITTLE_ENDIAN
  /* B - G - R - A */
  fail_unless_equals_int (data2[0], 0x80);
  fail_unless_equals_int (data2[1], 0x80);
  fail_unless_equals_int (data2[2], 0x80);
  fail_unless_equals_int (data2[3], 0x80);
#else
  /* A - R - G - B */
  fail_unless_equals_int (data2[0], 0x80);
  fail_unless_equals_int (data2[1], 0x80);
  fail_unless_equals_int (data2[2], 0x80);
  fail_unless_equals_int (data2[3], 0x80);
#endif

  /* scaled, global-alpha (0.25) applied */
  pix2 = gst_video_overlay_rectangle_get_pixels_argb (rect1, &stride,
      GST_VIDEO_OVERLAY_FORMAT_FLAG_NONE);
  /* this should just return the rect/buffer, that was cached for these
   * scaling dimensions with modified alpha channel */
  fail_unless (pix2 == pix3);
  data2 = GST_BUFFER_DATA (pix2);
  fail_unless (memcmp (data2, GST_BUFFER_DATA (pix3),
          GST_BUFFER_SIZE (pix3)) == 0);
  /* make sure we got the data we expect for global-alpha=0.25 */
#if G_BYTE_ORDER == G_LITTLE_ENDIAN
  /* B - G - R - A */
  fail_unless_equals_int (data2[0], 0x80);
  fail_unless_equals_int (data2[1], 0x80);
  fail_unless_equals_int (data2[2], 0x80);
  fail_unless_equals_int (data2[3], 0x20);
#else
  /* A - R - G - B */
  fail_unless_equals_int (data2[0], 0x20);
  fail_unless_equals_int (data2[1], 0x80);
  fail_unless_equals_int (data2[2], 0x80);
  fail_unless_equals_int (data2[3], 0x80);
#endif

  /* now unscaled premultiplied data, global-alpha not applied,
   * is this really a valid use case?*/
  pix2 = gst_video_overlay_rectangle_get_pixels_unscaled_argb (rect1, &w, &h,
      &stride, GST_VIDEO_OVERLAY_FORMAT_FLAG_PREMULTIPLIED_ALPHA |
      GST_VIDEO_OVERLAY_FORMAT_FLAG_GLOBAL_ALPHA);
  /* this should just return the rect/buffer, that was cached for the
   * premultiplied data */
  fail_unless (pix2 == pix4);
  data2 = GST_BUFFER_DATA (pix2);
  fail_unless (memcmp (data2, GST_BUFFER_DATA (pix4),
          GST_BUFFER_SIZE (pix4)) == 0);
  /* make sure we got what we expected */
#if G_BYTE_ORDER == G_LITTLE_ENDIAN
  /* B - G - R - A */
  fail_unless_equals_int (data2[0], 0x40);
  fail_unless_equals_int (data2[1], 0x40);
  fail_unless_equals_int (data2[2], 0x40);
  fail_unless_equals_int (data2[3], 0x80);
#else
  /* A - R - G - B */
  fail_unless_equals_int (data2[0], 0x80);
  fail_unless_equals_int (data2[1], 0x40);
  fail_unless_equals_int (data2[2], 0x40);
  fail_unless_equals_int (data2[3], 0x40);
#endif

  /* unscaled premultiplied data, global-alpha (0.25) applied */
  pix2 = gst_video_overlay_rectangle_get_pixels_unscaled_argb (rect1, &w, &h,
      &stride, GST_VIDEO_OVERLAY_FORMAT_FLAG_PREMULTIPLIED_ALPHA);
  /* this should just return the rect/buffer, that was cached for the
   * premultiplied data */
  fail_unless (pix2 == pix4);
  data2 = GST_BUFFER_DATA (pix2);
  fail_unless (memcmp (data2, GST_BUFFER_DATA (pix4),
          GST_BUFFER_SIZE (pix4)) == 0);
  /* make sure we got what we expected:
   * (0x40 / (0x80/0xFF) * (0x20/0xFF) = 0x10
   * NOTE: unless we are using round() for the premultiplied case
   * in gst_video_overlay_rectangle_apply_global_alpha() we get rounding
   * error, i.e. 0x0F here */
#if G_BYTE_ORDER == G_LITTLE_ENDIAN
  /* B - G - R - A */
  fail_unless_equals_int (data2[0], 0x0F);
  fail_unless_equals_int (data2[1], 0x0F);
  fail_unless_equals_int (data2[2], 0x0F);
  fail_unless_equals_int (data2[3], 0x20);
#else
  /* A - R - G - B */
  fail_unless_equals_int (data2[0], 0x20);
  fail_unless_equals_int (data2[1], 0x0F);
  fail_unless_equals_int (data2[2], 0x0F);
  fail_unless_equals_int (data2[3], 0x0F);
#endif

  /* set global_alpha once more */
  gst_video_overlay_rectangle_set_global_alpha (rect1, 0.75);
  /* and verify that also premultiplied data is adjusted
   * correspondingly (though with increasing rounding errors) */
  pix2 = gst_video_overlay_rectangle_get_pixels_unscaled_argb (rect1, &w, &h,
      &stride, GST_VIDEO_OVERLAY_FORMAT_FLAG_PREMULTIPLIED_ALPHA);
  /* this should just return the rect/buffer, that was cached for the
   * premultiplied data */
  fail_unless (pix2 == pix4);
  data2 = GST_BUFFER_DATA (pix2);
  fail_unless (memcmp (data2, GST_BUFFER_DATA (pix4),
          GST_BUFFER_SIZE (pix4)) == 0);
  /* make sure we got what we expected:
   * (0x0F / (0x20/0xFF) * (0x60/0xFF) = 0x2D
   * NOTE: using floats everywhere we would get 0x30
   * here we will actually end up with 0x2C */
#if G_BYTE_ORDER == G_LITTLE_ENDIAN
  /* B - G - R - A */
  fail_unless_equals_int (data2[0], 0x2C);
  fail_unless_equals_int (data2[1], 0x2C);
  fail_unless_equals_int (data2[2], 0x2C);
  fail_unless_equals_int (data2[3], 0x60);
#else
  /* A - R - G - B */
  fail_unless_equals_int (data2[0], 0x60);
  fail_unless_equals_int (data2[1], 0x2C);
  fail_unless_equals_int (data2[2], 0x2C);
  fail_unless_equals_int (data2[3], 0x2C);
#endif

  /* now scaled and premultiplied data, global-alpha not applied,
   * is this really a valid use case?*/
  pix2 = gst_video_overlay_rectangle_get_pixels_argb (rect1, &stride,
      GST_VIDEO_OVERLAY_FORMAT_FLAG_PREMULTIPLIED_ALPHA |
      GST_VIDEO_OVERLAY_FORMAT_FLAG_GLOBAL_ALPHA);
  /* this should just return the rect/buffer, that was cached for the
   * first premultiplied+scaled rect*/
  fail_unless (pix2 == pix5);
  fail_unless (stride == stride5);
  data2 = GST_BUFFER_DATA (pix2);
  fail_unless (memcmp (data2, GST_BUFFER_DATA (pix5),
          GST_BUFFER_SIZE (pix5)) == 0);
  /* make sure we got what we expected */
#if G_BYTE_ORDER == G_LITTLE_ENDIAN
  /* B - G - R - A */
  fail_unless_equals_int (data2[0], 0x40);
  fail_unless_equals_int (data2[1], 0x40);
  fail_unless_equals_int (data2[2], 0x40);
  fail_unless_equals_int (data2[3], 0x80);
#else
  /* A - R - G - B */
  fail_unless_equals_int (data2[0], 0x80);
  fail_unless_equals_int (data2[1], 0x40);
  fail_unless_equals_int (data2[2], 0x40);
  fail_unless_equals_int (data2[3], 0x40);
#endif

  /* scaled and premultiplied data, global-alpha applied */
  pix2 = gst_video_overlay_rectangle_get_pixels_argb (rect1, &stride,
      GST_VIDEO_OVERLAY_FORMAT_FLAG_PREMULTIPLIED_ALPHA);
  /* this should just return the rect/buffer, that was cached for the
   * first premultiplied+scaled rect*/
  fail_unless (pix2 == pix5);
  fail_unless (stride == stride5);
  data2 = GST_BUFFER_DATA (pix2);
  fail_unless (memcmp (data2, GST_BUFFER_DATA (pix5),
          GST_BUFFER_SIZE (pix5)) == 0);
  /* make sure we got what we expected; see above note about rounding errors! */
#if G_BYTE_ORDER == G_LITTLE_ENDIAN
  /* B - G - R - A */
  fail_unless_equals_int (data2[0], 0x2F);
  fail_unless_equals_int (data2[1], 0x2F);
  fail_unless_equals_int (data2[2], 0x2F);
  fail_unless_equals_int (data2[3], 0x60);
#else
  /* A - R - G - B */
  fail_unless_equals_int (data2[0], 0x60);
  fail_unless_equals_int (data2[1], 0x2F);
  fail_unless_equals_int (data2[2], 0x2F);
  fail_unless_equals_int (data2[3], 0x2F);
#endif

  gst_video_overlay_rectangle_unref (rect1);
}

GST_END_TEST;

static Suite *
video_suite (void)
{
  Suite *s = suite_create ("video support library");
  TCase *tc_chain = tcase_create ("general");

  suite_add_tcase (s, tc_chain);
  tcase_add_test (tc_chain, test_video_formats);
  tcase_add_test (tc_chain, test_video_formats_rgb);
  tcase_add_test (tc_chain, test_video_formats_all);
  tcase_add_test (tc_chain, test_dar_calc);
  tcase_add_test (tc_chain, test_parse_caps_rgb);
  tcase_add_test (tc_chain, test_events);
  tcase_add_test (tc_chain, test_convert_frame);
  tcase_add_test (tc_chain, test_convert_frame_async);
  tcase_add_test (tc_chain, test_video_size_from_caps);
#if 0
  /* FIXME 0.11: port overlay compositions */
  tcase_add_test (tc_chain, test_overlay_composition);
  tcase_add_test (tc_chain, test_overlay_composition_premultiplied_alpha);
<<<<<<< HEAD
#endif
=======
  tcase_add_test (tc_chain, test_overlay_composition_global_alpha);
>>>>>>> b47350b6

  return s;
}

GST_CHECK_MAIN (video);<|MERGE_RESOLUTION|>--- conflicted
+++ resolved
@@ -1526,11 +1526,8 @@
   /* FIXME 0.11: port overlay compositions */
   tcase_add_test (tc_chain, test_overlay_composition);
   tcase_add_test (tc_chain, test_overlay_composition_premultiplied_alpha);
-<<<<<<< HEAD
-#endif
-=======
   tcase_add_test (tc_chain, test_overlay_composition_global_alpha);
->>>>>>> b47350b6
+#endif
 
   return s;
 }
