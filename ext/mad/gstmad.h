/* GStreamer
 * Copyright (C) 2003 Benjamin Otte <in7y118@public.uni-hamburg.de>
 *
 * This library is free software; you can redistribute it and/or
 * modify it under the terms of the GNU Library General Public
 * License as published by the Free Software Foundation; either
 * version 2 of the License, or (at your option) any later version.
 *
 * This library is distributed in the hope that it will be useful,
 * but WITHOUT ANY WARRANTY; without even the implied warranty of
 * MERCHANTABILITY or FITNESS FOR A PARTICULAR PURPOSE.  See the GNU
 * Library General Public License for more details.
 *
 * You should have received a copy of the GNU Library General Public
 * License along with this library; if not, write to the
 * Free Software Foundation, Inc., 59 Temple Place - Suite 330,
 * Boston, MA 02111-1307, USA.
 */


#ifndef __GST_MAD_H__
#define __GST_MAD_H__

#include <gst/gst.h>
#include <gst/tag/tag.h>
#include <gst/audio/gstaudiodecoder.h>

#include <mad.h>

G_BEGIN_DECLS

#define GST_TYPE_MAD \
  (gst_mad_get_type())
#define GST_MAD(obj) \
  (G_TYPE_CHECK_INSTANCE_CAST((obj),GST_TYPE_MAD,GstMad))
#define GST_MAD_CLASS(klass) \
  (G_TYPE_CHECK_CLASS_CAST((klass),GST_TYPE_MAD,GstMadClass))
#define GST_IS_MAD(obj) \
  (G_TYPE_CHECK_INSTANCE_TYPE((obj),GST_TYPE_MAD))
#define GST_IS_MAD_CLASS(klass) \
  (G_TYPE_CHECK_CLASS_TYPE((klass),GST_TYPE_MAD))


typedef struct _GstMad GstMad;
typedef struct _GstMadClass GstMadClass;

struct _GstMad
{
<<<<<<< HEAD
  GstAudioDecoder audiodecoder;
=======
  GstAudioDecoder element;
>>>>>>> f9149656

  /* state */
  struct mad_stream stream;
  struct mad_frame frame;
  struct mad_synth synth;

  /* info */
  struct mad_header header;

  /* negotiated format */
  gint rate, pending_rate;
  gint channels, pending_channels;
  gint times_pending;
  gboolean caps_set;            /* used to keep track of whether to change/update caps */

<<<<<<< HEAD
=======
  gboolean eos;

>>>>>>> f9149656
  /* properties */
  gboolean half;
  gboolean ignore_crc;
};

struct _GstMadClass
{
<<<<<<< HEAD
  GstAudioDecoderClass audiodecoder_class;
=======
  GstAudioDecoderClass parent_class;
>>>>>>> f9149656
};

GType                   gst_mad_get_type (void);
gboolean                gst_mad_register (GstPlugin * plugin);

G_END_DECLS

#endif /* __GST_MAD_H__ */<|MERGE_RESOLUTION|>--- conflicted
+++ resolved
@@ -46,11 +46,7 @@
 
 struct _GstMad
 {
-<<<<<<< HEAD
-  GstAudioDecoder audiodecoder;
-=======
   GstAudioDecoder element;
->>>>>>> f9149656
 
   /* state */
   struct mad_stream stream;
@@ -66,11 +62,8 @@
   gint times_pending;
   gboolean caps_set;            /* used to keep track of whether to change/update caps */
 
-<<<<<<< HEAD
-=======
   gboolean eos;
 
->>>>>>> f9149656
   /* properties */
   gboolean half;
   gboolean ignore_crc;
@@ -78,11 +71,7 @@
 
 struct _GstMadClass
 {
-<<<<<<< HEAD
-  GstAudioDecoderClass audiodecoder_class;
-=======
   GstAudioDecoderClass parent_class;
->>>>>>> f9149656
 };
 
 GType                   gst_mad_get_type (void);
