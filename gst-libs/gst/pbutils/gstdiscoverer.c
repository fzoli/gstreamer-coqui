/* GStreamer
 * Copyright (C) 2009 Edward Hervey <edward.hervey@collabora.co.uk>
 *               2009 Nokia Corporation
 *
 * This library is free software; you can redistribute it and/or
 * modify it under the terms of the GNU Library General Public
 * License as published by the Free Software Foundation; either
 * version 2 of the License, or (at your option) any later version.
 *
 * This library is distributed in the hope that it will be useful,
 * but WITHOUT ANY WARRANTY; without even the implied warranty of
 * MERCHANTABILITY or FITNESS FOR A PARTICULAR PURPOSE.  See the GNU
 * Library General Public License for more details.
 *
 * You should have received a copy of the GNU Library General Public
 * License along with this library; if not, write to the
 * Free Software Foundation, Inc., 59 Temple Place - Suite 330,
 * Boston, MA 02111-1307, USA.
 */

/**
 * SECTION:gstdiscoverer
 * @short_description: Utility for discovering information on URIs.
 *
 * The #GstDiscoverer is a utility object which allows to get as much
 * information as possible from one or many URIs.
 *
 * It provides two APIs, allowing usage in blocking or non-blocking mode.
 *
 * The blocking mode just requires calling gst_discoverer_discover_uri()
 * with the URI one wishes to discover.
 *
 * The non-blocking mode requires a running #GMainLoop in the default
 * #GMainContext, where one connects to the various signals, appends the
 * URIs to be processed (through gst_discoverer_discover_uri_async()) and then
 * asks for the discovery to begin (through gst_discoverer_start()).
 *
 * All the information is returned in a #GstDiscovererInfo structure.
 *
 * Since: 0.10.31
 */

#ifdef HAVE_CONFIG_H
#include "config.h"
#endif

#include <gst/video/video.h>

#include "pbutils.h"
#include "pbutils-marshal.h"
#include "pbutils-private.h"

#include "gst/glib-compat-private.h"

GST_DEBUG_CATEGORY_STATIC (discoverer_debug);
#define GST_CAT_DEFAULT discoverer_debug

static GQuark _CAPS_QUARK;
static GQuark _TAGS_QUARK;
static GQuark _MISSING_PLUGIN_QUARK;
static GQuark _STREAM_TOPOLOGY_QUARK;
static GQuark _TOPOLOGY_PAD_QUARK;


typedef struct
{
  GstDiscoverer *dc;
  GstPad *pad;
  GstElement *queue;
  GstElement *sink;
  GstTagList *tags;
} PrivateStream;

struct _GstDiscovererPrivate
{
  gboolean async;

  /* allowed time to discover each uri in nanoseconds */
  GstClockTime timeout;

  /* list of pending URI to process (current excluded) */
  GList *pending_uris;

  GMutex *lock;

  /* TRUE if processing a URI */
  gboolean processing;

  /* TRUE if discoverer has been started */
  gboolean running;

  /* current items */
  GstDiscovererInfo *current_info;
  GError *current_error;
  GstStructure *current_topology;

  /* List of private streams */
  GList *streams;

  /* Global elements */
  GstBin *pipeline;
  GstElement *uridecodebin;
  GstBus *bus;

  GType decodebin_type;

  /* Custom main context variables */
  GMainContext *ctx;
  guint sourceid;
  guint timeoutid;

  /* reusable queries */
  GstQuery *seeking_query;

  /* Handler ids for various callbacks */
  gulong pad_added_id;
  gulong pad_remove_id;
  gulong element_added_id;
  gulong bus_cb_id;
};

#define DISCO_LOCK(dc) g_mutex_lock (dc->priv->lock);
#define DISCO_UNLOCK(dc) g_mutex_unlock (dc->priv->lock);

static void
_do_init (void)
{
  GST_DEBUG_CATEGORY_INIT (discoverer_debug, "discoverer", 0, "Discoverer");

  _CAPS_QUARK = g_quark_from_static_string ("caps");
  _TAGS_QUARK = g_quark_from_static_string ("tags");
  _MISSING_PLUGIN_QUARK = g_quark_from_static_string ("missing-plugin");
  _STREAM_TOPOLOGY_QUARK = g_quark_from_static_string ("stream-topology");
  _TOPOLOGY_PAD_QUARK = g_quark_from_static_string ("pad");
};

G_DEFINE_TYPE_EXTENDED (GstDiscoverer, gst_discoverer, G_TYPE_OBJECT, 0,
    _do_init ());

enum
{
  SIGNAL_FINISHED,
  SIGNAL_STARTING,
  SIGNAL_DISCOVERED,
  LAST_SIGNAL
};

#define DEFAULT_PROP_TIMEOUT 15 * GST_SECOND

enum
{
  PROP_0,
  PROP_TIMEOUT
};

static guint gst_discoverer_signals[LAST_SIGNAL] = { 0 };

static void gst_discoverer_set_timeout (GstDiscoverer * dc,
    GstClockTime timeout);
static gboolean async_timeout_cb (GstDiscoverer * dc);

static void discoverer_bus_cb (GstBus * bus, GstMessage * msg,
    GstDiscoverer * dc);
static void uridecodebin_pad_added_cb (GstElement * uridecodebin, GstPad * pad,
    GstDiscoverer * dc);
static void uridecodebin_pad_removed_cb (GstElement * uridecodebin,
    GstPad * pad, GstDiscoverer * dc);

static void gst_discoverer_dispose (GObject * dc);
static void gst_discoverer_set_property (GObject * object, guint prop_id,
    const GValue * value, GParamSpec * pspec);
static void gst_discoverer_get_property (GObject * object, guint prop_id,
    GValue * value, GParamSpec * pspec);

static void
gst_discoverer_class_init (GstDiscovererClass * klass)
{
  GObjectClass *gobject_class = (GObjectClass *) klass;

  gobject_class->dispose = gst_discoverer_dispose;

  gobject_class->set_property = gst_discoverer_set_property;
  gobject_class->get_property = gst_discoverer_get_property;

  g_type_class_add_private (klass, sizeof (GstDiscovererPrivate));

  /* properties */
  /**
   * GstDiscoverer:timeout
   *
   * The duration (in nanoseconds) after which the discovery of an individual
   * URI will timeout.
   *
   * If the discovery of a URI times out, the %GST_DISCOVERER_TIMEOUT will be
   * set on the result flags.
   */
  g_object_class_install_property (gobject_class, PROP_TIMEOUT,
      g_param_spec_uint64 ("timeout", "timeout", "Timeout",
          GST_SECOND, 3600 * GST_SECOND, DEFAULT_PROP_TIMEOUT,
          G_PARAM_READWRITE | G_PARAM_CONSTRUCT | G_PARAM_STATIC_STRINGS));

  /* signals */
  /**
   * GstDiscoverer::finished:
   * @discoverer: the #GstDiscoverer
   *
   * Will be emitted when all pending URIs have been processed.
   */
  gst_discoverer_signals[SIGNAL_FINISHED] =
      g_signal_new ("finished", G_TYPE_FROM_CLASS (klass), G_SIGNAL_RUN_LAST,
      G_STRUCT_OFFSET (GstDiscovererClass, finished),
      NULL, NULL, g_cclosure_marshal_VOID__VOID, G_TYPE_NONE, 0, G_TYPE_NONE);

  /**
   * GstDiscoverer::starting:
   * @discoverer: the #GstDiscoverer
   *
   * Will be emitted when the discover starts analyzing the pending URIs
   */
  gst_discoverer_signals[SIGNAL_STARTING] =
      g_signal_new ("starting", G_TYPE_FROM_CLASS (klass), G_SIGNAL_RUN_LAST,
      G_STRUCT_OFFSET (GstDiscovererClass, starting),
      NULL, NULL, g_cclosure_marshal_VOID__VOID, G_TYPE_NONE, 0, G_TYPE_NONE);

  /**
   * GstDiscoverer::discovered:
   * @discoverer: the #GstDiscoverer
   * @info: the results #GstDiscovererInfo
   * @error: (type GLib.Error): #GError, which will be non-NULL if an error
   *                            occurred during discovery
   *
   * Will be emitted when all information on a URI could be discovered.
   */
  gst_discoverer_signals[SIGNAL_DISCOVERED] =
      g_signal_new ("discovered", G_TYPE_FROM_CLASS (klass), G_SIGNAL_RUN_LAST,
      G_STRUCT_OFFSET (GstDiscovererClass, discovered),
      NULL, NULL, pbutils_marshal_VOID__POINTER_BOXED,
      G_TYPE_NONE, 2, GST_TYPE_DISCOVERER_INFO,
      G_TYPE_ERROR | G_SIGNAL_TYPE_STATIC_SCOPE);
}

static void
uridecodebin_element_added_cb (GstElement * uridecodebin,
    GstElement * child, GstDiscoverer * dc)
{
  GST_DEBUG ("New element added to uridecodebin : %s",
      GST_ELEMENT_NAME (child));

  if (G_OBJECT_TYPE (child) == dc->priv->decodebin_type) {
    g_object_set (child, "post-stream-topology", TRUE, NULL);
  }
}

static void
gst_discoverer_init (GstDiscoverer * dc)
{
  GstElement *tmp;
  GstFormat format = GST_FORMAT_TIME;

  dc->priv = G_TYPE_INSTANCE_GET_PRIVATE (dc, GST_TYPE_DISCOVERER,
      GstDiscovererPrivate);

  dc->priv->timeout = DEFAULT_PROP_TIMEOUT;
  dc->priv->async = FALSE;

  dc->priv->lock = g_mutex_new ();

  GST_LOG ("Creating pipeline");
  dc->priv->pipeline = (GstBin *) gst_pipeline_new ("Discoverer");
  GST_LOG_OBJECT (dc, "Creating uridecodebin");
  dc->priv->uridecodebin =
      gst_element_factory_make ("uridecodebin", "discoverer-uri");
  if (G_UNLIKELY (dc->priv->uridecodebin == NULL)) {
    GST_ERROR ("Can't create uridecodebin");
    return;
  }
  GST_LOG_OBJECT (dc, "Adding uridecodebin to pipeline");
  gst_bin_add (dc->priv->pipeline, dc->priv->uridecodebin);

  dc->priv->pad_added_id =
      g_signal_connect_object (dc->priv->uridecodebin, "pad-added",
      G_CALLBACK (uridecodebin_pad_added_cb), dc, 0);
  dc->priv->pad_remove_id =
      g_signal_connect_object (dc->priv->uridecodebin, "pad-removed",
      G_CALLBACK (uridecodebin_pad_removed_cb), dc, 0);

  GST_LOG_OBJECT (dc, "Getting pipeline bus");
  dc->priv->bus = gst_pipeline_get_bus ((GstPipeline *) dc->priv->pipeline);

  dc->priv->bus_cb_id =
      g_signal_connect_object (dc->priv->bus, "message",
      G_CALLBACK (discoverer_bus_cb), dc, 0);

  GST_DEBUG_OBJECT (dc, "Done initializing Discoverer");

  /* This is ugly. We get the GType of decodebin so we can quickly detect
   * when a decodebin is added to uridecodebin so we can set the
   * post-stream-topology setting to TRUE */
  dc->priv->element_added_id =
      g_signal_connect_object (dc->priv->uridecodebin, "element-added",
      G_CALLBACK (uridecodebin_element_added_cb), dc, 0);
  tmp = gst_element_factory_make ("decodebin", NULL);
  dc->priv->decodebin_type = G_OBJECT_TYPE (tmp);
  gst_object_unref (tmp);

  /* create queries */
  dc->priv->seeking_query = gst_query_new_seeking (format);
}

static void
discoverer_reset (GstDiscoverer * dc)
{
  GST_DEBUG_OBJECT (dc, "Resetting");

  if (dc->priv->pending_uris) {
    g_list_foreach (dc->priv->pending_uris, (GFunc) g_free, NULL);
    g_list_free (dc->priv->pending_uris);
    dc->priv->pending_uris = NULL;
  }

  if (dc->priv->pipeline)
    gst_element_set_state ((GstElement *) dc->priv->pipeline, GST_STATE_NULL);
}

#define DISCONNECT_SIGNAL(o,i) G_STMT_START{           \
  if ((i) && g_signal_handler_is_connected ((o), (i))) \
    g_signal_handler_disconnect ((o), (i));            \
  (i) = 0;                                             \
}G_STMT_END

static void
gst_discoverer_dispose (GObject * obj)
{
  GstDiscoverer *dc = (GstDiscoverer *) obj;

  GST_DEBUG_OBJECT (dc, "Disposing");

  discoverer_reset (dc);

  if (G_LIKELY (dc->priv->pipeline)) {
    /* Workaround for bug #118536 */
    DISCONNECT_SIGNAL (dc->priv->uridecodebin, dc->priv->pad_added_id);
    DISCONNECT_SIGNAL (dc->priv->uridecodebin, dc->priv->pad_remove_id);
    DISCONNECT_SIGNAL (dc->priv->uridecodebin, dc->priv->element_added_id);
    DISCONNECT_SIGNAL (dc->priv->bus, dc->priv->bus_cb_id);

    /* pipeline was set to NULL in _reset */
    gst_object_unref (dc->priv->pipeline);
    gst_object_unref (dc->priv->bus);

    dc->priv->pipeline = NULL;
    dc->priv->uridecodebin = NULL;
    dc->priv->bus = NULL;
  }

  gst_discoverer_stop (dc);

  if (dc->priv->lock) {
    g_mutex_free (dc->priv->lock);
    dc->priv->lock = NULL;
  }

  if (dc->priv->seeking_query) {
    gst_query_unref (dc->priv->seeking_query);
    dc->priv->seeking_query = NULL;
  }

  G_OBJECT_CLASS (gst_discoverer_parent_class)->dispose (obj);
}

static void
gst_discoverer_set_property (GObject * object, guint prop_id,
    const GValue * value, GParamSpec * pspec)
{
  GstDiscoverer *dc = (GstDiscoverer *) object;

  switch (prop_id) {
    case PROP_TIMEOUT:
      gst_discoverer_set_timeout (dc, g_value_get_uint64 (value));
      break;
    default:
      G_OBJECT_WARN_INVALID_PROPERTY_ID (object, prop_id, pspec);
      break;
  }
}

static void
gst_discoverer_get_property (GObject * object, guint prop_id,
    GValue * value, GParamSpec * pspec)
{
  GstDiscoverer *dc = (GstDiscoverer *) object;

  switch (prop_id) {
    case PROP_TIMEOUT:
      DISCO_LOCK (dc);
      g_value_set_uint64 (value, dc->priv->timeout);
      DISCO_UNLOCK (dc);
      break;
    default:
      G_OBJECT_WARN_INVALID_PROPERTY_ID (object, prop_id, pspec);
      break;
  }
}

static void
gst_discoverer_set_timeout (GstDiscoverer * dc, GstClockTime timeout)
{
  GST_DEBUG_OBJECT (dc, "timeout : %" GST_TIME_FORMAT, GST_TIME_ARGS (timeout));

  /* FIXME : update current pending timeout if we're running */
  DISCO_LOCK (dc);
  dc->priv->timeout = timeout;
  DISCO_UNLOCK (dc);
}

static GstPadProbeReturn
_event_probe (GstPad * pad, GstPadProbeInfo * info, PrivateStream * ps)
{
  GstEvent *event = GST_PAD_PROBE_INFO_EVENT (info);

  if (GST_EVENT_TYPE (event) == GST_EVENT_TAG) {
    GstTagList *tl = NULL, *tmp;

    gst_event_parse_tag (event, &tl);
    GST_DEBUG_OBJECT (pad, "tags %" GST_PTR_FORMAT, tl);
    DISCO_LOCK (ps->dc);
    /* If preroll is complete, drop these tags - the collected information is
     * possibly already being processed and adding more tags would be racy */
    if (G_LIKELY (ps->dc->priv->processing)) {
      GST_DEBUG_OBJECT (pad, "private stream %p old tags %" GST_PTR_FORMAT, ps,
          ps->tags);
      tmp = gst_tag_list_merge (ps->tags, tl, GST_TAG_MERGE_APPEND);
      if (ps->tags)
        gst_tag_list_free (ps->tags);
      ps->tags = tmp;
      GST_DEBUG_OBJECT (pad, "private stream %p new tags %" GST_PTR_FORMAT, ps,
          tmp);
    } else
      GST_DEBUG_OBJECT (pad, "Dropping tags since preroll is done");
    DISCO_UNLOCK (ps->dc);
  }

  return GST_PAD_PROBE_OK;
}

static GstStaticCaps subtitle_caps = GST_STATIC_CAPS ("text/plain; "
    "text/x-pango-markup; subpicture/x-pgs; subpicture/x-dvb; "
    "application/x-subtitle-unknown; application/x-ssa; application/x-ass; "
    "subtitle/x-kate; application/x-kate; video/x-dvd-subpicture");

static gboolean
is_subtitle_caps (const GstCaps * caps)
{
  GstCaps *subs_caps;
  gboolean ret;

  subs_caps = gst_static_caps_get (&subtitle_caps);
  ret = gst_caps_can_intersect (caps, subs_caps);
  gst_caps_unref (subs_caps);

  return ret;
}

static void
uridecodebin_pad_added_cb (GstElement * uridecodebin, GstPad * pad,
    GstDiscoverer * dc)
{
  PrivateStream *ps;
  GstPad *sinkpad = NULL;
  GstCaps *caps;

  GST_DEBUG_OBJECT (dc, "pad %s:%s", GST_DEBUG_PAD_NAME (pad));

  ps = g_slice_new0 (PrivateStream);

  ps->dc = dc;
  ps->pad = pad;
  ps->queue = gst_element_factory_make ("queue", NULL);
  ps->sink = gst_element_factory_make ("fakesink", NULL);

  if (G_UNLIKELY (ps->queue == NULL || ps->sink == NULL))
    goto error;

  g_object_set (ps->sink, "silent", TRUE, NULL);
  g_object_set (ps->queue, "max-size-buffers", 1, "silent", TRUE, NULL);

  caps = gst_pad_query_caps (pad, NULL);

  if (is_subtitle_caps (caps)) {
    /* Subtitle streams are sparse and may not provide any information - don't
     * wait for data to preroll */
    g_object_set (ps->sink, "async", FALSE, NULL);
  }

  gst_caps_unref (caps);

  gst_bin_add_many (dc->priv->pipeline, ps->queue, ps->sink, NULL);

  if (!gst_element_link_pads_full (ps->queue, "src", ps->sink, "sink",
          GST_PAD_LINK_CHECK_NOTHING))
    goto error;
  if (!gst_element_sync_state_with_parent (ps->sink))
    goto error;
  if (!gst_element_sync_state_with_parent (ps->queue))
    goto error;

  sinkpad = gst_element_get_static_pad (ps->queue, "sink");
  if (sinkpad == NULL)
    goto error;
  if (gst_pad_link_full (pad, sinkpad,
          GST_PAD_LINK_CHECK_NOTHING) != GST_PAD_LINK_OK)
    goto error;
  gst_object_unref (sinkpad);

  /* Add an event probe */
  gst_pad_add_probe (pad, GST_PAD_PROBE_TYPE_EVENT_DOWNSTREAM,
      (GstPadProbeCallback) _event_probe, ps, NULL);

  DISCO_LOCK (dc);
  dc->priv->streams = g_list_append (dc->priv->streams, ps);
  DISCO_UNLOCK (dc);

  GST_DEBUG_OBJECT (dc, "Done handling pad");

  return;

error:
  GST_ERROR_OBJECT (dc, "Error while handling pad");
  if (sinkpad)
    gst_object_unref (sinkpad);
  if (ps->queue)
    gst_object_unref (ps->queue);
  if (ps->sink)
    gst_object_unref (ps->sink);
  g_slice_free (PrivateStream, ps);
  return;
}

static void
uridecodebin_pad_removed_cb (GstElement * uridecodebin, GstPad * pad,
    GstDiscoverer * dc)
{
  GList *tmp;
  PrivateStream *ps;
  GstPad *sinkpad;

  GST_DEBUG_OBJECT (dc, "pad %s:%s", GST_DEBUG_PAD_NAME (pad));

  /* Find the PrivateStream */
  DISCO_LOCK (dc);
  for (tmp = dc->priv->streams; tmp; tmp = tmp->next) {
    ps = (PrivateStream *) tmp->data;
    if (ps->pad == pad)
      break;
  }

  if (tmp == NULL) {
    DISCO_UNLOCK (dc);
    GST_DEBUG ("The removed pad wasn't controlled by us !");
    return;
  }

  dc->priv->streams = g_list_delete_link (dc->priv->streams, tmp);
  DISCO_UNLOCK (dc);

  gst_element_set_state (ps->sink, GST_STATE_NULL);
  gst_element_set_state (ps->queue, GST_STATE_NULL);
  gst_element_unlink (ps->queue, ps->sink);

  sinkpad = gst_element_get_static_pad (ps->queue, "sink");
  gst_pad_unlink (pad, sinkpad);
  gst_object_unref (sinkpad);

  /* references removed here */
  gst_bin_remove_many (dc->priv->pipeline, ps->sink, ps->queue, NULL);

  if (ps->tags) {
    gst_tag_list_free (ps->tags);
  }

  g_slice_free (PrivateStream, ps);

  GST_DEBUG ("Done handling pad");
}

static GstStructure *
collect_stream_information (GstDiscoverer * dc, PrivateStream * ps, guint idx)
{
  GstCaps *caps;
  GstStructure *st;
  gchar *stname;

  stname = g_strdup_printf ("stream-%02d", idx);
  st = gst_structure_new_empty (stname);
  g_free (stname);

  /* Get caps */
  caps = gst_pad_get_current_caps (ps->pad);
  if (!caps) {
    GST_WARNING ("Couldn't get negotiated caps from %s:%s",
        GST_DEBUG_PAD_NAME (ps->pad));
    caps = gst_pad_query_caps (ps->pad, NULL);
  }
  if (caps) {
    GST_DEBUG ("Got caps %" GST_PTR_FORMAT, caps);
    gst_structure_id_set (st, _CAPS_QUARK, GST_TYPE_CAPS, caps, NULL);

    gst_caps_unref (caps);
  }
  if (ps->tags)
    gst_structure_id_set (st, _TAGS_QUARK, GST_TYPE_TAG_LIST, ps->tags, NULL);

  return st;
}

/* takes ownership of new_tags, may replace *taglist with a new one */
static void
gst_discoverer_merge_and_replace_tags (GstTagList ** taglist,
    GstTagList * new_tags)
{
  if (new_tags == NULL)
    return;

  if (*taglist == NULL) {
    *taglist = new_tags;
    return;
  }

  gst_tag_list_insert (*taglist, new_tags, GST_TAG_MERGE_REPLACE);
  gst_tag_list_free (new_tags);
}

/* Parses a set of caps and tags in st and populates a GstDiscovererStreamInfo
 * structure (parent, if !NULL, otherwise it allocates one)
 */
static GstDiscovererStreamInfo *
collect_information (GstDiscoverer * dc, const GstStructure * st,
    GstDiscovererStreamInfo * parent)
{
  GstCaps *caps;
  GstStructure *caps_st;
  GstTagList *tags_st;
  const gchar *name;
  int tmp;
  guint utmp;

  if (!st || !gst_structure_id_has_field (st, _CAPS_QUARK)) {
    GST_WARNING ("Couldn't find caps !");
    if (parent)
      return gst_discoverer_stream_info_ref (parent);
    else
      return (GstDiscovererStreamInfo *)
          g_object_new (GST_TYPE_DISCOVERER_STREAM_INFO, NULL);
  }

  gst_structure_id_get (st, _CAPS_QUARK, GST_TYPE_CAPS, &caps, NULL);
  caps_st = gst_caps_get_structure (caps, 0);
  name = gst_structure_get_name (caps_st);

  if (g_str_has_prefix (name, "audio/")) {
    GstDiscovererAudioInfo *info;

    if (parent)
      info = (GstDiscovererAudioInfo *) gst_discoverer_stream_info_ref (parent);
    else {
      info = (GstDiscovererAudioInfo *)
          g_object_new (GST_TYPE_DISCOVERER_AUDIO_INFO, NULL);
      info->parent.caps = gst_caps_ref (caps);
    }

    if (gst_structure_get_int (caps_st, "rate", &tmp))
      info->sample_rate = (guint) tmp;

    if (gst_structure_get_int (caps_st, "channels", &tmp))
      info->channels = (guint) tmp;

    if (gst_structure_get_int (caps_st, "depth", &tmp))
      info->depth = (guint) tmp;

    if (gst_structure_id_has_field (st, _TAGS_QUARK)) {
      gst_structure_id_get (st, _TAGS_QUARK, GST_TYPE_TAG_LIST, &tags_st, NULL);
      if (gst_tag_list_get_uint (tags_st, GST_TAG_BITRATE, &utmp) ||
          gst_tag_list_get_uint (tags_st, GST_TAG_NOMINAL_BITRATE, &utmp))
        info->bitrate = utmp;

      if (gst_tag_list_get_uint (tags_st, GST_TAG_MAXIMUM_BITRATE, &utmp))
        info->max_bitrate = utmp;

      /* FIXME: Is it worth it to remove the tags we've parsed? */
      gst_discoverer_merge_and_replace_tags (&info->parent.tags, tags_st);
    }

    if (!info->language && ((GstDiscovererStreamInfo *) info)->tags) {
      gchar *language;
      if (gst_tag_list_get_string (((GstDiscovererStreamInfo *) info)->tags,
              GST_TAG_LANGUAGE_CODE, &language)) {
        info->language = language;
      }
    }

    gst_caps_unref (caps);
    return (GstDiscovererStreamInfo *) info;

  } else if (g_str_has_prefix (name, "video/") ||
      g_str_has_prefix (name, "image/")) {
    GstDiscovererVideoInfo *info;
    GstVideoInfo vinfo;

    if (parent)
      info = (GstDiscovererVideoInfo *) gst_discoverer_stream_info_ref (parent);
    else {
      info = (GstDiscovererVideoInfo *)
          g_object_new (GST_TYPE_DISCOVERER_VIDEO_INFO, NULL);
      info->parent.caps = gst_caps_ref (caps);
    }

    /* FIXME : gst_video_info_from_caps only works with raw caps,
     * wouldn't we want to get all the info below for non-raw caps ? 
     */
    if (g_str_has_prefix (name, "video/x-raw") &&
        gst_video_info_from_caps (&vinfo, caps)) {
      info->width = (guint) vinfo.width;
      info->height = (guint) vinfo.height;

      info->depth = (guint) 0;

      info->par_num = vinfo.par_n;
      info->par_denom = vinfo.par_d;

      info->framerate_num = vinfo.fps_n;
      info->framerate_denom = vinfo.fps_d;

      info->interlaced = (vinfo.flags & GST_VIDEO_FLAG_INTERLACED) != 0;
    }

    if (gst_structure_id_has_field (st, _TAGS_QUARK)) {
      gst_structure_id_get (st, _TAGS_QUARK, GST_TYPE_TAG_LIST, &tags_st, NULL);
      if (gst_tag_list_get_uint (tags_st, GST_TAG_BITRATE, &utmp) ||
          gst_tag_list_get_uint (tags_st, GST_TAG_NOMINAL_BITRATE, &utmp))
        info->bitrate = utmp;

      if (gst_tag_list_get_uint (tags_st, GST_TAG_MAXIMUM_BITRATE, &utmp))
        info->max_bitrate = utmp;

      /* FIXME: Is it worth it to remove the tags we've parsed? */
      gst_discoverer_merge_and_replace_tags (&info->parent.tags,
          (GstTagList *) tags_st);
    }

    gst_caps_unref (caps);
    return (GstDiscovererStreamInfo *) info;

  } else if (is_subtitle_caps (caps)) {
    GstDiscovererSubtitleInfo *info;

    if (parent)
      info =
          (GstDiscovererSubtitleInfo *) gst_discoverer_stream_info_ref (parent);
    else {
      info = (GstDiscovererSubtitleInfo *)
          g_object_new (GST_TYPE_DISCOVERER_SUBTITLE_INFO, NULL);
      info->parent.caps = gst_caps_ref (caps);
    }

    if (gst_structure_id_has_field (st, _TAGS_QUARK)) {
      const gchar *language;

      gst_structure_id_get (st, _TAGS_QUARK, GST_TYPE_TAG_LIST, &tags_st, NULL);

      language = gst_structure_get_string (caps_st, GST_TAG_LANGUAGE_CODE);
      if (language)
        info->language = g_strdup (language);

      /* FIXME: Is it worth it to remove the tags we've parsed? */
      gst_discoverer_merge_and_replace_tags (&info->parent.tags, tags_st);
    }

    if (!info->language && ((GstDiscovererStreamInfo *) info)->tags) {
      gchar *language;
      if (gst_tag_list_get_string (((GstDiscovererStreamInfo *) info)->tags,
              GST_TAG_LANGUAGE_CODE, &language)) {
        info->language = language;
      }
    }

    gst_caps_unref (caps);
    return (GstDiscovererStreamInfo *) info;

  } else {
    /* None of the above - populate what information we can */
    GstDiscovererStreamInfo *info;

    if (parent)
      info = gst_discoverer_stream_info_ref (parent);
    else {
      info = (GstDiscovererStreamInfo *)
          g_object_new (GST_TYPE_DISCOVERER_STREAM_INFO, NULL);
      info->caps = gst_caps_ref (caps);
    }

    if (gst_structure_id_get (st, _TAGS_QUARK,
            GST_TYPE_TAG_LIST, &tags_st, NULL)) {
      gst_discoverer_merge_and_replace_tags (&info->tags, tags_st);
    }

    gst_caps_unref (caps);
    return info;
  }

}

static GstStructure *
find_stream_for_node (GstDiscoverer * dc, const GstStructure * topology)
{
  GstPad *pad;
  GstPad *target_pad = NULL;
  GstStructure *st = NULL;
  PrivateStream *ps;
  guint i;
  GList *tmp;

  if (!gst_structure_id_has_field (topology, _TOPOLOGY_PAD_QUARK)) {
    GST_DEBUG ("Could not find pad for node %" GST_PTR_FORMAT "\n", topology);
    return NULL;
  }

  gst_structure_id_get (topology, _TOPOLOGY_PAD_QUARK,
      GST_TYPE_PAD, &pad, NULL);

  if (!dc->priv->streams) {
    gst_object_unref (pad);
    return NULL;
  }

  for (i = 0, tmp = dc->priv->streams; tmp; tmp = tmp->next, i++) {
    ps = (PrivateStream *) tmp->data;

    target_pad = gst_ghost_pad_get_target (GST_GHOST_PAD (ps->pad));
    gst_object_unref (target_pad);

    if (target_pad == pad)
      break;
  }

  if (tmp)
    st = collect_stream_information (dc, ps, i);

  gst_object_unref (pad);

  return st;
}

static gboolean
child_is_raw_stream (const GstCaps * parent, const GstCaps * child)
{
  const GstStructure *st1, *st2;
  const gchar *name1, *name2;

  st1 = gst_caps_get_structure (parent, 0);
  name1 = gst_structure_get_name (st1);
  st2 = gst_caps_get_structure (child, 0);
  name2 = gst_structure_get_name (st2);

  if ((g_str_has_prefix (name1, "audio/") &&
          g_str_has_prefix (name2, "audio/x-raw")) ||
      ((g_str_has_prefix (name1, "video/") ||
              g_str_has_prefix (name1, "image/")) &&
          g_str_has_prefix (name2, "video/x-raw"))) {
    /* child is the "raw" sub-stream corresponding to parent */
    return TRUE;
  }

  if (is_subtitle_caps (parent))
    return TRUE;

  return FALSE;
}

/* If a parent is non-NULL, collected stream information will be appended to it
 * (and where the information exists, it will be overriden)
 */
static GstDiscovererStreamInfo *
parse_stream_topology (GstDiscoverer * dc, const GstStructure * topology,
    GstDiscovererStreamInfo * parent)
{
  GstDiscovererStreamInfo *res = NULL;
  GstCaps *caps = NULL;
  const GValue *nval = NULL;

  GST_DEBUG ("parsing: %" GST_PTR_FORMAT, topology);

  nval = gst_structure_get_value (topology, "next");

  if (nval == NULL || GST_VALUE_HOLDS_STRUCTURE (nval)) {
    GstStructure *st = find_stream_for_node (dc, topology);
    gboolean add_to_list = TRUE;

    if (st) {
      res = collect_information (dc, st, parent);
      gst_structure_free (st);
    } else {
      /* Didn't find a stream structure, so let's just use the caps we have */
      res = collect_information (dc, topology, parent);
    }

    if (nval == NULL) {
      /* FIXME : aggregate with information from main streams */
      GST_DEBUG ("Coudn't find 'next' ! might be the last entry");
    } else {
      GstCaps *caps;
      const GstStructure *st;

      st = gst_value_get_structure (nval);

      GST_DEBUG ("next is a structure %" GST_PTR_FORMAT, st);

      if (!parent)
        parent = res;

      if (gst_structure_id_get (st, _CAPS_QUARK, GST_TYPE_CAPS, &caps, NULL)) {
        if (gst_caps_can_intersect (parent->caps, caps)) {
          /* We sometimes get an extra sub-stream from the parser. If this is
           * the case, we just replace the parent caps with this stream's caps
           * since they might contain more information */
          gst_caps_replace (&parent->caps, caps);

          parse_stream_topology (dc, st, parent);
          add_to_list = FALSE;
        } else if (child_is_raw_stream (parent->caps, caps)) {
          /* This is the "raw" stream corresponding to the parent. This
           * contains more information than the parent, tags etc. */
          parse_stream_topology (dc, st, parent);
          add_to_list = FALSE;
        } else {
          GstDiscovererStreamInfo *next = parse_stream_topology (dc, st, NULL);
          res->next = next;
          next->previous = res;
        }
        gst_caps_unref (caps);
      }
    }

    if (add_to_list) {
      dc->priv->current_info->stream_list =
          g_list_append (dc->priv->current_info->stream_list, res);
    } else {
      gst_discoverer_stream_info_unref (res);
    }

  } else if (GST_VALUE_HOLDS_LIST (nval)) {
    guint i, len;
    GstDiscovererContainerInfo *cont;
    GstTagList *tags;

    if (!gst_structure_id_get (topology, _CAPS_QUARK,
            GST_TYPE_CAPS, &caps, NULL))
      GST_WARNING ("Couldn't find caps !");

    len = gst_value_list_get_size (nval);
    GST_DEBUG ("next is a list of %d entries", len);

    cont = (GstDiscovererContainerInfo *)
        g_object_new (GST_TYPE_DISCOVERER_CONTAINER_INFO, NULL);
    cont->parent.caps = caps;
    res = (GstDiscovererStreamInfo *) cont;

    if (gst_structure_id_has_field (topology, _TAGS_QUARK)) {
      GstTagList *tmp;

      gst_structure_id_get (topology, _TAGS_QUARK,
          GST_TYPE_TAG_LIST, &tags, NULL);

      GST_DEBUG ("Merge tags %" GST_PTR_FORMAT, tags);

      tmp =
          gst_tag_list_merge (cont->parent.tags, (GstTagList *) tags,
          GST_TAG_MERGE_APPEND);
      gst_tag_list_free (tags);
      if (cont->parent.tags)
        gst_tag_list_free (cont->parent.tags);
      cont->parent.tags = tmp;
      GST_DEBUG ("Container info tags %" GST_PTR_FORMAT, tmp);
    }

    for (i = 0; i < len; i++) {
      const GValue *subv = gst_value_list_get_value (nval, i);
      const GstStructure *subst = gst_value_get_structure (subv);
      GstDiscovererStreamInfo *substream;

      GST_DEBUG ("%d %" GST_PTR_FORMAT, i, subst);

      substream = parse_stream_topology (dc, subst, NULL);

      substream->previous = res;
      cont->streams =
          g_list_append (cont->streams,
          gst_discoverer_stream_info_ref (substream));
    }
  }

  return res;
}

/* Called when pipeline is pre-rolled */
static void
discoverer_collect (GstDiscoverer * dc)
{
  GST_DEBUG ("Collecting information");

  /* Stop the timeout handler if present */
  if (dc->priv->timeoutid) {
    g_source_remove (dc->priv->timeoutid);
    dc->priv->timeoutid = 0;
  }

  if (dc->priv->streams) {
    /* FIXME : Make this querying optional */
    if (TRUE) {
      GstElement *pipeline = (GstElement *) dc->priv->pipeline;
      gint64 dur;

      GST_DEBUG ("Attempting to query duration");

<<<<<<< HEAD
      if (gst_element_query_duration (pipeline, GST_FORMAT_TIME, &dur)) {
        GST_DEBUG ("Got duration %" GST_TIME_FORMAT, GST_TIME_ARGS (dur));
        dc->priv->current_info->duration = (guint64) dur;
=======
      if (gst_element_query_duration (pipeline, &format, &dur)) {
        if (format == GST_FORMAT_TIME) {
          GST_DEBUG ("Got duration %" GST_TIME_FORMAT, GST_TIME_ARGS (dur));
          dc->priv->current_info->duration = (guint64) dur;
        }
      } else {
        GstStateChangeReturn sret;

        /* Some parsers may not even return a rough estimate right away, e.g.
         * because they've only processed a single frame so far, so if we
         * didn't get a duration the first time, spin a bit and try again.
         * Ugly, but still better than making parsers or other elements return
         * completely bogus values. We need some API extensions to solve this
         * better. */
        GST_INFO ("No duration yet, try a bit harder..");
        sret = gst_element_set_state (pipeline, GST_STATE_PLAYING);
        if (sret != GST_STATE_CHANGE_FAILURE) {
          int i;

          for (i = 0; i < 2; ++i) {
            g_usleep (G_USEC_PER_SEC / 20);
            if (gst_element_query_duration (pipeline, &format, &dur) &&
                format == GST_FORMAT_TIME && dur > 0) {
              GST_DEBUG ("Got duration %" GST_TIME_FORMAT, GST_TIME_ARGS (dur));
              dc->priv->current_info->duration = (guint64) dur;
              break;
            }
          }
          gst_element_set_state (pipeline, GST_STATE_PAUSED);
        }
>>>>>>> 439884d6
      }

      if (dc->priv->seeking_query) {
        if (gst_element_query (pipeline, dc->priv->seeking_query)) {
          GstFormat format;
          gboolean seekable;

          gst_query_parse_seeking (dc->priv->seeking_query, &format,
              &seekable, NULL, NULL);
          if (format == GST_FORMAT_TIME) {
            GST_DEBUG ("Got seekable %d", seekable);
            dc->priv->current_info->seekable = seekable;
          }
        }
      }
    }

    if (dc->priv->current_topology)
      dc->priv->current_info->stream_info = parse_stream_topology (dc,
          dc->priv->current_topology, NULL);

    /*
     * Images need some special handling. They do not have a duration, have
     * caps named image/<foo> (th exception being MJPEG video which is also
     * type image/jpeg), and should consist of precisely one stream (actually
     * initially there are 2, the image and raw stream, but we squash these
     * while parsing the stream topology). At some point, if we find that these
     * conditions are not sufficient, we can count the number of decoders and
     * parsers in the chain, and if there's more than one decoder, or any
     * parser at all, we should not mark this as an image.
     */
    if (dc->priv->current_info->duration == 0 &&
        dc->priv->current_info->stream_info != NULL &&
        dc->priv->current_info->stream_info->next == NULL) {
      GstStructure *st =
          gst_caps_get_structure (dc->priv->current_info->stream_info->caps, 0);

      if (g_str_has_prefix (gst_structure_get_name (st), "image/"))
        ((GstDiscovererVideoInfo *) dc->priv->current_info->
            stream_info)->is_image = TRUE;
    }
  }

  if (dc->priv->async) {
    GST_DEBUG ("Emitting 'discoverered'");
    g_signal_emit (dc, gst_discoverer_signals[SIGNAL_DISCOVERED], 0,
        dc->priv->current_info, dc->priv->current_error);
    /* Clients get a copy of current_info since it is a boxed type */
    gst_discoverer_info_unref (dc->priv->current_info);
  }
}

static void
get_async_cb (gpointer cb_data, GSource * source, GSourceFunc * func,
    gpointer * data)
{
  *func = (GSourceFunc) async_timeout_cb;
  *data = cb_data;
}

/* Wrapper since GSourceCallbackFuncs don't expect a return value from ref() */
static void
_void_g_object_ref (gpointer object)
{
  g_object_ref (G_OBJECT (object));
}

static void
handle_current_async (GstDiscoverer * dc)
{
  GSource *source;
  static GSourceCallbackFuncs cb_funcs = {
    _void_g_object_ref,
    g_object_unref,
    get_async_cb,
  };

  /* Attach a timeout to the main context */
  source = g_timeout_source_new (dc->priv->timeout / GST_MSECOND);
  g_source_set_callback_indirect (source, g_object_ref (dc), &cb_funcs);
  dc->priv->timeoutid = g_source_attach (source, dc->priv->ctx);
  g_source_unref (source);
}


/* Returns TRUE if processing should stop */
static gboolean
handle_message (GstDiscoverer * dc, GstMessage * msg)
{
  gboolean done = FALSE;

  GST_DEBUG_OBJECT (GST_MESSAGE_SRC (msg), "got a %s message",
      GST_MESSAGE_TYPE_NAME (msg));

  switch (GST_MESSAGE_TYPE (msg)) {
    case GST_MESSAGE_ERROR:{
      GError *gerr;
      gchar *debug;

      gst_message_parse_error (msg, &gerr, &debug);
      GST_WARNING_OBJECT (GST_MESSAGE_SRC (msg),
          "Got an error [debug:%s], [message:%s]", debug, gerr->message);
      dc->priv->current_error = gerr;
      g_free (debug);

      /* We need to stop */
      done = TRUE;

      GST_DEBUG ("Setting result to ERROR");
      dc->priv->current_info->result = GST_DISCOVERER_ERROR;
    }
      break;

    case GST_MESSAGE_EOS:
      GST_DEBUG ("Got EOS !");
      done = TRUE;
      break;

    case GST_MESSAGE_ASYNC_DONE:
      if (GST_MESSAGE_SRC (msg) == (GstObject *) dc->priv->pipeline) {
        GST_DEBUG ("Finished changing state asynchronously");
        done = TRUE;

      }
      break;

    case GST_MESSAGE_ELEMENT:
    {
      GQuark sttype;
      const GstStructure *structure;

      structure = gst_message_get_structure (msg);
      sttype = gst_structure_get_name_id (structure);
      GST_DEBUG_OBJECT (GST_MESSAGE_SRC (msg),
          "structure %" GST_PTR_FORMAT, structure);
      if (sttype == _MISSING_PLUGIN_QUARK) {
        GST_DEBUG_OBJECT (GST_MESSAGE_SRC (msg),
            "Setting result to MISSING_PLUGINS");
        dc->priv->current_info->result = GST_DISCOVERER_MISSING_PLUGINS;
        if (dc->priv->current_info->misc)
          gst_structure_free (dc->priv->current_info->misc);
        dc->priv->current_info->misc = gst_structure_copy (structure);
      } else if (sttype == _STREAM_TOPOLOGY_QUARK) {
        if (dc->priv->current_topology)
          gst_structure_free (dc->priv->current_topology);
        dc->priv->current_topology = gst_structure_copy (structure);
      }
    }
      break;

    case GST_MESSAGE_TAG:
    {
      GstTagList *tl, *tmp;

      gst_message_parse_tag (msg, &tl);
      GST_DEBUG_OBJECT (GST_MESSAGE_SRC (msg), "Got tags %" GST_PTR_FORMAT, tl);
      /* Merge with current tags */
      tmp =
          gst_tag_list_merge (dc->priv->current_info->tags, tl,
          GST_TAG_MERGE_APPEND);
      gst_tag_list_free (tl);
      if (dc->priv->current_info->tags)
        gst_tag_list_free (dc->priv->current_info->tags);
      dc->priv->current_info->tags = tmp;
      GST_DEBUG_OBJECT (GST_MESSAGE_SRC (msg), "Current info %p, tags %"
          GST_PTR_FORMAT, dc->priv->current_info, tmp);
    }
      break;

    default:
      break;
  }

  return done;
}


static void
handle_current_sync (GstDiscoverer * dc)
{
  GTimer *timer;
  gdouble deadline = ((gdouble) dc->priv->timeout) / GST_SECOND;
  GstMessage *msg;
  gboolean done = FALSE;

  timer = g_timer_new ();
  g_timer_start (timer);

  do {
    /* poll bus with timeout */
    /* FIXME : make the timeout more fine-tuned */
    if ((msg = gst_bus_timed_pop (dc->priv->bus, GST_SECOND / 2))) {
      done = handle_message (dc, msg);
      gst_message_unref (msg);
    }
  } while (!done && (g_timer_elapsed (timer, NULL) < deadline));

  /* return result */
  if (!done) {
    GST_DEBUG ("we timed out! Setting result to TIMEOUT");
    dc->priv->current_info->result = GST_DISCOVERER_TIMEOUT;
  }

  GST_DEBUG ("Done");

  g_timer_stop (timer);
  g_timer_destroy (timer);
}

static void
_setup_locked (GstDiscoverer * dc)
{
  GstStateChangeReturn ret;

  GST_DEBUG ("Setting up");

  /* Pop URI off the pending URI list */
  dc->priv->current_info =
      (GstDiscovererInfo *) g_object_new (GST_TYPE_DISCOVERER_INFO, NULL);
  dc->priv->current_info->uri = (gchar *) dc->priv->pending_uris->data;
  dc->priv->pending_uris =
      g_list_delete_link (dc->priv->pending_uris, dc->priv->pending_uris);

  /* set uri on uridecodebin */
  g_object_set (dc->priv->uridecodebin, "uri", dc->priv->current_info->uri,
      NULL);

  GST_DEBUG ("Current is now %s", dc->priv->current_info->uri);

  dc->priv->processing = TRUE;

  /* set pipeline to PAUSED */
  DISCO_UNLOCK (dc);
  GST_DEBUG ("Setting pipeline to PAUSED");
  ret =
      gst_element_set_state ((GstElement *) dc->priv->pipeline,
      GST_STATE_PAUSED);
  DISCO_LOCK (dc);

  GST_DEBUG_OBJECT (dc, "Pipeline going to PAUSED : %s",
      gst_element_state_change_return_get_name (ret));
}

static void
discoverer_cleanup (GstDiscoverer * dc)
{
  GST_DEBUG ("Cleaning up");

  gst_bus_set_flushing (dc->priv->bus, TRUE);
  gst_element_set_state ((GstElement *) dc->priv->pipeline, GST_STATE_READY);
  gst_bus_set_flushing (dc->priv->bus, FALSE);

  DISCO_LOCK (dc);
  if (dc->priv->current_error)
    g_error_free (dc->priv->current_error);
  dc->priv->current_error = NULL;
  if (dc->priv->current_topology) {
    gst_structure_free (dc->priv->current_topology);
    dc->priv->current_topology = NULL;
  }

  dc->priv->current_info = NULL;

  /* Try popping the next uri */
  if (dc->priv->async) {
    if (dc->priv->pending_uris != NULL) {
      _setup_locked (dc);
      DISCO_UNLOCK (dc);
      /* Start timeout */
      handle_current_async (dc);
    } else {
      /* We're done ! */
      DISCO_UNLOCK (dc);
      g_signal_emit (dc, gst_discoverer_signals[SIGNAL_FINISHED], 0);
    }
  } else
    DISCO_UNLOCK (dc);

  GST_DEBUG ("out");
}

static void
discoverer_bus_cb (GstBus * bus, GstMessage * msg, GstDiscoverer * dc)
{
  if (dc->priv->processing) {
    if (handle_message (dc, msg)) {
      GST_DEBUG ("Stopping asynchronously");
      /* Serialise with _event_probe() */
      DISCO_LOCK (dc);
      dc->priv->processing = FALSE;
      DISCO_UNLOCK (dc);
      discoverer_collect (dc);
      discoverer_cleanup (dc);
    }
  }
}

static gboolean
async_timeout_cb (GstDiscoverer * dc)
{
  if (!g_source_is_destroyed (g_main_current_source ())) {
    dc->priv->timeoutid = 0;
    GST_DEBUG ("Setting result to TIMEOUT");
    dc->priv->current_info->result = GST_DISCOVERER_TIMEOUT;
    dc->priv->processing = FALSE;
    discoverer_collect (dc);
    discoverer_cleanup (dc);
  }
  return FALSE;
}

/* If there is a pending URI, it will pop it from the list of pending
 * URIs and start the discovery on it.
 *
 * Returns GST_DISCOVERER_OK if the next URI was popped and is processing,
 * else a error flag.
 */
static GstDiscovererResult
start_discovering (GstDiscoverer * dc)
{
  GstDiscovererResult res = GST_DISCOVERER_OK;

  GST_DEBUG ("Starting");

  DISCO_LOCK (dc);
  if (dc->priv->pending_uris == NULL) {
    GST_WARNING ("No URI to process");
    res = GST_DISCOVERER_URI_INVALID;
    DISCO_UNLOCK (dc);
    goto beach;
  }

  if (dc->priv->current_info != NULL) {
    GST_WARNING ("Already processing a file");
    res = GST_DISCOVERER_BUSY;
    DISCO_UNLOCK (dc);
    goto beach;
  }

  g_signal_emit (dc, gst_discoverer_signals[SIGNAL_STARTING], 0);

  _setup_locked (dc);

  DISCO_UNLOCK (dc);

  if (dc->priv->async)
    handle_current_async (dc);
  else
    handle_current_sync (dc);

beach:
  return res;
}


/**
 * gst_discoverer_start:
 * @discoverer: A #GstDiscoverer
 *
 * Allow asynchronous discovering of URIs to take place.
 * A #GMainLoop must be available for #GstDiscoverer to properly work in
 * asynchronous mode.
 *
 * Since: 0.10.31
 */
void
gst_discoverer_start (GstDiscoverer * discoverer)
{
  GSource *source;
  GMainContext *ctx = NULL;

  GST_DEBUG_OBJECT (discoverer, "Starting...");

  if (discoverer->priv->async) {
    GST_DEBUG_OBJECT (discoverer, "We were already started");
    return;
  }

  discoverer->priv->async = TRUE;
  discoverer->priv->running = TRUE;

  ctx = g_main_context_get_thread_default ();

  /* Connect to bus signals */
  if (ctx == NULL)
    ctx = g_main_context_default ();

  source = gst_bus_create_watch (discoverer->priv->bus);
  g_source_set_callback (source, (GSourceFunc) gst_bus_async_signal_func,
      NULL, NULL);
  discoverer->priv->sourceid = g_source_attach (source, ctx);
  g_source_unref (source);
  discoverer->priv->ctx = g_main_context_ref (ctx);

  start_discovering (discoverer);
  GST_DEBUG_OBJECT (discoverer, "Started");
}

/**
 * gst_discoverer_stop:
 * @discoverer: A #GstDiscoverer
 *
 * Stop the discovery of any pending URIs and clears the list of
 * pending URIS (if any).
 *
 * Since: 0.10.31
 */
void
gst_discoverer_stop (GstDiscoverer * discoverer)
{
  GST_DEBUG_OBJECT (discoverer, "Stopping...");

  if (!discoverer->priv->async) {
    GST_DEBUG_OBJECT (discoverer,
        "We were already stopped, or running synchronously");
    return;
  }

  DISCO_LOCK (discoverer);
  if (discoverer->priv->processing) {
    /* We prevent any further processing by setting the bus to
     * flushing and setting the pipeline to READY.
     * _reset() will take care of the rest of the cleanup */
    if (discoverer->priv->bus)
      gst_bus_set_flushing (discoverer->priv->bus, TRUE);
    if (discoverer->priv->pipeline)
      gst_element_set_state ((GstElement *) discoverer->priv->pipeline,
          GST_STATE_READY);
  }
  discoverer->priv->running = FALSE;
  DISCO_UNLOCK (discoverer);

  /* Remove timeout handler */
  if (discoverer->priv->timeoutid) {
    g_source_remove (discoverer->priv->timeoutid);
    discoverer->priv->timeoutid = 0;
  }
  /* Remove signal watch */
  if (discoverer->priv->sourceid) {
    g_source_remove (discoverer->priv->sourceid);
    discoverer->priv->sourceid = 0;
  }
  /* Unref main context */
  if (discoverer->priv->ctx) {
    g_main_context_unref (discoverer->priv->ctx);
    discoverer->priv->ctx = NULL;
  }
  discoverer_reset (discoverer);

  discoverer->priv->async = FALSE;

  GST_DEBUG_OBJECT (discoverer, "Stopped");
}

/**
 * gst_discoverer_discover_uri_async:
 * @discoverer: A #GstDiscoverer
 * @uri: the URI to add.
 *
 * Appends the given @uri to the list of URIs to discoverer. The actual
 * discovery of the @uri will only take place if gst_discoverer_start() has
 * been called.
 *
 * A copy of @uri will be made internally, so the caller can safely g_free()
 * afterwards.
 *
 * Returns: %TRUE if the @uri was successfully appended to the list of pending
 * uris, else %FALSE
 *
 * Since: 0.10.31
 */
gboolean
gst_discoverer_discover_uri_async (GstDiscoverer * discoverer,
    const gchar * uri)
{
  gboolean can_run;

  GST_DEBUG_OBJECT (discoverer, "uri : %s", uri);

  DISCO_LOCK (discoverer);
  can_run = (discoverer->priv->pending_uris == NULL);
  discoverer->priv->pending_uris =
      g_list_append (discoverer->priv->pending_uris, g_strdup (uri));
  DISCO_UNLOCK (discoverer);

  if (can_run)
    start_discovering (discoverer);

  return TRUE;
}


/* Synchronous mode */
/**
 * gst_discoverer_discover_uri:
 * @discoverer: A #GstDiscoverer
 * @uri: The URI to run on.
 * @err: (out) (allow-none): If an error occurred, this field will be filled in.
 *
 * Synchronously discovers the given @uri.
 *
 * A copy of @uri will be made internally, so the caller can safely g_free()
 * afterwards.
 *
 * Returns: (transfer full): the result of the scanning. Can be %NULL if an
 * error occurred.
 *
 * Since: 0.10.31
 */
GstDiscovererInfo *
gst_discoverer_discover_uri (GstDiscoverer * discoverer, const gchar * uri,
    GError ** err)
{
  GstDiscovererResult res = 0;
  GstDiscovererInfo *info;

  GST_DEBUG_OBJECT (discoverer, "uri:%s", uri);

  DISCO_LOCK (discoverer);
  if (G_UNLIKELY (discoverer->priv->current_info)) {
    DISCO_UNLOCK (discoverer);
    GST_WARNING_OBJECT (discoverer, "Already handling a uri");
    return NULL;
  }

  discoverer->priv->pending_uris =
      g_list_append (discoverer->priv->pending_uris, g_strdup (uri));
  DISCO_UNLOCK (discoverer);

  res = start_discovering (discoverer);
  discoverer_collect (discoverer);

  /* Get results */
  if (err) {
    if (discoverer->priv->current_error)
      *err = g_error_copy (discoverer->priv->current_error);
    else
      *err = NULL;
  }
  if (res != GST_DISCOVERER_OK) {
    GST_DEBUG ("Setting result to %d (was %d)", res,
        discoverer->priv->current_info->result);
    discoverer->priv->current_info->result = res;
  }
  info = discoverer->priv->current_info;

  discoverer_cleanup (discoverer);

  return info;
}

/**
 * gst_discoverer_new:
 * @timeout: timeout per file, in nanoseconds. Allowed are values between
 *     one second (#GST_SECOND) and one hour (3600 * #GST_SECOND)
 * @err: a pointer to a #GError. can be %NULL
 *
 * Creates a new #GstDiscoverer with the provided timeout.
 *
 * Returns: (transfer full): The new #GstDiscoverer.
 * If an error occurred when creating the discoverer, @err will be set
 * accordingly and %NULL will be returned. If @err is set, the caller must
 * free it when no longer needed using g_error_free().
 *
 * Since: 0.10.31
 */
GstDiscoverer *
gst_discoverer_new (GstClockTime timeout, GError ** err)
{
  GstDiscoverer *res;

  res = g_object_new (GST_TYPE_DISCOVERER, "timeout", timeout, NULL);
  if (res->priv->uridecodebin == NULL) {
    if (err)
      *err = g_error_new (GST_CORE_ERROR, GST_CORE_ERROR_MISSING_PLUGIN,
          "Couldn't create 'uridecodebin' element");
    gst_object_unref (res);
    res = NULL;
  }
  return res;
}<|MERGE_RESOLUTION|>--- conflicted
+++ resolved
@@ -1021,16 +1021,9 @@
 
       GST_DEBUG ("Attempting to query duration");
 
-<<<<<<< HEAD
       if (gst_element_query_duration (pipeline, GST_FORMAT_TIME, &dur)) {
         GST_DEBUG ("Got duration %" GST_TIME_FORMAT, GST_TIME_ARGS (dur));
         dc->priv->current_info->duration = (guint64) dur;
-=======
-      if (gst_element_query_duration (pipeline, &format, &dur)) {
-        if (format == GST_FORMAT_TIME) {
-          GST_DEBUG ("Got duration %" GST_TIME_FORMAT, GST_TIME_ARGS (dur));
-          dc->priv->current_info->duration = (guint64) dur;
-        }
       } else {
         GstStateChangeReturn sret;
 
@@ -1047,8 +1040,8 @@
 
           for (i = 0; i < 2; ++i) {
             g_usleep (G_USEC_PER_SEC / 20);
-            if (gst_element_query_duration (pipeline, &format, &dur) &&
-                format == GST_FORMAT_TIME && dur > 0) {
+            if (gst_element_query_duration (pipeline, GST_FORMAT_TIME, &dur)
+                && dur > 0) {
               GST_DEBUG ("Got duration %" GST_TIME_FORMAT, GST_TIME_ARGS (dur));
               dc->priv->current_info->duration = (guint64) dur;
               break;
@@ -1056,7 +1049,6 @@
           }
           gst_element_set_state (pipeline, GST_STATE_PAUSED);
         }
->>>>>>> 439884d6
       }
 
       if (dc->priv->seeking_query) {
