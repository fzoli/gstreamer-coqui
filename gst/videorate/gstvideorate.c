--- conflicted
+++ resolved
@@ -234,18 +234,6 @@
           0, G_MAXINT64, DEFAULT_AVERAGE_PERIOD,
           G_PARAM_READWRITE | G_PARAM_STATIC_STRINGS));
 
-<<<<<<< HEAD
-  gst_element_class_set_details_simple (element_class,
-      "Video rate adjuster", "Filter/Effect/Video",
-      "Drops/duplicates/adjusts timestamps on video frames to make a perfect stream",
-      "Wim Taymans <wim@fluendo.com>");
-
-  gst_element_class_add_pad_template (element_class,
-      gst_static_pad_template_get (&gst_video_rate_sink_template));
-  gst_element_class_add_pad_template (element_class,
-      gst_static_pad_template_get (&gst_video_rate_src_template));
-
-=======
   /**
    * GstVideoRate:max-rate:
    *
@@ -259,6 +247,16 @@
           "(in frames per second, implies drop-only)",
           1, G_MAXINT, DEFAULT_MAX_RATE,
           G_PARAM_READWRITE | G_PARAM_CONSTRUCT | G_PARAM_STATIC_STRINGS));
+
+  gst_element_class_set_details_simple (element_class,
+      "Video rate adjuster", "Filter/Effect/Video",
+      "Drops/duplicates/adjusts timestamps on video frames to make a perfect stream",
+      "Wim Taymans <wim@fluendo.com>");
+
+  gst_element_class_add_pad_template (element_class,
+      gst_static_pad_template_get (&gst_video_rate_sink_template));
+  gst_element_class_add_pad_template (element_class,
+      gst_static_pad_template_get (&gst_video_rate_src_template));
 }
 
 static void
@@ -358,7 +356,6 @@
 
 out:
   return ret;
->>>>>>> 001b4a00
 }
 
 static GstCaps *
